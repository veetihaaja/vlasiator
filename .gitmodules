--- conflicted
+++ resolved
@@ -4,16 +4,13 @@
 
 [submodule "submodules/dccrg"]
 	path = submodules/dccrg
-<<<<<<< HEAD
 	url = https://github.com/fmihpc/dccrg.git
-   
+	branch = vlasiator-version
+
 [submodule "submodules/eigen"]
 	path = submodules/eigen
 	url = https://gitlab.com/libeigen/eigen.git
 	branch = 3.2
-=======
-	url = git@github.com:fmihpc/dccrg.git
-	branch = vlasiator-version
 
 [submodule "submodules/vectorclass"]
 	path = submodules/vectorclass
@@ -21,5 +18,4 @@
 
 [submodule "submodules/vectorclass-addon"]
 	path = submodules/vectorclass-addon
-	url = https://github.com/vectorclass/add-on
->>>>>>> b7aff534
+	url = https://github.com/vectorclass/add-on