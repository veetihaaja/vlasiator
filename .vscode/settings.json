{
   "editor.insertSpaces": true,
   "editor.tabSize": 3,
   "editor.detectIndentation": false,
   "files.associations": {
<<<<<<< HEAD
      "random": "cpp",
      "chrono": "cpp",
      "limits": "cpp",
      "semaphore": "cpp",
      "valarray": "cpp",
      "algorithm": "cpp",
      "vector": "cpp"
=======
      "*.ipp": "cpp"
>>>>>>> 06678d19
   },
}<|MERGE_RESOLUTION|>--- conflicted
+++ resolved
@@ -3,16 +3,14 @@
    "editor.tabSize": 3,
    "editor.detectIndentation": false,
    "files.associations": {
-<<<<<<< HEAD
       "random": "cpp",
       "chrono": "cpp",
       "limits": "cpp",
       "semaphore": "cpp",
       "valarray": "cpp",
       "algorithm": "cpp",
-      "vector": "cpp"
-=======
-      "*.ipp": "cpp"
->>>>>>> 06678d19
+      "vector": "cpp",
+      "cmath": "cpp",
+      "complex": "cpp"
    },
 }