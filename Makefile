--- conflicted
+++ resolved
@@ -1,10 +1,7 @@
 # Which project is compiled:
 # Here a default value can be set, can be overridden from the compile line
-<<<<<<< HEAD
-PROJ = Dispersion
-=======
 PROJ = KelvinHelmholtz
->>>>>>> 48426a6e
+
 
 #set default architecture, can be overridden from the compile line
 ARCH = meteo
@@ -103,17 +100,12 @@
 DEPS_COMMON = common.h definitions.h mpiconversion.h logger.h
 
 #all objects for vlasiator
-<<<<<<< HEAD
+
 OBJS = 	datareducer.o datareductionoperator.o \
 	donotcompute.o ionosphere.o outflow.o setbyuser.o setmaxwellian.o \
 	sysboundary.o sysboundarycondition.o \
-	grid.o vlasiator.o logger.o muxml.o \
+	grid.o fileio.o vlasiator.o logger.o muxml.o \
 	parameters.o readparameters.o project.o spatial_cell.o \
-=======
-OBJS = 	datareducer.o datareductionoperator.o 		\
-	grid.o fileio.o vlasiator.o logger.o muxml.o	\
-	parameters.o readparameters.o project.o	spatial_cell.o		\
->>>>>>> 48426a6e
 	vlscommon.o vlsvreader2.o vlsvwriter2.o vlasovmover_$(TRANSSOLVER).o $(FIELDSOLVER).o
 
 
@@ -176,11 +168,7 @@
 vlasiator.o:  ${DEPS_COMMON} readparameters.h parameters.h  project.h  grid.h spatial_cell.hpp vlasiator.cpp
 	${CMP} ${CXXFLAGS} ${FLAG_OPENMP} ${FLAGS} -c vlasiator.cpp ${INC_MPI} ${INC_DCCRG} ${INC_BOOST} ${INC_ZOLTAN} ${INC_PROFILE}
 
-<<<<<<< HEAD
-grid.o:  ${DEPS_COMMON} parameters.h  project.h  spatial_cell.hpp grid.cpp grid.h vlsvwriter2.h sysboundary/sysboundary.h
-=======
-grid.o:  ${DEPS_COMMON} parameters.h  project.h  spatial_cell.hpp grid.cpp grid.h 
->>>>>>> 48426a6e
+grid.o:  ${DEPS_COMMON} parameters.h  project.h  spatial_cell.hpp grid.cpp grid.h  sysboundary/sysboundary.h
 	${CMP} ${CXXFLAGS} ${FLAG_OPENMP} ${FLAGS} -c grid.cpp ${INC_MPI} ${INC_DCCRG} ${INC_BOOST} ${INC_ZOLTAN} ${INC_PROFILE}
 
 fileio.o:  ${DEPS_COMMON} parameters.h  spatial_cell.hpp fileio.cpp fileio.h  vlsvwriter2.cpp  vlsvreader2.cpp
