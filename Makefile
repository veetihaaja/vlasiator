--- conflicted
+++ resolved
@@ -23,25 +23,15 @@
 #Add -DCATCH_FPE to catch floating point exceptions and stop execution
 CXXFLAGS += -DCATCH_FPE
 
-<<<<<<< HEAD
+#will need profiler in most places..
+CXXFLAGS += ${INC_PROFILE} 
+
 # Which project is compiled:
 # Here a default value can be set, can be overridden from the compile line
-#PROJ = harm1D
-=======
-#will need profiler in most places..
-CXXFLAGS += ${INC_PROFILE} 
-
-# Which project is compiled:
-# Here a default value can be set, can be overridden from the compile line
->>>>>>> d1115b1e
 #PROJ = Alfven
 #PROJ = harm1D
 #PROJ = Dispersion
 #PROJ = Diffusion
-<<<<<<< HEAD
-#PROJ = Dispersion
-=======
->>>>>>> d1115b1e
 PROJ = Fluctuations
 #PROJ = Harris
 #PROJ=test_fp
@@ -58,11 +48,7 @@
 # The rest of this file users shouldn't need to change
 
 
-<<<<<<< HEAD
-default: vlasiator vlsv2silo vlsvextract vlsv2bzt vlsvdiff #vlsv2vtk
-=======
 default: vlasiator vlsv2silo vlsvextract #vlsv2vtk
->>>>>>> d1115b1e
 
 # Compile directory:
 INSTALL = $(CURDIR)
@@ -76,12 +62,7 @@
 LIBS += ${LIB_ZOLTAN}
 LIBS += ${LIB_MPI}
 LIBS += ${LIB_CUDA}
-<<<<<<< HEAD
-# if no profile, use -lnoprofile
-LIBS += ${LIB_PROFILE} -lprofile
-=======
 LIBS += ${LIB_PROFILE}
->>>>>>> d1115b1e
 
 # Define dependencies of each object file
 DEPS_ARRAYALLOCATOR = arrayallocator.h arrayallocator.cpp
@@ -121,21 +102,13 @@
 	mpiconversion.h mpifile.h mpilogger.h\
 	parameters.h\
 	 vlscommon.h\
-<<<<<<< HEAD
-	vlsvwriter2.h vlsvreader2.h muxml.h profile.hpp
-=======
 	vlsvwriter2.h vlsvreader2.h muxml.h 
->>>>>>> d1115b1e
 
 CUDA_HDRS = cudafuncs.h cudalaunch.h devicegrid.h
 
 SRC = 	arrayallocator.cpp datareducer.cpp datareductionoperator.cpp\
 	vlasiator.cpp mpifile.cpp mpilogger.cpp\
-<<<<<<< HEAD
-	parameters.cpp\
-=======
 	parameters.cpp \
->>>>>>> d1115b1e
 	vlscommon.cpp vls2vtk.cpp\
 	vlsvreader2.cpp vlsvwriter2.cpp muxml.cpp vlsv2silo.cpp
 
@@ -144,17 +117,10 @@
 
 CUDA_OBJS = cellsync.o cuda_acc.o cuda_trans.o cudafuncs.o gpudevicegrid.o
 
-<<<<<<< HEAD
-OBJS = arrayallocator.o cell_spatial.o		\
-	datareducer.o datareductionoperator.o grid.o		\
-	gridbuilder.o vlasiator.o mpifile.o mpilogger.o muxml.o	\
-	parameters.o project.o					\
-=======
 OBJS = arrayallocator.o 		\
 	datareducer.o datareductionoperator.o 		\
 	vlasiator.o mpifile.o mpilogger.o muxml.o	\
 	parameters.o project.o	spatial_cell.o		\
->>>>>>> d1115b1e
 	vlscommon.o vlsvreader2.o vlsvwriter2.o
 
 OBJS_VLSVEXTRACT = muxml.o vlscommon.o vlsvreader2.o
@@ -175,11 +141,6 @@
 	@echo '                           PROJ:  Set project'
 
 
-<<<<<<< HEAD
-builderinstall:
-	make ${BUILDER} -C gridbuilders "INSTALL=${INSTALL}" "CMP=${CMP}" "CXXFLAGS=${CXXFLAGS} ${INC_ZOLTAN} ${INC_MPI} ${INC_BOOST} ${INC_DCCRG} ${INC_PROFILE}" "FLAGS=${FLAGS}"
-=======
->>>>>>> d1115b1e
 
 c: clean
 clean:
@@ -188,11 +149,7 @@
 	make clean -C cuda
 	make clean -C fieldsolver
 	rm -rf libvlasovmover.a libfieldsolver.a
-<<<<<<< HEAD
-	rm -rf .goutputstream* .logfile* *.o *.ptx *.tar* *.txt *.silo *.vtk *.vlsv project.h project.cu project.cpp  *~ visitlog.py
-=======
 	rm -rf .goutputstream* .logfile* *.o *.ptx *.tar* *.txt *.silo *.vtk *.vlsv project.h project.cu project.cpp  *~ visitlog.py ${EXE} vlsv2silo_${FP_PRECISION} vlsvextract_${FP_PRECISION} vlsv2vtk_${FP_PRECISION}
->>>>>>> d1115b1e
 
 # Rules for making each object file needed by the executable
 arrayallocator.o: ${DEPS_ARRAYALLOCATOR}
@@ -205,11 +162,7 @@
 	${CMP} ${CXXFLAGS} ${FLAGS} -c datareductionoperator.cpp ${INC_MPI} ${INC_BOOST}
 
 fieldsolverinstall:
-<<<<<<< HEAD
-	make libfieldsolver.a -C fieldsolver "INSTALL=${INSTALL}" "CMP=${CMP}" "CXXFLAGS=${CXXFLAGS} ${INC_ZOLTAN} ${INC_MPI} ${INC_BOOST} ${INC_DCCRG} ${INC_PROFILE}" "FLAG_OPENMP=${FLAG_OPENMP}" "AR=${AR}" "FLAGS=${FLAGS}"
-=======
 	make libfieldsolver.a -C fieldsolver "INSTALL=${INSTALL}" "CMP=${CMP}" "CXXFLAGS=${CXXFLAGS} ${INC_PROFILE} ${INC_ZOLTAN} ${INC_MPI} ${INC_BOOST} ${INC_DCCRG}" "FLAG_OPENMP=${FLAG_OPENMP}" "AR=${AR}" "FLAGS=${FLAGS}"
->>>>>>> d1115b1e
 	ln -s -f fieldsolver/libfieldsolver.a .
 
 gpudevicegrid.o: $(DEPS_GPU_DEVICE_GRID)
@@ -218,23 +171,11 @@
 spatial_cell.o: spatial_cell.cpp spatial_cell.hpp
 	$(CMP) $(CXXFLAGS) $(FLAGS) -c spatial_cell.cpp $(INC_BOOST)
 
-<<<<<<< HEAD
-# -O1 switch is here to make the code run correctly with intel
-gridbuilder.o: $(DEPS_GRIDBUILDER)
-	$(CMP) $(CXXFLAGS) $(FLAGS) -O1 -c gridbuilder.cpp ${INC} ${INC_BOOST} ${INC_ZOLTAN} ${INC_MPI} ${INC_DCCRG} ${INC_PROFILE}
-
-vlasiator.o: $(DEPS_MAIN) ${BUILDER}
-	${CMP} ${CXXFLAGS} ${FLAG_OPENMP} ${FLAGS} -c vlasiator.cpp ${INC_MPI} ${INC_DCCRG} ${INC_BOOST} ${INC_ZOLTAN} ${INC_PROFILE}
-
-moverinstall:
-	make libvlasovmover.a -C ${MOVER} "INSTALL=${INSTALL}" "CMP=${CMP}" "CXXFLAGS=${CXXFLAGS}" "FLAGS=${FLAGS}" "INC_ZOLTAN=${INC_ZOLTAN}" "INC_MPI=${INC_MPI}" "INC_BOOST=${INC_BOOST}" "INC_DCCRG=${INC_DCCRG}" "INC_PROFILE=${INC_PROFILE}" "INC_TOPO=${INC_TOPO}" "FLAG_OPENMP=${FLAG_OPENMP}" "AR=${AR}" "MATHFLAGS=${MATHFLAGS}" "SOLVER=${SOLVER}"
-=======
 vlasiator.o: $(DEPS_MAIN) 
 	${CMP} ${CXXFLAGS} ${FLAG_OPENMP} ${FLAGS} -c vlasiator.cpp ${INC_MPI} ${INC_DCCRG} ${INC_BOOST} ${INC_ZOLTAN} ${INC_PROFILE}
 
 moverinstall:
 	make libvlasovmover.a -C ${MOVER} "INSTALL=${INSTALL}" "CMP=${CMP}" "CXXFLAGS=${CXXFLAGS}" "FLAGS=${FLAGS}" "INC_ZOLTAN=${INC_ZOLTAN}" "INC_MPI=${INC_MPI}" "INC_BOOST=${INC_BOOST}" "INC_DCCRG=${INC_DCCRG}" "INC_TOPO=${INC_TOPO}" "INC_PROFILE=${INC_PROFILE}"  "FLAG_OPENMP=${FLAG_OPENMP}" "AR=${AR}" "MATHFLAGS=${MATHFLAGS}" "SOLVER=${SOLVER}"
->>>>>>> d1115b1e
 	ln -s -f ${MOVER}/libvlasovmover.a .
 
 mpifile.o: ${DEPS_MPIFILE}
@@ -249,17 +190,9 @@
 parameters.o: $(DEPS_PARAMETERS)
 	$(CMP) $(CXXFLAGS) $(FLAGS) -c parameters.cpp ${INC_BOOST}
 
-<<<<<<< HEAD
-project.o: $(DEPS_PROJECT)
-	$(CMP) $(CXXFLAGS) $(FLAGS) -c project.cpp ${INC_BOOST} ${INC_ZOLTAN} ${INC_DCCRG} ${INC_MPI} ${INC_PROFILE}
-
 projinstall:
 	make project -C projects "INSTALL=${INSTALL}" "PROJ=${PROJ}"
 
-=======
-projinstall:
-	make project -C projects "INSTALL=${INSTALL}" "PROJ=${PROJ}"
-
 project.cpp: projinstall
 
 project.h: projinstall
@@ -267,7 +200,6 @@
 project.o: $(DEPS_PROJECT)
 	$(CMP) $(CXXFLAGS) $(FLAGS) -c project.cpp ${INC_BOOST} ${INC_ZOLTAN} ${INC_DCCRG} ${INC_MPI}
 
->>>>>>> d1115b1e
 vlscommon.o: ${DEPS_VLSCOMMON}
 	${CMP} ${CXXFLAGS} ${FLAGS} -c vlscommon.cpp
 
@@ -276,13 +208,8 @@
 	${LNK} -o vlsvextract_${FP_PRECISION} vlsvextract.o ${OBJS_VLSVEXTRACT} ${LIB_SILO}
 
 vlsv2vtk: ${DEPS_VLSVEXTRACT} ${OBJS_VLSVEXTRACT}
-<<<<<<< HEAD
-	${CMP} ${CXXFLAGS} ${FLAGS} -c vlsv2vtk.cpp
-	${LNK} -o vlsv2vtk_${FP_PRECISION} vlsv2vtk.o ${OBJS_VLSVEXTRACT}
-=======
 	${CMP} ${CXXFLAGS} ${FLAGS} -c vlsv2vtk.cpp ${INC_BOOST} 
 	${LNK} -o vlsv2vtk_${FP_PRECISION} vlsv2vtk.o ${OBJS_VLSVEXTRACT} ${INC_BOOST} 
->>>>>>> d1115b1e
 
 vlsvreader2.o: ${DEPS_VLSVREADER2}
 	${CMP} ${CXXFLAGS} ${FLAGS} -c vlsvreader2.cpp
@@ -332,17 +259,12 @@
 	mpifile.h \
 	mpilogger.h \
 	parameters.h \
-<<<<<<< HEAD
-	 vlscommon.h \
-	vlsvwriter2.h vlsvreader2.h muxml.h profile.hpp
-=======
 	spatial_cell.hpp \
 	vlscommon.h \
 	vlsvwriter2.h \
 	vlsvreader2.h \
 	muxml.h 
 
->>>>>>> d1115b1e
 
 VLASIATOR_SOURCES = \
 	arrayallocator.cpp \
