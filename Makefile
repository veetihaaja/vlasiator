#set default architecture, can be overridden from the compile line
ARCH = $(VLASIATOR_ARCH)
include MAKE/Makefile.${ARCH}

#set FP precision to SP (single) or DP (double)
FP_PRECISION = DP

#Set floating point precision for distribution function to SPF (single) or DPF (double)
DISTRIBUTION_FP_PRECISION = SPF

#set a default archive utility, can also be set in Makefile.arch
AR ?= ar

#londrillo_delzanna (no other options)
FIELDSOLVER ?= londrillo_delzanna
#Add -DFS_1ST_ORDER_SPACE or -DFS_1ST_ORDER_TIME to make the field solver first-order in space or time
# CXXFLAGS += -DFS_1ST_ORDER_SPACE
# CXXFLAGS += -DFS_1ST_ORDER_TIME

#also use papi to report memory consumption?
CXXFLAGS += -DPAPI_MEM

#Use jemalloc instead of system malloc to reduce memory fragmentation? https://github.com/jemalloc/jemalloc
#Configure jemalloc with  --with-jemalloc-prefix=je_ when installing it
CXXFLAGS += -DUSE_JEMALLOC

#is profiling on?
CXXFLAGS += -DPROFILE

#Add -DNDEBUG to turn debugging off. If debugging is enabled performance will degrade significantly
#CXXFLAGS += -DNDEBUG

#Set order of semilag solver in velocity space acceleration
#  ACC_SEMILAG_PCONSTM	1st order
#  ACC_SEMILAG_PLM 	2nd order	
#  ACC_SEMILAG_PPM	3rd order (use this one unless you are testing, only ~20% slower than 2nd order)
#Set order of semilag solver in spatial translation
#  TRANS_SEMILAG_PLM 	2nd order	
#  TRANS_SEMILAG_PPM	3rd order 
#If PPM is used in either trans or acc, then also set one opf these:
#  PPM_COELLA84                            PPM like in the 1984 coella paper
#  PPM_COELLA08                            PPM like in the 2008 coella paper
#  PPM_COELLA84_WITH_WHITE08_H5FACEVALS    PPM with White 208 H5 bounded face values, with Coella 1984 extrema and monotonicity filters

CXXFLAGS += -DACC_SEMILAG_PPM -DTRANS_SEMILAG_PPM -DPPM_COELLA84_WITH_WHITE08_H5FACEVALS   
#define USE_AGNER_VECTORCLASS to use an external vector class that is used in some of the solvers
#If not defined a slower but portable implementation is used, as the external one only supports 
#Linux & x86 processors  
CXXFLAGS += -DUSE_AGNER_VECTORCLASS
#Add -DCATCH_FPE to catch floating point exceptions and stop execution
#May cause problems
# CXXFLAGS += -DCATCH_FPE



#//////////////////////////////////////////////////////
# The rest of this file users shouldn't need to change
#//////////////////////////////////////////////////////

#will need profiler in most places..
CXXFLAGS += ${INC_PROFILE} 

#use jemalloc
CXXFLAGS += ${INC_JEMALLOC} 

#define precision
CXXFLAGS += -D${FP_PRECISION} 

#define precision for the distribution function
CXXFLAGS += -D${DISTRIBUTION_FP_PRECISION}

CXXEXTRAFLAGS = ${CXXFLAGS} -DTOOL_NOT_PARALLEL


default: vlasiator

tools: parallel_tools not_parallel_tools

parallel_tools: vlsv2vtk vlsv2silo vlsv2bzt vlsvextract

FORCE:
# On FERMI one has to use the front-end compiler (e.g. g++) to compile this tool.
# This target here defines a flag which removes the mpi headers from the code with 
# #ifdef pragmas such that one can compile this tool to be used on the login nodes.
# To ensure this works one also needs to change the compiler at the top of Makefile.fermi*.
not_parallel_tools: vlsvdiff

all: vlasiator tools

# Compile directory:
INSTALL = $(CURDIR)

# Executable:
EXE = vlasiator


# Collect libraries into single variable:
LIBS = ${LIB_BOOST}
LIBS += ${LIB_ZOLTAN}
LIBS += ${LIB_MPI}
LIBS += ${LIB_PROFILE}
LIBS += ${LIB_VLSV}
LIBS += ${LIB_JEMALLOC} 
LIBS += ${LIB_PAPI}

# Define common dependencies
DEPS_COMMON = common.h definitions.h mpiconversion.h logger.h 

# Define dependencies on all project files
DEPS_PROJECTS =	projects/project.h projects/project.cpp \
		projects/projectTriAxisSearch.h projects/projectTriAxisSearch.cpp \
		projects/Alfven/Alfven.h projects/Alfven/Alfven.cpp \
		projects/Diffusion/Diffusion.h projects/Diffusion/Diffusion.cpp \
		projects/Dispersion/Dispersion.h projects/Dispersion/Dispersion.cpp \
		projects/Firehose/Firehose.h projects/Firehose/Firehose.cpp \
		projects/Flowthrough/Flowthrough.h projects/Flowthrough/Flowthrough.cpp \
		projects/Fluctuations/Fluctuations.h projects/Fluctuations/Fluctuations.cpp \
		projects/KHB/KHB.h projects/KHB/KHB.cpp \
		projects/Larmor/Larmor.h projects/Larmor/Larmor.cpp \
		projects/Magnetosphere/Magnetosphere.h projects/Magnetosphere/Magnetosphere.cpp\
		projects/MultiPeak/MultiPeak.h projects/MultiPeak/MultiPeak.cpp \
		projects/VelocityBox/VelocityBox.h projects/VelocityBox/VelocityBox.cpp \
		projects/Riemann1/Riemann1.h projects/Riemann1/Riemann1.cpp \
		projects/Shock/Shock.h projects/Shock/Shock.cpp \
		projects/Template/Template.h projects/Template/Template.cpp \
		projects/test_fp/test_fp.h projects/test_fp/test_fp.cpp \
		projects/test_trans/test_trans.h projects/test_trans/test_trans.cpp \
		projects/verificationLarmor/verificationLarmor.h projects/verificationLarmor/verificationLarmor.cpp \
                projects/Shocktest/Shocktest.h projects/Shocktest/Shocktest.cpp
#all objects for vlasiator

<<<<<<< HEAD
OBJS = 	version.o backgroundfield.o ode.o quadr.o dipole.o constantfield.o integratefunction.o \
	datareducer.o datareductionoperator.o reducepopulation.o \
=======
OBJS = 	version.o memoryallocation.o backgroundfield.o quadr.o dipole.o linedipole.o constantfield.o integratefunction.o \
	datareducer.o datareductionoperator.o \
>>>>>>> 511df735
	donotcompute.o ionosphere.o outflow.o setbyuser.o setmaxwellian.o \
	sysboundary.o sysboundarycondition.o \
	project.o projectTriAxisSearch.o \
	Alfven.o Diffusion.o Dispersion.o Firehose.o Flowthrough.o Fluctuations.o  KHB.o Larmor.o Magnetosphere.o MultiPeak.o VelocityBox.o Riemann1.o Shock.o Template.o test_fp.o test_trans.o verificationLarmor.o Shocktest.o \
	grid.o ioread.o iowrite.o vlasiator.o logger.o muxml.o \
	parameters.o readparameters.o spatial_cell.o \
	vlscommon.o vlsvreader2.o  vlasovmover.o $(FIELDSOLVER).o 



help:
	@echo ''
	@echo 'make c(lean)             delete all generated files'
	@echo 'make dist                make tar file of the source code'
	@echo 'make ARCH=arch Compile vlasiator '
	@echo '                           ARCH:  Set machine specific Makefile Makefile.arch'

# remove data generated by simulation
d: data
data:
	rm -rf phiprof*txt restart*vlsv grid*vlsv diagnostic.txt logfile.txt

c: clean
clean: data
	rm -rf *.o *~ */*~ */*/*~ ${EXE} vlsv2silo_${FP_PRECISION} vlsvextract_${FP_PRECISION} vlsv2vtk_${FP_PRECISION} vlsvdiff_${FP_PRECISION} vlsv2bzt_${FP_PRECISION} particle_post_pusher check_projects_compil_logs/ check_projects_cfg_logs/ particles/*.o


# Rules for making each object file needed by the executable

version.cpp: FORCE
	./generate_version.sh "${CMP}" "${CXXFLAGS}" "${FLAGS}" "${INC_MPI}" "${INC_DCCRG}" "${INC_ZOLTAN}" "${INC_BOOST}"

version.o: version.cpp 
	 ${CMP} ${CXXFLAGS} ${FLAGS} -c version.cpp

memoryallocation.o: memoryallocation.cpp 
	 ${CMP} ${CXXFLAGS} ${FLAGS} -c memoryallocation.cpp

dipole.o: backgroundfield/dipole.cpp backgroundfield/dipole.hpp backgroundfield/fieldfunction.hpp backgroundfield/functions.hpp
	${CMP} ${CXXFLAGS} ${FLAGS} -c backgroundfield/dipole.cpp 

linedipole.o: backgroundfield/linedipole.cpp backgroundfield/linedipole.hpp backgroundfield/fieldfunction.hpp backgroundfield/functions.hpp
	${CMP} ${CXXFLAGS} ${FLAGS} -c backgroundfield/linedipole.cpp

constantfield.o: backgroundfield/constantfield.cpp backgroundfield/constantfield.hpp backgroundfield/fieldfunction.hpp backgroundfield/functions.hpp
	${CMP} ${CXXFLAGS} ${FLAGS} -c backgroundfield/constantfield.cpp 


quadr.o: backgroundfield/quadr.cpp backgroundfield/quadr.hpp
	${CMP} ${CXXFLAGS} ${FLAGS} -c backgroundfield/quadr.cpp

backgroundfield.o: ${DEPS_COMMON} backgroundfield/backgroundfield.cpp backgroundfield/backgroundfield.h backgroundfield/fieldfunction.hpp backgroundfield/functions.hpp backgroundfield/integratefunction.hpp
	${CMP} ${CXXFLAGS} ${FLAGS} -c backgroundfield/backgroundfield.cpp 

integratefunction.o: ${DEPS_COMMON} backgroundfield/integratefunction.cpp backgroundfield/integratefunction.hpp backgroundfield/functions.hpp  backgroundfield/quadr.cpp backgroundfield/quadr.hpp
	${CMP} ${CXXFLAGS} ${FLAGS} -c backgroundfield/integratefunction.cpp 

datareducer.o: ${DEPS_COMMON} spatial_cell.hpp datareduction/datareducer.h datareduction/datareductionoperator.h datareduction/datareducer.cpp
	${CMP} ${CXXFLAGS} ${FLAGS} -c datareduction/datareducer.cpp ${INC_MPI} ${INC_BOOST} ${INC_EIGEN}

datareductionoperator.o:  ${DEPS_COMMON} parameters.h spatial_cell.hpp datareduction/datareductionoperator.h datareduction/datareductionoperator.cpp
	${CMP} ${CXXFLAGS} ${FLAGS} -c datareduction/datareductionoperator.cpp ${INC_MPI} ${INC_BOOST} ${INC_EIGEN}

reducepopulation.o: ${DEPS_COMMON} spatial_cell.hpp datareduction/reducepopulation.h datareduction/reducepopulation.cpp
	${CMP} ${CXXFLAGS} ${FLAGS} -c datareduction/reducepopulation.cpp  ${INC_MPI} ${INC_BOOST} ${INC_EIGEN}

donotcompute.o: ${DEPS_COMMON} sysboundary/donotcompute.h sysboundary/donotcompute.cpp
	${CMP} ${CXXFLAGS} ${FLAGS} -c sysboundary/donotcompute.cpp ${INC_DCCRG} ${INC_ZOLTAN} ${INC_BOOST} ${INC_EIGEN}

ionosphere.o: ${DEPS_COMMON} sysboundary/ionosphere.h sysboundary/ionosphere.cpp backgroundfield/backgroundfield.cpp backgroundfield/backgroundfield.h projects/project.h projects/project.cpp
	${CMP} ${CXXFLAGS} ${FLAGS} -c sysboundary/ionosphere.cpp ${INC_DCCRG} ${INC_ZOLTAN} ${INC_BOOST} ${INC_EIGEN}

outflow.o: ${DEPS_COMMON} sysboundary/outflow.h sysboundary/outflow.cpp projects/project.h projects/project.cpp
	${CMP} ${CXXFLAGS} ${FLAGS} -c sysboundary/outflow.cpp ${INC_DCCRG} ${INC_ZOLTAN} ${INC_BOOST} ${INC_EIGEN}

setmaxwellian.o: ${DEPS_COMMON} sysboundary/setmaxwellian.h sysboundary/setmaxwellian.cpp sysboundary/setbyuser.h sysboundary/setbyuser.cpp
	${CMP} ${CXXFLAGS} ${FLAGS} -c sysboundary/setmaxwellian.cpp ${INC_DCCRG} ${INC_ZOLTAN} ${INC_BOOST} ${INC_EIGEN}

setbyuser.o: ${DEPS_COMMON} sysboundary/setbyuser.h sysboundary/setbyuser.cpp
	${CMP} ${CXXFLAGS} ${FLAGS} -c sysboundary/setbyuser.cpp ${INC_DCCRG} ${INC_ZOLTAN} ${INC_BOOST} ${INC_EIGEN}

sysboundary.o: ${DEPS_COMMON} sysboundary/sysboundary.h sysboundary/sysboundary.cpp sysboundary/sysboundarycondition.h sysboundary/sysboundarycondition.cpp sysboundary/donotcompute.h sysboundary/donotcompute.cpp sysboundary/ionosphere.h sysboundary/ionosphere.cpp sysboundary/outflow.h sysboundary/outflow.cpp sysboundary/setmaxwellian.h sysboundary/setmaxwellian.cpp sysboundary/setbyuser.h sysboundary/setbyuser.cpp
	${CMP} ${CXXFLAGS} ${FLAGS} -c sysboundary/sysboundary.cpp ${INC_DCCRG} ${INC_ZOLTAN} ${INC_BOOST} ${INC_EIGEN}

sysboundarycondition.o: ${DEPS_COMMON} sysboundary/sysboundarycondition.h sysboundary/sysboundarycondition.cpp sysboundary/donotcompute.h sysboundary/donotcompute.cpp sysboundary/ionosphere.h sysboundary/ionosphere.cpp sysboundary/outflow.h sysboundary/outflow.cpp sysboundary/setmaxwellian.h sysboundary/setmaxwellian.cpp sysboundary/setbyuser.h sysboundary/setbyuser.cpp
	${CMP} ${CXXFLAGS} ${FLAGS} -c sysboundary/sysboundarycondition.cpp ${INC_DCCRG} ${INC_ZOLTAN} ${INC_BOOST} ${INC_EIGEN}

Alfven.o: ${DEPS_COMMON} projects/Alfven/Alfven.h projects/Alfven/Alfven.cpp
	${CMP} ${CXXFLAGS} ${FLAGS} -c projects/Alfven/Alfven.cpp ${INC_DCCRG} ${INC_ZOLTAN} ${INC_BOOST} ${INC_EIGEN}

Diffusion.o: ${DEPS_COMMON} projects/Diffusion/Diffusion.h projects/Diffusion/Diffusion.cpp
	${CMP} ${CXXFLAGS} ${FLAGS} -c projects/Diffusion/Diffusion.cpp ${INC_DCCRG} ${INC_ZOLTAN} ${INC_BOOST} ${INC_EIGEN}

Dispersion.o: ${DEPS_COMMON} projects/Dispersion/Dispersion.h projects/Dispersion/Dispersion.cpp
	${CMP} ${CXXFLAGS} ${FLAGS} -c projects/Dispersion/Dispersion.cpp ${INC_DCCRG} ${INC_ZOLTAN} ${INC_BOOST} ${INC_EIGEN}

Firehose.o: ${DEPS_COMMON} projects/Firehose/Firehose.h projects/Firehose/Firehose.cpp
	${CMP} ${CXXFLAGS} ${FLAGS} -c projects/Firehose/Firehose.cpp ${INC_DCCRG} ${INC_ZOLTAN} ${INC_BOOST} ${INC_EIGEN}

Flowthrough.o: ${DEPS_COMMON} projects/Flowthrough/Flowthrough.h projects/Flowthrough/Flowthrough.cpp
	${CMP} ${CXXFLAGS} ${FLAGS} -c projects/Flowthrough/Flowthrough.cpp ${INC_DCCRG} ${INC_ZOLTAN} ${INC_BOOST} ${INC_EIGEN}

Fluctuations.o: ${DEPS_COMMON} projects/Fluctuations/Fluctuations.h projects/Fluctuations/Fluctuations.cpp
	${CMP} ${CXXFLAGS} ${FLAGS} -c projects/Fluctuations/Fluctuations.cpp ${INC_DCCRG} ${INC_ZOLTAN} ${INC_BOOST} ${INC_EIGEN}

KHB.o: ${DEPS_COMMON} projects/KHB/KHB.h projects/KHB/KHB.cpp
	${CMP} ${CXXFLAGS} ${FLAGS} -c projects/KHB/KHB.cpp ${INC_DCCRG} ${INC_ZOLTAN} ${INC_BOOST} ${INC_EIGEN}

Larmor.o: ${DEPS_COMMON} projects/Larmor/Larmor.h projects/Larmor/Larmor.cpp
	${CMP} ${CXXFLAGS} ${FLAGS} -c projects/Larmor/Larmor.cpp ${INC_DCCRG} ${INC_ZOLTAN} ${INC_BOOST} ${INC_EIGEN}

Magnetosphere.o: ${DEPS_COMMON} projects/Magnetosphere/Magnetosphere.h projects/Magnetosphere/Magnetosphere.cpp
	${CMP} ${CXXFLAGS} ${FLAGS} -c projects/Magnetosphere/Magnetosphere.cpp ${INC_DCCRG} ${INC_ZOLTAN} ${INC_BOOST} ${INC_EIGEN}

MultiPeak.o: ${DEPS_COMMON} projects/MultiPeak/MultiPeak.h projects/MultiPeak/MultiPeak.cpp
	${CMP} ${CXXFLAGS} ${FLAGS} -c projects/MultiPeak/MultiPeak.cpp ${INC_DCCRG} ${INC_ZOLTAN} ${INC_BOOST} ${INC_EIGEN}

VelocityBox.o: ${DEPS_COMMON} projects/VelocityBox/VelocityBox.h projects/VelocityBox/VelocityBox.cpp
	${CMP} ${CXXFLAGS} ${FLAGS} -c projects/VelocityBox/VelocityBox.cpp ${INC_DCCRG} ${INC_ZOLTAN} ${INC_BOOST} ${INC_EIGEN}

Riemann1.o: ${DEPS_COMMON} projects/Riemann1/Riemann1.h projects/Riemann1/Riemann1.cpp
	${CMP} ${CXXFLAGS} ${FLAGS} -c projects/Riemann1/Riemann1.cpp ${INC_DCCRG} ${INC_ZOLTAN} ${INC_BOOST} ${INC_EIGEN}

Shock.o: ${DEPS_COMMON} projects/Shock/Shock.h projects/Shock/Shock.cpp
	${CMP} ${CXXFLAGS} ${FLAGS} -c projects/Shock/Shock.cpp ${INC_DCCRG} ${INC_ZOLTAN} ${INC_BOOST} ${INC_EIGEN}

Template.o: ${DEPS_COMMON} projects/Template/Template.h projects/Template/Template.cpp
	${CMP} ${CXXFLAGS} ${FLAGS} -c projects/Template/Template.cpp ${INC_DCCRG} ${INC_ZOLTAN} ${INC_BOOST} ${INC_EIGEN}

test_fp.o: ${DEPS_COMMON} projects/test_fp/test_fp.h projects/test_fp/test_fp.cpp
	${CMP} ${CXXFLAGS} ${FLAGS} -c projects/test_fp/test_fp.cpp ${INC_DCCRG} ${INC_ZOLTAN} ${INC_BOOST} ${INC_EIGEN}

test_trans.o: ${DEPS_COMMON} projects/test_trans/test_trans.h projects/test_trans/test_trans.cpp
	${CMP} ${CXXFLAGS} ${FLAGS} -c projects/test_trans/test_trans.cpp ${INC_DCCRG} ${INC_ZOLTAN} ${INC_BOOST} ${INC_EIGEN}

verificationLarmor.o: ${DEPS_COMMON} projects/verificationLarmor/verificationLarmor.h projects/verificationLarmor/verificationLarmor.cpp
	${CMP} ${CXXFLAGS} ${FLAGS} -c projects/verificationLarmor/verificationLarmor.cpp ${INC_DCCRG} ${INC_ZOLTAN} ${INC_BOOST} ${INC_EIGEN}

Shocktest.o: ${DEPS_COMMON} projects/Shocktest/Shocktest.h projects/Shocktest/Shocktest.cpp
	${CMP} ${CXXFLAGS} ${FLAGS} -c projects/Shocktest/Shocktest.cpp ${INC_DCCRG} ${INC_ZOLTAN} ${INC_BOOST} ${INC_EIGEN}

project.o: ${DEPS_COMMON} $(DEPS_PROJECTS)
	${CMP} ${CXXFLAGS} ${FLAGS} -c projects/project.cpp ${INC_DCCRG} ${INC_ZOLTAN} ${INC_BOOST} ${INC_EIGEN}

projectTriAxisSearch.o: ${DEPS_COMMON} $(DEPS_PROJECTS)
	${CMP} ${CXXFLAGS} ${FLAGS} -c projects/projectTriAxisSearch.cpp ${INC_DCCRG} ${INC_ZOLTAN} ${INC_BOOST} ${INC_EIGEN}

projectTriAxisSearch.o: ${DEPS_COMMON} $(DEPS_PROJECTS)
	${CMP} ${CXXFLAGS} ${FLAGS} -c projects/projectTriAxisSearch.cpp ${INC_DCCRG} ${INC_ZOLTAN} ${INC_BOOST} ${INC_EIGEN}

spatial_cell.o: spatial_cell.cpp spatial_cell.hpp
	$(CMP) $(CXXFLAGS) $(FLAGS) -c spatial_cell.cpp $(INC_BOOST) ${INC_EIGEN}

vlasovmover.o: spatial_cell.hpp  vlasovsolver/vlasovmover.cpp vlasovsolver/cpu_acc_map.hpp vlasovsolver/cpu_acc_intersections.hpp vlasovsolver/cpu_acc_intersections.hpp vlasovsolver/cpu_acc_semilag.hpp vlasovsolver/cpu_acc_transform.hpp	
	${CMP} ${CXXFLAGS} ${FLAG_OPENMP} ${MATHFLAGS} ${FLAGS}  -DMOVER_VLASOV_ORDER=2  -c vlasovsolver/vlasovmover.cpp -I$(CURDIR)  ${INC_BOOST} ${INC_EIGEN} ${INC_DCCRG}  ${INC_ZOLTAN}     ${INC_PROFILE}  ${INC_VECTORCLASS} ${INC_EIGEN}  

londrillo_delzanna.o: spatial_cell.hpp  parameters.h common.h fieldsolver/londrillo_delzanna.cpp
	 ${CMP} ${CXXFLAGS} ${FLAGS} -c fieldsolver/londrillo_delzanna.cpp -I$(CURDIR)  ${INC_BOOST} ${INC_EIGEN} ${INC_DCCRG}  ${INC_PROFILE}  ${INC_ZOLTAN}

vlasiator.o:  ${DEPS_COMMON} readparameters.h parameters.h ${DEPS_PROJECTS} grid.h spatial_cell.hpp vlasiator.cpp
	${CMP} ${CXXFLAGS} ${FLAG_OPENMP} ${FLAGS} -c vlasiator.cpp ${INC_MPI} ${INC_DCCRG} ${INC_BOOST} ${INC_EIGEN} ${INC_ZOLTAN} ${INC_PROFILE}

grid.o:  ${DEPS_COMMON} parameters.h ${DEPS_PROJECTS} spatial_cell.hpp grid.cpp grid.h  sysboundary/sysboundary.h
	${CMP} ${CXXFLAGS} ${FLAG_OPENMP} ${FLAGS} -c grid.cpp ${INC_MPI} ${INC_DCCRG} ${INC_BOOST} ${INC_EIGEN} ${INC_ZOLTAN} ${INC_PROFILE}

ioread.o:  ${DEPS_COMMON} parameters.h  spatial_cell.hpp ioread.cpp ioread.h  vlsvreader2.cpp
	${CMP} ${CXXFLAGS} ${FLAG_OPENMP} ${FLAGS} -c ioread.cpp ${INC_MPI} ${INC_DCCRG} ${INC_BOOST} ${INC_EIGEN} ${INC_ZOLTAN} ${INC_PROFILE} ${INC_VLSV}

iowrite.o:  ${DEPS_COMMON} parameters.h  spatial_cell.hpp iowrite.cpp iowrite.h  
	${CMP} ${CXXFLAGS} ${FLAG_OPENMP} ${FLAGS} -c iowrite.cpp ${INC_MPI} ${INC_DCCRG} ${INC_BOOST} ${INC_EIGEN} ${INC_ZOLTAN} ${INC_PROFILE} ${INC_VLSV}

logger.o: logger.h logger.cpp
	${CMP} ${CXXFLAGS} ${FLAGS} -c logger.cpp ${INC_MPI}

muxml.o: muxml.h muxml.cpp
	${CMP} ${CXXFLAGS} ${FLAGS} -c muxml.cpp

parameters.o: parameters.h parameters.cpp readparameters.h
	$(CMP) $(CXXFLAGS) $(FLAGS) -c parameters.cpp ${INC_BOOST} ${INC_EIGEN}

readparameters.o: readparameters.h readparameters.cpp version.h version.cpp
	$(CMP) $(CXXFLAGS) $(FLAGS) -c readparameters.cpp ${INC_BOOST} ${INC_EIGEN}

vlscommon.o:  $(DEPS_COMMON)  vlscommon.h vlscommon.cpp
	${CMP} ${CXXFLAGS} ${FLAGS} -c vlscommon.cpp


vlsvreader2.o:  muxml.h muxml.cpp vlscommon.h vlsvreader2.h vlsvreader2.cpp
	${CMP} ${CXXFLAGS} ${FLAGS} -c vlsvreader2.cpp ${INC_VLSV}

vlsvreader2extra.o:  muxml.h muxml.cpp vlscommon.h vlsvreader2.h vlsvreader2.cpp
	${CMP} ${CXXEXTRAFLAGS} ${FLAGS} -c vlsvreader2.cpp ${INC_VLSV}


# Make executable
vlasiator: $(OBJS)
	$(LNK) ${LDFLAGS} -o ${EXE} $(OBJS) $(LIBS)


#/// TOOLS section/////

#common reader filter
DEPS_VLSVREADER = muxml.h muxml.cpp vlscommon.h vlsvreader2.h vlsvreader2.cpp
DEPS_VLSVREADERINTERFACE = tools/vlsvreaderinterface.h tools/vlsvreaderinterface.cpp

#common reader objects for tools
OBJS_VLSVREADER = muxml.o vlscommon.o vlsvreader2.o
OBJS_VLSVREADERINTERFACE = vlsvreaderinterface.o
OBJS_VLSVREADEREXTRA = muxml.o vlscommon.o vlsvreader2extra.o

#particle pusher tool
DEPS_PARTICLES = particles/particles.h particles/particles.cpp particles/field.h particles/readfields.h particles/relativistic_math.h particles/particleparameters.h particles/distribution.h\
	readparameters.h version.h
OBJS_PARTICLES = particles/physconst.o particles/particles.o particles/readfields.o particles/particleparameters.o particles/distribution.o readparameters.o version.o

vlsvextract: ${DEPS_VLSVREADER} ${DEPS_VLSVREADERINTERFACE} tools/vlsvextract.cpp ${OBJS_VLSVREADER} ${OBJS_VLSVREADERINTERFACE}
	${CMP} ${CXXFLAGS} ${FLAGS} -c tools/vlsvextract.cpp ${INC_BOOST} ${INC_DCCRG} ${INC_SILO} ${INC_EIGEN} ${INC_VLSV} -I$(CURDIR) 
	${LNK} -o vlsvextract_${FP_PRECISION} vlsvextract.o ${OBJS_VLSVREADER} ${OBJS_VLSVREADERINTERFACE} ${LIB_BOOST} ${LIB_DCCRG} ${LIB_SILO} ${LIB_VLSV} ${LDFLAGS}

vlsv2vtk: ${DEPS_VLSVREADER} ${OBJS_VLSVREADER} tools/vlsv2vtk.cpp
	${CMP} ${CXXFLAGS} ${FLAGS} -c tools/vlsv2vtk.cpp ${INC_BOOST} ${INC_VLSV} -I$(CURDIR) 
	${LNK} -o vlsv2vtk_${FP_PRECISION} vlsv2vtk.o ${OBJS_VLSVREADER} ${INC_BOOST} ${LIB_VLSV} ${LDFLAGS}

vlsv2silo: ${DEPS_VLSVREADER} ${DEPS_VLSVREADERINTERFACE} tools/vlsv2silo.cpp ${OBJS_VLSVREADER} ${OBJS_VLSVREADERINTERFACE}
	${CMP} ${CXXFLAGS} ${FLAGS} -c tools/vlsv2silo.cpp ${INC_SILO} ${INC_VLSV} -I$(CURDIR) 
	${LNK} -o vlsv2silo_${FP_PRECISION} vlsv2silo.o ${OBJS_VLSVREADER} ${OBJS_VLSVREADERINTERFACE} ${LIB_SILO} ${LIB_VLSV} ${LDFLAGS}

vlsv2bzt: ${DEPS_VLSVREADER} ${OBJS_VLSVREADER} tools/vlsv2bzt.cpp
	${CMP} ${CXXFLAGS} ${FLAGS} -c tools/vlsv2bzt.cpp ${INC_VLSV} -I$(CURDIR) 
	${LNK} -o vlsv2bzt_${FP_PRECISION} vlsv2bzt.o ${OBJS_VLSVREADER} ${LIB_VLSV} ${LDFLAGS}

vlsvdiff: ${DEPS_VLSVREADER} ${DEPS_VLSVREADERINTERFACE} tools/vlsvdiff.cpp ${OBJS_VLSVREADEREXTRA} ${OBJS_VLSVREADERINTERFACE}
	${CMP} ${CXXEXTRAFLAGS} ${FLAGS} -c tools/vlsvdiff.cpp ${INC_VLSV} -I$(CURDIR)
	${LNK} -o vlsvdiff_${FP_PRECISION} vlsvdiff.o ${OBJS_VLSVREADER} ${OBJS_VLSVREADERINTERFACE} ${LIB_VLSV} ${LDFLAGS}

vlsvreaderinterface.o: ${DEPS_VLSVREADER} tools/vlsvreaderinterface.h tools/vlsvreaderinterface.cpp ${OBJS_VLSVREADER}
	${CMP} ${CXXFLAGS} ${FLAGS} -c tools/vlsvreaderinterface.cpp ${INC_VLSV} -I$(CURDIR) 

particles/particleparameters.o: ${DEPS_PARTICLES} ${DEPS_VLSVREADER} ${OBJS_VLSVREADERINTERFACE} particles/particleparameters.cpp
	${CMP} ${CXXFLAGS} ${FLAGS} -c particles/particleparameters.cpp ${INC_VLSV} ${INC_VECTORCLASS} -I$(CURDIR) -Itools -o $@

particles/readfields.o: ${DEPS_PARTICLES} ${DEPS_VLSVREADER} ${OBJS_VLSVREADERINTERFACE} particles/readfields.cpp
	${CMP} ${CXXFLAGS} ${FLAGS} -c particles/readfields.cpp ${INC_VLSV} ${INC_VECTORCLASS} -I$(CURDIR) -Itools -o $@

particles/particles.o: ${DEPS_PARTICLES} ${DEPS_VLSVREADER} ${OBJS_VLSVREADERINTERFACE} particles/particles.cpp
	${CMP} ${CXXFLAGS} ${FLAGS} -c particles/particles.cpp ${INC_VLSV} ${INC_VECTORCLASS} -I$(CURDIR) -Itools -o $@

particles/distribution.o: ${DEPS_PARTICLES} ${DEPS_VLSVREADER} ${OBJS_VLSVREADERINTERFACE} particles/distribution.cpp
	${CMP} ${CXXFLAGS} ${FLAGS} -c particles/distribution.cpp ${INC_VLSV} ${INC_VECTORCLASS} -I$(CURDIR) -Itools -o $@

particle_post_pusher: ${OBJS_PARTICLES} ${DEPS_PARTICLES} ${DEPS_VLSVREADER} ${OBJS_VLSVREADERINTERFACE} particles/particle_post_pusher.cpp
	${CMP} ${CXXFLAGS} ${FLAGS} -c particles/particle_post_pusher.cpp ${INC_VLSV} ${INC_VECTORCLASS} -I$(CURDIR) -Itools
	${LNK} -o $@ particle_post_pusher.o ${OBJS_PARTICLES} ${OBJS_VLSVREADER} ${OBJS_VLSVREADERINTERFACE} ${LIBS} ${LDFLAGS}

# DO NOT DELETE<|MERGE_RESOLUTION|>--- conflicted
+++ resolved
@@ -18,7 +18,7 @@
 # CXXFLAGS += -DFS_1ST_ORDER_TIME
 
 #also use papi to report memory consumption?
-CXXFLAGS += -DPAPI_MEM
+#CXXFLAGS += -DPAPI_MEM
 
 #Use jemalloc instead of system malloc to reduce memory fragmentation? https://github.com/jemalloc/jemalloc
 #Configure jemalloc with  --with-jemalloc-prefix=je_ when installing it
@@ -129,13 +129,8 @@
                 projects/Shocktest/Shocktest.h projects/Shocktest/Shocktest.cpp
 #all objects for vlasiator
 
-<<<<<<< HEAD
-OBJS = 	version.o backgroundfield.o ode.o quadr.o dipole.o constantfield.o integratefunction.o \
+OBJS = 	version.o memoryallocation.o backgroundfield.o quadr.o dipole.o linedipole.o constantfield.o integratefunction.o \
 	datareducer.o datareductionoperator.o reducepopulation.o \
-=======
-OBJS = 	version.o memoryallocation.o backgroundfield.o quadr.o dipole.o linedipole.o constantfield.o integratefunction.o \
-	datareducer.o datareductionoperator.o \
->>>>>>> 511df735
 	donotcompute.o ionosphere.o outflow.o setbyuser.o setmaxwellian.o \
 	sysboundary.o sysboundarycondition.o \
 	project.o projectTriAxisSearch.o \
@@ -200,7 +195,7 @@
 	${CMP} ${CXXFLAGS} ${FLAGS} -c datareduction/datareductionoperator.cpp ${INC_MPI} ${INC_BOOST} ${INC_EIGEN}
 
 reducepopulation.o: ${DEPS_COMMON} spatial_cell.hpp datareduction/reducepopulation.h datareduction/reducepopulation.cpp
-	${CMP} ${CXXFLAGS} ${FLAGS} -c datareduction/reducepopulation.cpp  ${INC_MPI} ${INC_BOOST} ${INC_EIGEN}
+	${CMP} ${CXXFLAGS} ${FLAGS} -c datareduction/reducepopulation.cpp  ${INC_MPI} ${INC_BOOST} ${INC_EIGEN} ${INC_ZOLTAN} ${INC_VLSV} ${INC_DCCRG}
 
 donotcompute.o: ${DEPS_COMMON} sysboundary/donotcompute.h sysboundary/donotcompute.cpp
 	${CMP} ${CXXFLAGS} ${FLAGS} -c sysboundary/donotcompute.cpp ${INC_DCCRG} ${INC_ZOLTAN} ${INC_BOOST} ${INC_EIGEN}
