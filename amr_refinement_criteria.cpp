/*
 * This file is part of Vlasiator.
 * Copyright 2010-2016 Finnish Meteorological Institute
 *
 * For details of usage, see the COPYING file and read the "Rules of the Road"
 * at http://vlasiator.fmi.fi/
 *
 * This program is free software; you can redistribute it and/or modify
 * it under the terms of the GNU General Public License as published by
 * the Free Software Foundation; either version 2 of the License, or
 * (at your option) any later version.
 *
 * This program is distributed in the hope that it will be useful,
 * but WITHOUT ANY WARRANTY; without even the implied warranty of
 * MERCHANTABILITY or FITNESS FOR A PARTICULAR PURPOSE.  See the
 * GNU General Public License for more details.
 *
 * You should have received a copy of the GNU General Public License along
 * with this program; if not, write to the Free Software Foundation, Inc.,
 * 51 Franklin Street, Fifth Floor, Boston, MA 02110-1301 USA.
 */

#include <cstdlib>
#include <cmath>

#include "parameters.h"
#include "amr_refinement_criteria.h"
#include "velocity_blocks.h"
#include "object_wrapper.h"

using namespace std;

namespace amr_ref_criteria {
   
   Base::Base() { }   
   
   Base::~Base() { }
   
   Base* relDiffMaker() {return new RelativeDifference;}
   
<<<<<<< HEAD
   void Base::evaluate(const Realf* velBlost,Realf* result,const int& popID) {
      for (unsigned int i=0; i<WID3; ++i) result[i] = 0.0;
=======
   void Base::evaluate(const Realf* velBlost,Realf* result,const uint popID) {
      for (uint i=0; i<WID3; ++i) result[i] = 0.0;
>>>>>>> 159c23b9
   }

   RelativeDifference::RelativeDifference() { }
   
   RelativeDifference::~RelativeDifference() { }

   Realf RelativeDifference::evaluate(const Realf* array,const uint popID) {
      // How many neighbor data points (per coordinate) the given block includes?
      const int PAD=1;
      Realf maxvalue = 0.0;

<<<<<<< HEAD
      for (unsigned int kc=0; kc<WID; ++kc) for (unsigned int jc=0; jc<WID; ++jc) for (unsigned int ic=0; ic<WID; ++ic) {
=======
      for (uint kc=0; kc<WID; ++kc) for (uint jc=0; jc<WID; ++jc) for (uint ic=0; ic<WID; ++ic) {
>>>>>>> 159c23b9
         Realf f_cen = array[vblock::padIndex<PAD>(ic+1,jc+1,kc+1)];
         
         #warning In here should we use SpatialCell::getVeloctyBlockMinValue()?
         if (fabs(f_cen) < getObjectWrapper().particleSpecies[popID].sparseMinValue) continue;

         Realf f_lft = array[vblock::padIndex<PAD>(ic  ,jc+1,kc+1)];
         Realf f_rgt = array[vblock::padIndex<PAD>(ic+2,jc+1,kc+1)];

         Realf df = evaluate(f_lft,f_cen,f_rgt);
         if (df > maxvalue) maxvalue = df;

         f_lft = array[vblock::padIndex<PAD>(ic+1,jc  ,kc+1)];
         f_rgt = array[vblock::padIndex<PAD>(ic+1,jc+2,kc+1)];
         df = evaluate(f_lft,f_cen,f_rgt);
         if (df > maxvalue) maxvalue = df;

         //f_lft = array[vblock::padIndex<PAD>(ic+1,jc+1,kc  )];
         //f_rgt = array[vblock::padIndex<PAD>(ic+1,jc+1,kc+2)];
         //df = evaluate(f_lft,f_cen,f_rgt);
         //if (df > maxvalue) maxvalue = df;
      }
      
      return maxvalue;
   }

   void RelativeDifference::evaluate(const Realf* array,Realf* result,const uint popID) {
      const int PAD=1;
<<<<<<< HEAD
      for (unsigned int kc=0; kc<WID; ++kc) for (unsigned int jc=0; jc<WID; ++jc) for (unsigned int ic=0; ic<WID; ++ic) {
=======
      for (uint kc=0; kc<WID; ++kc) for (uint jc=0; jc<WID; ++jc) for (uint ic=0; ic<WID; ++ic) {
>>>>>>> 159c23b9
         Realf f_cen = array[vblock::padIndex<PAD>(ic+1,jc+1,kc+1)];
         #warning In here should we use SpatialCell::getVeloctyBlockMinValue()?
         if (fabs(f_cen) < getObjectWrapper().particleSpecies[popID].sparseMinValue) {
            result[vblock::index(ic,jc,kc)] = 0;
            continue;
         }
         
         Realf f_lft = array[vblock::padIndex<PAD>(ic  ,jc+1,kc+1)];
         Realf f_rgt = array[vblock::padIndex<PAD>(ic+2,jc+1,kc+1)];
         Realf df = evaluate(f_lft,f_cen,f_rgt);
         
         f_lft = array[vblock::padIndex<PAD>(ic+1,jc  ,kc+1)];
         f_rgt = array[vblock::padIndex<PAD>(ic+1,jc+2,kc+1)];
         df = max(df,evaluate(f_lft,f_cen,f_rgt));

         //f_lft = array[vblock::padIndex<PAD>(ic+1,jc+1,kc  )];
         //f_rgt = array[vblock::padIndex<PAD>(ic+1,jc+1,kc+2)];
         //df = max(df,evaluate(f_lft,f_cen,f_rgt));
         
         result[vblock::index(ic,jc,kc)] = df;
      }
   }

   Realf RelativeDifference::evaluate(const Realf& f_lft,const Realf& f_cen,const Realf& f_rgt) {
      Realf df = max(fabs(f_rgt-f_cen),fabs(f_cen-f_lft));
      df = df / ((f_cen + 1e-30)*df_max);

      return df;
   }

   bool RelativeDifference::initialize(const std::string& configRegion) {
      //df_max = 8.0;
      df_max = 1.0;
      return true;
   }

   void addRefinementCriteria() {
      getObjectWrapper().amrVelRefCriteria.add("relative_difference",relDiffMaker);
   }
}
<|MERGE_RESOLUTION|>--- conflicted
+++ resolved
@@ -38,13 +38,8 @@
    
    Base* relDiffMaker() {return new RelativeDifference;}
    
-<<<<<<< HEAD
-   void Base::evaluate(const Realf* velBlost,Realf* result,const int& popID) {
-      for (unsigned int i=0; i<WID3; ++i) result[i] = 0.0;
-=======
    void Base::evaluate(const Realf* velBlost,Realf* result,const uint popID) {
       for (uint i=0; i<WID3; ++i) result[i] = 0.0;
->>>>>>> 159c23b9
    }
 
    RelativeDifference::RelativeDifference() { }
@@ -56,11 +51,7 @@
       const int PAD=1;
       Realf maxvalue = 0.0;
 
-<<<<<<< HEAD
-      for (unsigned int kc=0; kc<WID; ++kc) for (unsigned int jc=0; jc<WID; ++jc) for (unsigned int ic=0; ic<WID; ++ic) {
-=======
       for (uint kc=0; kc<WID; ++kc) for (uint jc=0; jc<WID; ++jc) for (uint ic=0; ic<WID; ++ic) {
->>>>>>> 159c23b9
          Realf f_cen = array[vblock::padIndex<PAD>(ic+1,jc+1,kc+1)];
          
          #warning In here should we use SpatialCell::getVeloctyBlockMinValue()?
@@ -88,11 +79,7 @@
 
    void RelativeDifference::evaluate(const Realf* array,Realf* result,const uint popID) {
       const int PAD=1;
-<<<<<<< HEAD
-      for (unsigned int kc=0; kc<WID; ++kc) for (unsigned int jc=0; jc<WID; ++jc) for (unsigned int ic=0; ic<WID; ++ic) {
-=======
       for (uint kc=0; kc<WID; ++kc) for (uint jc=0; jc<WID; ++jc) for (uint ic=0; ic<WID; ++ic) {
->>>>>>> 159c23b9
          Realf f_cen = array[vblock::padIndex<PAD>(ic+1,jc+1,kc+1)];
          #warning In here should we use SpatialCell::getVeloctyBlockMinValue()?
          if (fabs(f_cen) < getObjectWrapper().particleSpecies[popID].sparseMinValue) {
