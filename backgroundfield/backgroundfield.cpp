/*
 * This file is part of Vlasiator.
 * Copyright 2010-2016 Finnish Meteorological Institute
 *
 * For details of usage, see the COPYING file and read the "Rules of the Road"
 * at http://www.physics.helsinki.fi/vlasiator/
 *
 * This program is free software; you can redistribute it and/or modify
 * it under the terms of the GNU General Public License as published by
 * the Free Software Foundation; either version 2 of the License, or
 * (at your option) any later version.
 *
 * This program is distributed in the hope that it will be useful,
 * but WITHOUT ANY WARRANTY; without even the implied warranty of
 * MERCHANTABILITY or FITNESS FOR A PARTICULAR PURPOSE.  See the
 * GNU General Public License for more details.
 *
 * You should have received a copy of the GNU General Public License along
 * with this program; if not, write to the Free Software Foundation, Inc.,
 * 51 Franklin Street, Fifth Floor, Boston, MA 02110-1301 USA.
 */

#include "../common.h"
#include "../definitions.h"
#include "../parameters.h"
#include "cmath"
#include "backgroundfield.h"
#include "fieldfunction.hpp"
#include "integratefunction.hpp"
#include "phiprof.hpp"

//FieldFunction should be initialized
void setBackgroundField(
   const FieldFunction& bgFunction,
   FsGrid< std::array<Real, fsgrids::bgbfield::N_BGB>, FS_STENCIL_WIDTH> & BgBGrid,
   bool append) {
   
   using namespace std::placeholders;

   /*if we do not add a new background to the existing one we first put everything to zero*/
   if(append==false) {
      setBackgroundFieldToZero(BgBGrid);
   }
   
      //these are doubles, as the averaging functions copied from Gumics
      //use internally doubles. In any case, it should provide more
      //accurate results also for float simulations
      const double accuracy = 1e-17;
      unsigned int faceCoord1[3];
      unsigned int faceCoord2[3];
      
      //the coordinates of the edges face with a normal in the third coordinate direction, stored here to enable looping
      faceCoord1[0]=1;
      faceCoord2[0]=2;
      faceCoord1[1]=0;
      faceCoord2[1]=2;
      faceCoord1[2]=0;
      faceCoord2[2]=1;
      
      auto localSize = BgBGrid.getLocalSize();
      
      // These are threaded now that the dipole field is threadsafe
      #pragma omp parallel for collapse(3)
      for (int x = 0; x < localSize[0]; ++x) {
         for (int y = 0; y < localSize[1]; ++y) {
            for (int z = 0; z < localSize[2]; ++z) {
               phiprof::start("loop-top");
               std::array<double, 3> start = BgBGrid.getPhysicalCoords(x, y, z);
               double dx[3];
               dx[0] = BgBGrid.DX;
               dx[1] = BgBGrid.DY;
               dx[2] = BgBGrid.DZ;
               double end[3];
               end[0]=start[0]+dx[0];
               end[1]=start[1]+dx[1];
               end[2]=start[2]+dx[2];
               phiprof::stop("loop-top");
               
               phiprof::start("loop-face-averages");
               //Face averages
               for(uint fComponent=0; fComponent<3; fComponent++){
                  T3DFunction valueFunction = std::bind(bgFunction, std::placeholders::_1, std::placeholders::_2, std::placeholders::_3, (coordinate)fComponent, 0, (coordinate)0);
                  BgBGrid.get(x,y,z)->at(fsgrids::bgbfield::BGBX+fComponent) += 
                     surfaceAverage(valueFunction,
                        (coordinate)fComponent,
                                    accuracy,
                                    start.data(),
                                    dx[faceCoord1[fComponent]],
                                    dx[faceCoord2[fComponent]]
                                   );
                  
                  //Compute derivatives. Note that we scale by dx[] as the arrays are assumed to contain differences, not true derivatives!
                  T3DFunction derivFunction1 = std::bind(bgFunction, std::placeholders::_1, std::placeholders::_2, std::placeholders::_3, (coordinate)fComponent, 1, (coordinate)faceCoord1[fComponent]);
                  BgBGrid.get(x,y,z)->at(fsgrids::bgbfield::dBGBxdy+2*fComponent) +=
                     dx[faceCoord1[fComponent]] * 
                     surfaceAverage(derivFunction1,
                        (coordinate)fComponent,
                                    accuracy,
                                    start.data(),
                                    dx[faceCoord1[fComponent]],
                                    dx[faceCoord2[fComponent]]
                                   );

                  T3DFunction derivFunction2 = std::bind(bgFunction, std::placeholders::_1, std::placeholders::_2, std::placeholders::_3, (coordinate)fComponent, 1, (coordinate)faceCoord2[fComponent]);
                  BgBGrid.get(x,y,z)->at(fsgrids::bgbfield::dBGBxdy+1+2*fComponent) +=
                     dx[faceCoord2[fComponent]] *
                     surfaceAverage(derivFunction2,
                        (coordinate)fComponent,
                                    accuracy,
                                    start.data(),
                                    dx[faceCoord1[fComponent]],
                                    dx[faceCoord2[fComponent]]
                                   );
               }
               phiprof::stop("loop-face-averages");
               
               phiprof::start("loop-volume-averages");
               //Volume averages
               for(unsigned int fComponent=0;fComponent<3;fComponent++){
                  T3DFunction valueFunction = std::bind(bgFunction, std::placeholders::_1, std::placeholders::_2, std::placeholders::_3, (coordinate)fComponent, 0, (coordinate)0);
                  BgBGrid.get(x,y,z)->at(fsgrids::bgbfield::BGBXVOL+fComponent) += volumeAverage(valueFunction,accuracy,start.data(),end);
                  
                  //Compute derivatives. Note that we scale by dx[] as the arrays are assumed to contain differences, not true derivatives!      
                  T3DFunction derivFunction = std::bind(bgFunction, std::placeholders::_1, std::placeholders::_2, std::placeholders::_3, (coordinate)fComponent, 1, (coordinate)faceCoord1[fComponent]);
                  BgBGrid.get(x,y,z)->at(fsgrids::bgbfield::dBGBXVOLdy+2*fComponent) += dx[faceCoord1[fComponent]] * volumeAverage(derivFunction,accuracy,start.data(),end);
                  derivFunction = std::bind(bgFunction, std::placeholders::_1, std::placeholders::_2, std::placeholders::_3, (coordinate)fComponent, 1, (coordinate)faceCoord2[fComponent]);
                  BgBGrid.get(x,y,z)->at(fsgrids::bgbfield::dBGBXVOLdy+1+2*fComponent) += dx[faceCoord2[fComponent]] * volumeAverage(derivFunction,accuracy,start.data(),end);
               }
               phiprof::stop("loop-volume-averages");
            }
         }
      }
   //TODO
   //COmpute divergence and curl of volume averaged field and check that both are zero. 
}

void setBackgroundFieldToZero(
   FsGrid< std::array<Real, fsgrids::bgbfield::N_BGB>, FS_STENCIL_WIDTH> & BgBGrid
) {
   auto localSize = BgBGrid.getLocalSize().data();
   
   #pragma omp parallel for collapse(3)
   for (int x = 0; x < localSize[0]; ++x) {
      for (int y = 0; y < localSize[1]; ++y) {
         for (int z = 0; z < localSize[2]; ++z) {
            for (int i = 0; i < fsgrids::bgbfield::N_BGB; ++i) {
               BgBGrid.get(x,y,z)->at(i) = 0;
            }
         }
      }
   }
}


void setPerturbedField(
   const FieldFunction& bfFunction,
   FsGrid< std::array<Real, fsgrids::bfield::N_BFIELD>, FS_STENCIL_WIDTH> & perBGrid,
   bool append) {
   
   using namespace std::placeholders;

   /*if we do not add a new background to the existing one we first put everything to zero*/
   if(append==false) {
      setPerturbedFieldToZero(perBGrid);
   }
   
   //these are doubles, as the averaging functions copied from Gumics
   //use internally doubles. In any case, it should provide more
   //accurate results also for float simulations
<<<<<<< HEAD
   double accuracy = 1e-17;
   double start[3];
   //double end[3];
   double dx[3];
=======
   const double accuracy = 1e-17;
>>>>>>> 3fee0488
   unsigned int faceCoord1[3];
   unsigned int faceCoord2[3];
   
   //the coordinates of the edges face with a normal in the third coordinate direction, stored here to enable looping
   faceCoord1[0]=1;
   faceCoord2[0]=2;
   faceCoord1[1]=0;
   faceCoord2[1]=2;
   faceCoord1[2]=0;
   faceCoord2[2]=1;
   
   auto localSize = perBGrid.getLocalSize();
   
   // These are threaded now that the stuff around here is threadsafe
   #pragma omp parallel for collapse(3)
   for (int x = 0; x < localSize[0]; ++x) {
      for (int y = 0; y < localSize[1]; ++y) {
         for (int z = 0; z < localSize[2]; ++z) {
            std::array<double, 3> start = perBGrid.getPhysicalCoords(x, y, z);
            double dx[3];
            dx[0] = perBGrid.DX;
            dx[1] = perBGrid.DY;
            dx[2] = perBGrid.DZ;
            
<<<<<<< HEAD
            //end[0]=start[0]+dx[0];
            //end[1]=start[1]+dx[1];
            //end[2]=start[2]+dx[2];

=======
>>>>>>> 3fee0488
            //Face averages
            for(uint fComponent=0; fComponent<3; fComponent++){
               T3DFunction valueFunction = std::bind(bfFunction, std::placeholders::_1, std::placeholders::_2, std::placeholders::_3, (coordinate)fComponent, 0, (coordinate)0);
               perBGrid.get(x,y,z)->at(fsgrids::bfield::PERBX+fComponent) += 
                  surfaceAverage(valueFunction,
                     (coordinate)fComponent,
                                 accuracy,
                                 start.data(),
                                 dx[faceCoord1[fComponent]],
                                 dx[faceCoord2[fComponent]]
                                );
               
	    }
	    // Derivatives or volume averages are not calculated for the perBField
	 }
      }
   }
}

void setPerturbedFieldToZero(
   FsGrid< std::array<Real, fsgrids::bfield::N_BFIELD>, FS_STENCIL_WIDTH> & perBGrid) {
   auto localSize = perBGrid.getLocalSize().data();
   
   #pragma omp parallel for collapse(3)
   for (int x = 0; x < localSize[0]; ++x) {
      for (int y = 0; y < localSize[1]; ++y) {
         for (int z = 0; z < localSize[2]; ++z) {
            for (int i = 0; i < fsgrids::bfield::N_BFIELD; ++i) {
               perBGrid.get(x,y,z)->at(i) = 0;
            }
         }
      }
   }  
}
<|MERGE_RESOLUTION|>--- conflicted
+++ resolved
@@ -167,14 +167,7 @@
    //these are doubles, as the averaging functions copied from Gumics
    //use internally doubles. In any case, it should provide more
    //accurate results also for float simulations
-<<<<<<< HEAD
-   double accuracy = 1e-17;
-   double start[3];
-   //double end[3];
-   double dx[3];
-=======
    const double accuracy = 1e-17;
->>>>>>> 3fee0488
    unsigned int faceCoord1[3];
    unsigned int faceCoord2[3];
    
@@ -199,13 +192,6 @@
             dx[1] = perBGrid.DY;
             dx[2] = perBGrid.DZ;
             
-<<<<<<< HEAD
-            //end[0]=start[0]+dx[0];
-            //end[1]=start[1]+dx[1];
-            //end[2]=start[2]+dx[2];
-
-=======
->>>>>>> 3fee0488
             //Face averages
             for(uint fComponent=0; fComponent<3; fComponent++){
                T3DFunction valueFunction = std::bind(bfFunction, std::placeholders::_1, std::placeholders::_2, std::placeholders::_3, (coordinate)fComponent, 0, (coordinate)0);
