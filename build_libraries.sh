#!/bin/bash

set -e   # Abort on error

WORKSPACE=`pwd`

if [[ z$1 != "z" ]]; then
   PLATFORM=-$1
else 
   PLATFORM=""
fi
echo "Using platform $PLATFORM"

# Clean up old library build dirs and libraries for this platform
rm -rf library-build libraries${PLATFORM}

# Create new ones
mkdir -p libraries${PLATFORM}/include
mkdir -p libraries${PLATFORM}/lib
mkdir library-build
cd library-build

# Build phiprof
git clone https://github.com/fmihpc/phiprof/ 
cd phiprof/src
<<<<<<< HEAD
if [[ $PLATFORM != "-appleM1" ]]; then
   make -j 4 CCC=mpic++
else
   make -j 4 CCC=mpic++ CC=appleLLVM CCFLAGS="-fpic -O2 -std=c++17 -DCLOCK_ID=CLOCK_MONOTONIC -fopenmp" LDFLAGS="-fopenmp"
=======

if [[ $PLATFORM != "-arriesgado" ]]; then
   make -j 4 CCC=mpic++
else
   # Special workaround for missing include paths on arriesgado
   make -j 4 CCC=mpic++ CCFLAGS="-I /usr/lib/gcc/riscv64-linux-gnu/11/include -fpic -O2 -std=c++17 -DCLOCK_ID=CLOCK_MONOTONIC -fopenmp -W -Wall -Wextra -pedantic"
>>>>>>> 7b643a26
fi
cp ../include/* $WORKSPACE/libraries${PLATFORM}/include
cp ../lib/* $WORKSPACE/libraries${PLATFORM}/lib
cd ../..

# Build VLSV
if [[ $PLATFORM != "-appleM1" ]]; then
   git clone https://github.com/fmihpc/vlsv.git
else
   git clone -b appleM1Build https://github.com/ursg/vlsv.git
fi
cd vlsv
make
cp libvlsv.a $WORKSPACE/libraries${PLATFORM}/lib
cp *.h $WORKSPACE/libraries${PLATFORM}/include
cd ..

# Build papi
if [[ $PLATFORM != "-arriesgado" && $PLATFORM != "-appleM1" ]]; then  # This fails on RISCV and MacOS
   git clone https://github.com/icl-utk-edu/papi
   cd papi/src
   ./configure --prefix=$WORKSPACE/libraries${PLATFORM} && make -j 4 CC=gcc && make install
   cd ../..
fi

# Build jemalloc
wget https://github.com/jemalloc/jemalloc/releases/download/4.0.4/jemalloc-4.0.4.tar.bz2
tar xjf jemalloc-4.0.4.tar.bz2
cd jemalloc-4.0.4
./configure --prefix=$WORKSPACE/libraries${PLATFORM} --with-jemalloc-prefix=je_ && make -j 4 && make install
cd ..

# Build Zoltan
git clone https://github.com/sandialabs/Zoltan.git
mkdir zoltan-build
cd zoltan-build
if [[ $PLATFORM == "-arriesgado" ]]; then
   ../Zoltan/configure --prefix=$WORKSPACE/libraries${PLATFORM} --enable-mpi --with-mpi-compilers --with-gnumake --with-id-type=ullong --build=arm-linux-gnu && make -j 4 && make install
elif [[ $PLATFORM == "-appleM1" ]]; then
   ../Zoltan/configure --prefix=$WORKSPACE/libraries${PLATFORM} --enable-mpi --with-mpi-compilers --with-gnumake --with-id-type=ullong CC=mpicc CXX=mpic++ && make -j 4 && make install
else
   ../Zoltan/configure --prefix=$WORKSPACE/libraries${PLATFORM} --enable-mpi --with-mpi-compilers --with-gnumake --with-id-type=ullong && make -j 4 && make install
cd ..
fi

git clone https://gitlab.com/libeigen/eigen.git
cp -a eigen/Eigen $WORKSPACE/libraries${PLATFORM}/include<|MERGE_RESOLUTION|>--- conflicted
+++ resolved
@@ -23,19 +23,14 @@
 # Build phiprof
 git clone https://github.com/fmihpc/phiprof/ 
 cd phiprof/src
-<<<<<<< HEAD
-if [[ $PLATFORM != "-appleM1" ]]; then
-   make -j 4 CCC=mpic++
-else
-   make -j 4 CCC=mpic++ CC=appleLLVM CCFLAGS="-fpic -O2 -std=c++17 -DCLOCK_ID=CLOCK_MONOTONIC -fopenmp" LDFLAGS="-fopenmp"
-=======
 
-if [[ $PLATFORM != "-arriesgado" ]]; then
-   make -j 4 CCC=mpic++
-else
+if [[ $PLATFORM == "-arriesgado" ]]; then
    # Special workaround for missing include paths on arriesgado
    make -j 4 CCC=mpic++ CCFLAGS="-I /usr/lib/gcc/riscv64-linux-gnu/11/include -fpic -O2 -std=c++17 -DCLOCK_ID=CLOCK_MONOTONIC -fopenmp -W -Wall -Wextra -pedantic"
->>>>>>> 7b643a26
+elif [[ $PLATFORM == "-appleM1" ]]; then
+   make -j 4 CCC=mpic++ CC=appleLLVM CCFLAGS="-fpic -O2 -std=c++17 -DCLOCK_ID=CLOCK_MONOTONIC -fopenmp" LDFLAGS="-fopenmp"
+else
+   make -j 4 CCC=mpic++
 fi
 cp ../include/* $WORKSPACE/libraries${PLATFORM}/include
 cp ../lib/* $WORKSPACE/libraries${PLATFORM}/lib
