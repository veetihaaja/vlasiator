--- conflicted
+++ resolved
@@ -355,15 +355,12 @@
       dVzdx,     /*!< Derivative of volume-averaged Vz to x-direction. */
       dVzdy,     /*!< Derivative of volume-averaged Vz to y-direction. */
       dVzdz,     /*!< Derivative of volume-averaged Vz to z-direction. */
-<<<<<<< HEAD
       RHOQEx,    /*!< Cell-averaged Ex field from charge imbalance. Move these to some other place? */
       RHOQEy,    /*!< Cell-averaged Ey field from charge imbalance. Move these to some other place? */
       RHOQEz,    /*!< Cell-averaged Ez field from charge imbalance. Move these to some other place? */
-=======
       dPedx,    /*!< Derivative of electron pressure to x-direction. */
       dPedy,    /*!< Derivative of electron pressure to y-direction. */
       dPedz,    /*!< Derivative of electron pressure to z-direction. */
->>>>>>> a6b30184
       N_DMOMENTS
    };
    
