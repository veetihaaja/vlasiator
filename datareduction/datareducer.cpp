--- conflicted
+++ resolved
@@ -635,60 +635,6 @@
          }
          continue;
       }
-<<<<<<< HEAD
-      if(*it == "GridCoordinates") {
-=======
-      if(*it == "derivs") {
-         // Derivatives of all quantities that might be of interest
-         outputReducer->addOperator(new DRO::DataReductionOperatorDerivatives("drhomdx",fieldsolver::drhomdx,1));
-         outputReducer->addOperator(new DRO::DataReductionOperatorDerivatives("drhomdy",fieldsolver::drhomdy,1));
-         outputReducer->addOperator(new DRO::DataReductionOperatorDerivatives("drhomdz",fieldsolver::drhomdz,1));
-         outputReducer->addOperator(new DRO::DataReductionOperatorDerivatives("drhoqdx",fieldsolver::drhoqdx,1));
-         outputReducer->addOperator(new DRO::DataReductionOperatorDerivatives("drhoqdy",fieldsolver::drhoqdy,1));
-         outputReducer->addOperator(new DRO::DataReductionOperatorDerivatives("drhoqdz",fieldsolver::drhoqdz,1));
-         outputReducer->addOperator(new DRO::DataReductionOperatorDerivatives("dp11dx",fieldsolver::dp11dx,1));
-         outputReducer->addOperator(new DRO::DataReductionOperatorDerivatives("dp22dx",fieldsolver::dp22dx,1));
-         outputReducer->addOperator(new DRO::DataReductionOperatorDerivatives("dp33dx",fieldsolver::dp33dx,1));
-         outputReducer->addOperator(new DRO::DataReductionOperatorDerivatives("dp11dy",fieldsolver::dp11dy,1));
-         outputReducer->addOperator(new DRO::DataReductionOperatorDerivatives("dp22dy",fieldsolver::dp22dy,1));
-         outputReducer->addOperator(new DRO::DataReductionOperatorDerivatives("dp33dy",fieldsolver::dp33dy,1));
-         outputReducer->addOperator(new DRO::DataReductionOperatorDerivatives("dp11dz",fieldsolver::dp11dz,1));
-         outputReducer->addOperator(new DRO::DataReductionOperatorDerivatives("dp22dz",fieldsolver::dp22dz,1));
-         outputReducer->addOperator(new DRO::DataReductionOperatorDerivatives("dp33dz",fieldsolver::dp33dz,1));
-         outputReducer->addOperator(new DRO::DataReductionOperatorDerivatives("dPERBxdy",fieldsolver::dPERBxdy,1));
-         outputReducer->addOperator(new DRO::DataReductionOperatorDerivatives("dBGBxdy",fieldsolver::dBGBxdy,1));
-         outputReducer->addOperator(new DRO::DataReductionOperatorDerivatives("dPERBxdz",fieldsolver::dPERBxdz,1));
-         outputReducer->addOperator(new DRO::DataReductionOperatorDerivatives("dBGBxdz",fieldsolver::dBGBxdz,1));
-         outputReducer->addOperator(new DRO::DataReductionOperatorDerivatives("dPERBydx",fieldsolver::dPERBydx,1));
-         outputReducer->addOperator(new DRO::DataReductionOperatorDerivatives("dBGBydx",fieldsolver::dBGBydx,1));
-         outputReducer->addOperator(new DRO::DataReductionOperatorDerivatives("dPERBydz",fieldsolver::dPERBydz,1));
-         outputReducer->addOperator(new DRO::DataReductionOperatorDerivatives("dBGBydz",fieldsolver::dBGBydz,1));
-         outputReducer->addOperator(new DRO::DataReductionOperatorDerivatives("dPERBzdx",fieldsolver::dPERBzdx,1));
-         outputReducer->addOperator(new DRO::DataReductionOperatorDerivatives("dBGBzdx",fieldsolver::dBGBzdx,1));
-         outputReducer->addOperator(new DRO::DataReductionOperatorDerivatives("dPERBzdy",fieldsolver::dPERBzdy,1));
-         outputReducer->addOperator(new DRO::DataReductionOperatorDerivatives("dBGBzdy",fieldsolver::dBGBzdy,1));
-         if(Parameters::ohmHallTerm == 2) {
-            outputReducer->addOperator(new DRO::DataReductionOperatorDerivatives("dPERBxdyy",fieldsolver::dPERBxdyy,1));
-            outputReducer->addOperator(new DRO::DataReductionOperatorDerivatives("dPERBxdzz",fieldsolver::dPERBxdzz,1));
-            outputReducer->addOperator(new DRO::DataReductionOperatorDerivatives("dPERBydxx",fieldsolver::dPERBydxx,1));
-            outputReducer->addOperator(new DRO::DataReductionOperatorDerivatives("dPERBydzz",fieldsolver::dPERBydzz,1));
-            outputReducer->addOperator(new DRO::DataReductionOperatorDerivatives("dPERBzdxx",fieldsolver::dPERBzdxx,1));
-            outputReducer->addOperator(new DRO::DataReductionOperatorDerivatives("dPERBzdyy",fieldsolver::dPERBzdyy,1));
-            outputReducer->addOperator(new DRO::DataReductionOperatorDerivatives("dPERBxdyz",fieldsolver::dPERBxdyz,1));
-            outputReducer->addOperator(new DRO::DataReductionOperatorDerivatives("dPERBydxz",fieldsolver::dPERBydxz,1));
-            outputReducer->addOperator(new DRO::DataReductionOperatorDerivatives("dPERBzdxy",fieldsolver::dPERBzdxy,1));
-         }
-         outputReducer->addOperator(new DRO::DataReductionOperatorDerivatives("dVxdx",fieldsolver::dVxdx,1));
-         outputReducer->addOperator(new DRO::DataReductionOperatorDerivatives("dVxdy",fieldsolver::dVxdy,1));
-         outputReducer->addOperator(new DRO::DataReductionOperatorDerivatives("dVxdz",fieldsolver::dVxdz,1));
-         outputReducer->addOperator(new DRO::DataReductionOperatorDerivatives("dVydx",fieldsolver::dVydx,1));
-         outputReducer->addOperator(new DRO::DataReductionOperatorDerivatives("dVydy",fieldsolver::dVydy,1));
-         outputReducer->addOperator(new DRO::DataReductionOperatorDerivatives("dVydz",fieldsolver::dVydz,1));
-         outputReducer->addOperator(new DRO::DataReductionOperatorDerivatives("dVzdx",fieldsolver::dVzdx,1));
-         outputReducer->addOperator(new DRO::DataReductionOperatorDerivatives("dVzdy",fieldsolver::dVzdy,1));
-         outputReducer->addOperator(new DRO::DataReductionOperatorDerivatives("dVzdz",fieldsolver::dVzdz,1));
-         continue;
-      }
       if(*it == "BVOLderivs") {
          // Volume-averaged derivatives
          outputReducer->addOperator(new DRO::DataReductionOperatorBVOLDerivatives("dPERBXVOLdy",bvolderivatives::dPERBXVOLdy,1));
@@ -706,7 +652,6 @@
          continue;
       }
       if(*it == "vg_GridCoordinates") {
->>>>>>> bb109b6c
          // Spatial coordinates for each cell
          outputReducer->addOperator(new DRO::DataReductionOperatorCellParams("vg_X",CellParams::XCRD,1));
          outputReducer->addOperator(new DRO::DataReductionOperatorCellParams("vg_Y",CellParams::YCRD,1));
