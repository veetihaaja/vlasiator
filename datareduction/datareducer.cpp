--- conflicted
+++ resolved
@@ -51,153 +51,101 @@
       }
       if(*it == "E") {
          outputReducer->addOperator(new DRO::DataReductionOperatorCellParams("E",CellParams::EX,3));
-<<<<<<< HEAD
-      if(*it == "Rhom")
+      }
+      if(*it == "Rhom") {
          outputReducer->addOperator(new DRO::DataReductionOperatorCellParams("rhom",CellParams::RHOM,1));
-      if(*it == "Rhoq")
+         continue;
+      }
+      if(*it == "Rhoq") {
          outputReducer->addOperator(new DRO::DataReductionOperatorCellParams("rhoq",CellParams::RHOQ,1));
+         continue;
+      }
       if(*it == "populations_Rho") {
          for(unsigned int i =0; i < getObjectWrapper().particleSpecies.size(); i++) {
             species::Species& species=getObjectWrapper().particleSpecies[i];
             const std::string& pop = species.name;
             outputReducer->addOperator(new DRO::DataReductionOperatorPopulations<Real>(pop + "/rho", i, offsetof(spatial_cell::Population, RHO), 1));
          }
+         continue;
       }
       
-      if(*it == "V")
+      if(*it == "V") {
          outputReducer->addOperator(new DRO::DataReductionOperatorCellParams("V",CellParams::VX,3));
+         continue;
+      }
       if(*it == "populations_V") {
          for(unsigned int i =0; i < getObjectWrapper().particleSpecies.size(); i++) {
             species::Species& species=getObjectWrapper().particleSpecies[i];
             const std::string& pop = species.name;
             outputReducer->addOperator(new DRO::DataReductionOperatorPopulations<Real>(pop + "/V", i, offsetof(spatial_cell::Population, V), 3));
          }
+         continue;
       }
       
       if(*it == "populations_RhoBackstream") {
          for(unsigned int i =0; i < getObjectWrapper().particleSpecies.size(); i++) {
             outputReducer->addOperator(new DRO::VariableRhoBackstream(i));
          }
+         continue;
       }
       if(*it == "populations_RhoNonBackstream") {
          for(unsigned int i =0; i < getObjectWrapper().particleSpecies.size(); i++) {
             outputReducer->addOperator(new DRO::VariableRhoNonBackstream(i));
          }
+         continue;
       }
       if(*it == "populations_VBackstream") {
          for(unsigned int i =0; i < getObjectWrapper().particleSpecies.size(); i++) {
             outputReducer->addOperator(new DRO::VariableVBackstream(i));
          }
+         continue;
       }
       if(*it == "populations_VNonBackstream") {
          for(unsigned int i =0; i < getObjectWrapper().particleSpecies.size(); i++) {
             outputReducer->addOperator(new DRO::VariableVNonBackstream(i));
          }
+         continue;
       }
       if(*it == "populations_PressureBackstream") {
          for(unsigned int i =0; i < getObjectWrapper().particleSpecies.size(); i++) {
             outputReducer->addOperator(new DRO::VariablePressureBackstream(i));
          }
+         continue;
       }
       if(*it == "populations_PressureNonBackstream") {
          for(unsigned int i =0; i < getObjectWrapper().particleSpecies.size(); i++) {
             outputReducer->addOperator(new DRO::VariablePressureNonBackstream(i));
          }
+         continue;
       }
       if(*it == "populations_PTensorBackstream") {
          for(unsigned int i =0; i < getObjectWrapper().particleSpecies.size(); i++) {
             outputReducer->addOperator(new DRO::VariablePTensorBackstreamDiagonal(i));
             outputReducer->addOperator(new DRO::VariablePTensorBackstreamOffDiagonal(i));
          }
+         continue;
       }
       if(*it == "populations_PTensorNonBackstream") {
          for(unsigned int i =0; i < getObjectWrapper().particleSpecies.size(); i++) {
             outputReducer->addOperator(new DRO::VariablePTensorNonBackstreamDiagonal(i));
             outputReducer->addOperator(new DRO::VariablePTensorNonBackstreamOffDiagonal(i));
          }
-=======
-         continue;
-      }
-      if(*it == "Rho") {
-         outputReducer->addOperator(new DRO::DataReductionOperatorCellParams("rho",CellParams::RHO,1));
-         continue;
-      }
-      if(*it == "RhoBackstream") {
-         outputReducer->addOperator(new DRO::VariableRhoBackstream);
-         continue;
-      }
-      if(*it == "RhoV") {
-         outputReducer->addOperator(new DRO::DataReductionOperatorCellParams("rho_v",CellParams::RHOVX,3));
-         continue;
-      }
-      if(*it == "RhoVBackstream") {
-         outputReducer->addOperator(new DRO::VariableRhoVBackstream);
-         continue;
-      }
-      if(*it == "RhoVNonBackstream") {
-         outputReducer->addOperator(new DRO::VariableRhoVNonBackstream);
-         continue;
-      }
-      if(*it == "PressureBackstream") {
-         outputReducer->addOperator(new DRO::VariablePressureBackstream);
-         continue;
-      }
-      if(*it == "PTensorBackstreamDiagonal") {
-         outputReducer->addOperator(new DRO::VariablePTensorBackstreamDiagonal);
-         continue;
-      }
-      if(*it == "PTensorNonBackstreamDiagonal") {
-         outputReducer->addOperator(new DRO::VariablePTensorNonBackstreamDiagonal);
-         continue;
-      }
-      if(*it == "PTensorBackstreamOffDiagonal") {
-         outputReducer->addOperator(new DRO::VariablePTensorBackstreamOffDiagonal);
-         continue;
-      }
-      if(*it == "PTensorNonBackstreamOffDiagonal") {
-         outputReducer->addOperator(new DRO::VariablePTensorNonBackstreamOffDiagonal);
-         continue;
-      }
-      if(*it == "PTensorBackstream") {
-         outputReducer->addOperator(new DRO::VariablePTensorBackstreamDiagonal);
-         outputReducer->addOperator(new DRO::VariablePTensorBackstreamOffDiagonal);
-         continue;
-      }
-      if(*it == "PTensorNonBackstream") {
-         outputReducer->addOperator(new DRO::VariablePTensorNonBackstreamDiagonal);
-         outputReducer->addOperator(new DRO::VariablePTensorNonBackstreamOffDiagonal);
-         continue;
->>>>>>> b31f4c4d
+         continue;
       }
       
       if(*it == "MinValue") {
          outputReducer->addOperator(new DRO::VariableMinValue);
          continue;
       }
-<<<<<<< HEAD
       if(*it == "populations_RhomLossAdjust") {
          for(unsigned int i =0; i < getObjectWrapper().particleSpecies.size(); i++) {
             species::Species& species=getObjectWrapper().particleSpecies[i];
             const std::string& pop = species.name;
             outputReducer->addOperator(new DRO::DataReductionOperatorPopulations<Real>(pop + "/rhom_loss_adjust", i, offsetof(spatial_cell::Population, RHOMLOSSADJUST), 1));
          }
-      }
-      if(*it == "LBweight")
-=======
-      if(*it == "RhoNonBackstream") {
-         outputReducer->addOperator(new DRO::VariableRhoNonBackstream);
-         continue;
-      }
-      if(*it == "RhoLossAdjust") {
-         outputReducer->addOperator(new DRO::DataReductionOperatorCellParams("rho_loss_adjust",CellParams::RHOLOSSADJUST,1));
-         continue;
-      }
-      if(*it == "RhoLossVelBoundary") {
-         outputReducer->addOperator(new DRO::DataReductionOperatorCellParams("rho_loss_velocity_boundary",CellParams::RHOLOSSVELBOUNDARY,1));
          continue;
       }
       if(*it == "LBweight") {
->>>>>>> b31f4c4d
          outputReducer->addOperator(new DRO::DataReductionOperatorCellParams("LB_weight",CellParams::LBWEIGHTCOUNTER,1));
          continue;
       }
@@ -215,17 +163,17 @@
       }
       if(*it == "MPIrank") {
          outputReducer->addOperator(new DRO::MPIrank);
-<<<<<<< HEAD
-      if(*it == "FsGridRank")
+         continue;
+      }
+      if(*it == "FsGridRank") {
          outputReducer->addOperator(new DRO::FsGridRank);
-      if(*it == "FsGridBoundaryType")
+         continue;
+      }
+      if(*it == "FsGridBoundaryType") {
          outputReducer->addOperator(new DRO::FsGridBoundaryType);
-      if(*it == "BoundaryType")
-=======
          continue;
       }
       if(*it == "BoundaryType") {
->>>>>>> b31f4c4d
          outputReducer->addOperator(new DRO::BoundaryType);
          continue;
       }
@@ -234,37 +182,25 @@
          outputReducer->addOperator(new DRO::BoundaryLayerNew);
          continue;
       }
-<<<<<<< HEAD
       if (*it == "populations_Blocks") {
          for(unsigned int i =0; i < getObjectWrapper().particleSpecies.size(); i++) {
             outputReducer->addOperator(new DRO::Blocks(i));
          }
-      }
-      if(*it == "fSaved")
+         continue;
+      }
+      if(*it == "fSaved") {
          outputReducer->addOperator(new DRO::DataReductionOperatorCellParams("fSaved",CellParams::ISCELLSAVINGF,1));
+         continue;
+      }
       if(*it == "populations_accSubcycles") {
          for(unsigned int i =0; i < getObjectWrapper().particleSpecies.size(); i++) {
             species::Species& species=getObjectWrapper().particleSpecies[i];
             const std::string& pop = species.name;
             outputReducer->addOperator(new DRO::DataReductionOperatorPopulations<uint>(pop + "/acc_subcycles", i, offsetof(spatial_cell::Population, ACCSUBCYCLES), 1));
          }
-      }
-      if(*it == "VolE")
-=======
-      if(*it == "Blocks") {
-         outputReducer->addOperator(new DRO::Blocks);
-         continue;
-      }
-      if(*it == "fSaved") {
-         outputReducer->addOperator(new DRO::DataReductionOperatorCellParams("fSaved",CellParams::ISCELLSAVINGF,1));
-         continue;
-      }
-      if(*it == "accSubcycles") {
-         outputReducer->addOperator(new DRO::DataReductionOperatorCellParams("acc_subcycles",CellParams::ACCSUBCYCLES,1));
          continue;
       }
       if(*it == "VolE") {
->>>>>>> b31f4c4d
          outputReducer->addOperator(new DRO::DataReductionOperatorCellParams("E_vol",CellParams::EXVOL,3));
          continue;
       }
@@ -287,38 +223,7 @@
          outputReducer->addOperator(new DRO::DataReductionOperatorCellParams("EGRADPE",CellParams::EXGRADPE,3));
          continue;
       }
-<<<<<<< HEAD
-      if(*it == "VolB")
-=======
-      if(*it == "BackgroundBedge") {
-         outputReducer->addOperator(new DRO::DataReductionOperatorCellParams("BGBX_000_010",CellParams::BGBX_000_010,1));
-         outputReducer->addOperator(new DRO::DataReductionOperatorCellParams("BGBX_100_110",CellParams::BGBX_100_110,1));
-         outputReducer->addOperator(new DRO::DataReductionOperatorCellParams("BGBX_001_011",CellParams::BGBX_001_011,1));
-         outputReducer->addOperator(new DRO::DataReductionOperatorCellParams("BGBX_101_111",CellParams::BGBX_101_111,1));
-         outputReducer->addOperator(new DRO::DataReductionOperatorCellParams("BGBX_000_001",CellParams::BGBX_000_001,1));
-         outputReducer->addOperator(new DRO::DataReductionOperatorCellParams("BGBX_100_101",CellParams::BGBX_100_101,1));
-         outputReducer->addOperator(new DRO::DataReductionOperatorCellParams("BGBX_010_011",CellParams::BGBX_010_011,1));
-         outputReducer->addOperator(new DRO::DataReductionOperatorCellParams("BGBX_110_111",CellParams::BGBX_110_111,1));
-         outputReducer->addOperator(new DRO::DataReductionOperatorCellParams("BGBY_000_100",CellParams::BGBY_000_100,1));
-         outputReducer->addOperator(new DRO::DataReductionOperatorCellParams("BGBY_010_110",CellParams::BGBY_010_110,1));
-         outputReducer->addOperator(new DRO::DataReductionOperatorCellParams("BGBY_001_101",CellParams::BGBY_001_101,1));
-         outputReducer->addOperator(new DRO::DataReductionOperatorCellParams("BGBY_011_111",CellParams::BGBY_011_111,1));
-         outputReducer->addOperator(new DRO::DataReductionOperatorCellParams("BGBY_000_001",CellParams::BGBY_000_001,1));
-         outputReducer->addOperator(new DRO::DataReductionOperatorCellParams("BGBY_100_101",CellParams::BGBY_100_101,1));
-         outputReducer->addOperator(new DRO::DataReductionOperatorCellParams("BGBY_010_011",CellParams::BGBY_010_011,1));
-         outputReducer->addOperator(new DRO::DataReductionOperatorCellParams("BGBY_110_111",CellParams::BGBY_110_111,1));
-         outputReducer->addOperator(new DRO::DataReductionOperatorCellParams("BGBZ_000_100",CellParams::BGBZ_000_100,1));
-         outputReducer->addOperator(new DRO::DataReductionOperatorCellParams("BGBZ_010_110",CellParams::BGBZ_010_110,1));
-         outputReducer->addOperator(new DRO::DataReductionOperatorCellParams("BGBZ_001_101",CellParams::BGBZ_001_101,1));
-         outputReducer->addOperator(new DRO::DataReductionOperatorCellParams("BGBZ_011_111",CellParams::BGBZ_011_111,1));
-         outputReducer->addOperator(new DRO::DataReductionOperatorCellParams("BGBZ_000_010",CellParams::BGBZ_000_010,1));
-         outputReducer->addOperator(new DRO::DataReductionOperatorCellParams("BGBZ_100_110",CellParams::BGBZ_100_110,1));
-         outputReducer->addOperator(new DRO::DataReductionOperatorCellParams("BGBZ_001_011",CellParams::BGBZ_001_011,1));
-         outputReducer->addOperator(new DRO::DataReductionOperatorCellParams("BGBZ_101_111",CellParams::BGBZ_101_111,1));
-         continue;
-      }
       if(*it == "VolB") {
->>>>>>> b31f4c4d
          outputReducer->addOperator(new DRO::VariableBVol);
          continue;
       }
@@ -334,23 +239,18 @@
          outputReducer->addOperator(new DRO::VariablePressureSolver);
          continue;
       }
-<<<<<<< HEAD
       if(*it == "populations_Pressure") {
          for(unsigned int i =0; i < getObjectWrapper().particleSpecies.size(); i++) {
             outputReducer->addOperator(new DRO::VariablePressurePopulation(i));
          }
+         continue;
       }
       if(*it == "populations_PTensor") {
          for(unsigned int i =0; i < getObjectWrapper().particleSpecies.size(); i++) {
             outputReducer->addOperator(new DRO::VariablePTensorDiagonal(i));
             outputReducer->addOperator(new DRO::VariablePTensorOffDiagonal(i));
          }
-=======
-      if(*it == "PTensor") {
-         outputReducer->addOperator(new DRO::VariablePTensorDiagonal);
-         outputReducer->addOperator(new DRO::VariablePTensorOffDiagonal);
-         continue;
->>>>>>> b31f4c4d
+         continue;
       }
       if(*it == "derivs") {
          outputReducer->addOperator(new DRO::DataReductionOperatorDerivatives("drhomdx",fieldsolver::drhomdx,1));
@@ -470,49 +370,35 @@
       }
       if(*it == "FluxE") {
          diagnosticReducer->addOperator(new DRO::DiagnosticFluxE);
-<<<<<<< HEAD
+         continue;
+      }
       if (*it == "populations_Blocks") {
          for(unsigned int i =0; i < getObjectWrapper().particleSpecies.size(); i++) {
             diagnosticReducer->addOperator(new DRO::Blocks(i));
          }
-      }
-      if(*it == "Pressure")
+         continue;
+      }
+      if(*it == "Pressure") {
          diagnosticReducer->addOperator(new DRO::VariablePressure);
-      if(*it == "Rhom")
+         continue;
+      }
+      if(*it == "Rhom") {
          diagnosticReducer->addOperator(new DRO::DataReductionOperatorCellParams("rho",CellParams::RHOM,1));
+         continue;
+      }
       if(*it == "populations_RhomLossAdjust") {
          for(unsigned int i =0; i < getObjectWrapper().particleSpecies.size(); i++) {
             species::Species& species=getObjectWrapper().particleSpecies[i];
             const std::string& pop = species.name;
             diagnosticReducer->addOperator(new DRO::DataReductionOperatorPopulations<Real>(pop + "/rhom_loss_adjust", i, offsetof(spatial_cell::Population, RHOMLOSSADJUST), 1));
          }
-      }
-      if(*it == "LBweight")
-=======
-         continue;
-      }
-      if(*it == "Blocks") {
-         diagnosticReducer->addOperator(new DRO::Blocks);
-         continue;
-      }
-      if(*it == "Pressure") {
-         diagnosticReducer->addOperator(new DRO::VariablePressure);
-         continue;
-      }
-      if(*it == "Rho") {
-         diagnosticReducer->addOperator(new DRO::DataReductionOperatorCellParams("rho",CellParams::RHO,1));
-         continue;
-      }
-      if(*it == "RhoLossAdjust") {
-         diagnosticReducer->addOperator(new DRO::DataReductionOperatorCellParams("rho_loss_adjust",CellParams::RHOLOSSADJUST,1));
-         continue;
-      }
-      if(*it == "RhoLossVelBoundary") {
-         diagnosticReducer->addOperator(new DRO::DataReductionOperatorCellParams("rho_loss_velocity_boundary",CellParams::RHOLOSSVELBOUNDARY,1));
-         continue;
-      }
+         continue;
+      }
+      //if(*it == "RhoLossVelBoundary") {
+      //   diagnosticReducer->addOperator(new DRO::DataReductionOperatorCellParams("rho_loss_velocity_boundary",CellParams::RHOLOSSVELBOUNDARY,1));
+      //   continue;
+      //}
       if(*it == "LBweight") {
->>>>>>> b31f4c4d
          diagnosticReducer->addOperator(new DRO::DataReductionOperatorCellParams("LB_weight",CellParams::LBWEIGHTCOUNTER,1));
          continue;
       }
