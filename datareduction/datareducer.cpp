--- conflicted
+++ resolved
@@ -569,20 +569,12 @@
          for(unsigned int i =0; i < getObjectWrapper().particleSpecies.size(); i++) {
             species::Species& species=getObjectWrapper().particleSpecies[i];
             const std::string& pop = species.name;
-<<<<<<< HEAD
             outputReducer->addOperator(new DRO::DataReductionOperatorPopulations<uint>(pop + "/vg_acceleration_subcycles", i, offsetof(spatial_cell::Population, ACCSUBCYCLES), 1));
 	    outputReducer->addMetadata(outputReducer->size()-1,"","","$\\mathrm{"+pop+" Acc subcycles}$","");
          }
          continue;
       }
       if(lowercase == "halle" || lowercase == "fg_halle" || lowercase == "fg_e_hall") {
-=======
-            outputReducer->addOperator(new DRO::DataReductionOperatorPopulations<uint>(pop + "/acc_subcycles", i, offsetof(spatial_cell::Population, ACCSUBCYCLES), 1));
-         }
-         continue;
-      }
-      if(*it == "HallE" || *it == "fg_HallE") {
->>>>>>> 4332165d
          for(int index=0; index<fsgrids::N_EHALL; index++) {
             std::string reducer_name = "fg_e_hall_" + std::to_string(index);
             outputReducer->addOperator(new DRO::DataReductionOperatorFsGrid(reducer_name,[index](
