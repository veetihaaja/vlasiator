--- conflicted
+++ resolved
@@ -574,12 +574,10 @@
          }
          continue;
       }
-<<<<<<< HEAD
       if(lowercase == "eje" || lowercase == "vg_eje") {
          // Volume-averaged E field
          outputReducer->addOperator(new DRO::DataReductionOperatorCellParams("vg_eje",CellParams::EXJE,3));
 	 outputReducer->addMetadata(outputReducer->size()-1,"V/m","$\\mathrm{V}\\,\\mathrm{m}^{-1}$","$EJE$","1.0");
-=======
       if(lowercase == "vole" || lowercase == "vg_vole" || lowercase == "evol" || lowercase == "vg_e_vol" || lowercase == "e_vol") {
          // Volume-averaged E field
          outputReducer->addOperator(new DRO::DataReductionOperatorCellParams("vg_e_vol",CellParams::EXVOL,3));
@@ -616,7 +614,6 @@
          }
          ));
 	 outputReducer->addMetadata(outputReducer->size()-1,"V/m","$\\mathrm{V}\\,\\mathrm{m}^{-1}$","$E_\\mathrm{vol,fg}$","1.0");
->>>>>>> d8c3a01b
          continue;
       }
       if(lowercase == "halle" || lowercase == "fg_halle" || lowercase == "fg_e_hall") {
