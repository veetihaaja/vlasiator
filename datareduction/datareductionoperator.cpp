--- conflicted
+++ resolved
@@ -421,19 +421,10 @@
       Real nvy2_sum = 0.0;
       Real nvz2_sum = 0.0;
 
-<<<<<<< HEAD
-      # pragma omp parallel reduction(+:thread_nvx2_sum,thread_nvy2_sum,thread_nvz2_sum)
-      {
-         for (uint popID=0; popID<getObjectWrapper().particleSpecies.size(); ++popID) {
-            // Get velocity block parameters and distribution function of active population
-            const Real*  parameters = cell->get_block_parameters(popID);
-            const Realf* block_data = cell->get_data(popID);
-=======
       for (int popID=0; popID<getObjectWrapper().particleSpecies.size(); ++popID) {
          // Get velocity block parameters and distribution function of active population
          const Real*  parameters = cell->get_block_parameters(popID);
          const Realf* block_data = cell->get_data(popID);
->>>>>>> f98ac004
 
          Real pop_nvx2_sum = 0.0;
          Real pop_nvy2_sum = 0.0;
@@ -568,71 +559,40 @@
    bool VariablePTensorDiagonal::reduceData(const SpatialCell* cell,char* buffer) {
       const Real HALF = 0.5;
       
-      for (int popID=0; popID<getObjectWrapper().particleSpecies.size(); ++popID) {
-         const Real* parameters  = cell->get_block_parameters(popID);
-         const Realf* block_data = cell->get_data(popID);
+      const Real* parameters  = cell->get_block_parameters(_popID);
+      const Realf* block_data = cell->get_data(_popID);
          
-<<<<<<< HEAD
+      Real pop_nvxvx_sum = 0;
+      Real pop_nvyvy_sum = 0;
+      Real pop_nvzvz_sum = 0;
          
-         const Real* parameters  = cell->get_block_parameters(_popID);
-         const Realf* block_data = cell->get_data(_popID);
+      for (vmesh::LocalID n=0; n<cell->get_number_of_velocity_blocks(_popID); n++) {
+         for (uint k = 0; k < WID; ++k)
+            for (uint j = 0; j < WID; ++j)
+               for (uint i = 0; i < WID; ++i) {
+                  const Real VX 
+                  =          parameters[n * BlockParams::N_VELOCITY_BLOCK_PARAMS + BlockParams::VXCRD] 
+                  + (i + HALF)*parameters[n * BlockParams::N_VELOCITY_BLOCK_PARAMS + BlockParams::DVX];
+                  const Real VY 
+                  =          parameters[n * BlockParams::N_VELOCITY_BLOCK_PARAMS + BlockParams::VYCRD] 
+                  + (j + HALF)*parameters[n * BlockParams::N_VELOCITY_BLOCK_PARAMS + BlockParams::DVY];
+                  const Real VZ 
+                  =          parameters[n * BlockParams::N_VELOCITY_BLOCK_PARAMS + BlockParams::VZCRD] 
+                  + (k + HALF)*parameters[n * BlockParams::N_VELOCITY_BLOCK_PARAMS + BlockParams::DVZ];
+                  const Real DV3 
+                  = parameters[n * BlockParams::N_VELOCITY_BLOCK_PARAMS + BlockParams::DVX]
+                  * parameters[n * BlockParams::N_VELOCITY_BLOCK_PARAMS + BlockParams::DVY] 
+                  * parameters[n * BlockParams::N_VELOCITY_BLOCK_PARAMS + BlockParams::DVZ];
+                  
+                  pop_nvxvx_sum += block_data[n * SIZE_VELBLOCK+cellIndex(i,j,k)] * (VX - averageVX) * (VX - averageVX) * DV3;
+                  pop_nvyvy_sum += block_data[n * SIZE_VELBLOCK+cellIndex(i,j,k)] * (VY - averageVY) * (VY - averageVY) * DV3;
+                  pop_nvzvz_sum += block_data[n * SIZE_VELBLOCK+cellIndex(i,j,k)] * (VZ - averageVZ) * (VZ - averageVZ) * DV3;
+         }
+      }
+      PTensor[0] += pop_nvxvx_sum * getObjectWrapper().particleSpecies[_popID].mass;
+      PTensor[1] += pop_nvyvy_sum * getObjectWrapper().particleSpecies[_popID].mass;
+      PTensor[2] += pop_nvzvz_sum * getObjectWrapper().particleSpecies[_popID].mass;
          
-=======
->>>>>>> f98ac004
-         Real pop_nvxvx_sum = 0;
-         Real pop_nvyvy_sum = 0;
-         Real pop_nvzvz_sum = 0;
-         
-<<<<<<< HEAD
-         # pragma omp for
-         for (vmesh::LocalID n=0; n<cell->get_number_of_velocity_blocks(_popID); n++) {
-=======
-         for (vmesh::LocalID n=0; n<cell->get_number_of_velocity_blocks(popID); n++) {
->>>>>>> f98ac004
-            for (uint k = 0; k < WID; ++k)
-               for (uint j = 0; j < WID; ++j)
-                  for (uint i = 0; i < WID; ++i) {
-                     const Real VX 
-                     =          parameters[n * BlockParams::N_VELOCITY_BLOCK_PARAMS + BlockParams::VXCRD] 
-                     + (i + HALF)*parameters[n * BlockParams::N_VELOCITY_BLOCK_PARAMS + BlockParams::DVX];
-                     const Real VY 
-                     =          parameters[n * BlockParams::N_VELOCITY_BLOCK_PARAMS + BlockParams::VYCRD] 
-                     + (j + HALF)*parameters[n * BlockParams::N_VELOCITY_BLOCK_PARAMS + BlockParams::DVY];
-                     const Real VZ 
-                     =          parameters[n * BlockParams::N_VELOCITY_BLOCK_PARAMS + BlockParams::VZCRD] 
-                     + (k + HALF)*parameters[n * BlockParams::N_VELOCITY_BLOCK_PARAMS + BlockParams::DVZ];
-                     const Real DV3 
-                     = parameters[n * BlockParams::N_VELOCITY_BLOCK_PARAMS + BlockParams::DVX]
-                     * parameters[n * BlockParams::N_VELOCITY_BLOCK_PARAMS + BlockParams::DVY] 
-                     * parameters[n * BlockParams::N_VELOCITY_BLOCK_PARAMS + BlockParams::DVZ];
-                     
-                     pop_nvxvx_sum += block_data[n * SIZE_VELBLOCK+cellIndex(i,j,k)] * (VX - averageVX) * (VX - averageVX) * DV3;
-                     pop_nvyvy_sum += block_data[n * SIZE_VELBLOCK+cellIndex(i,j,k)] * (VY - averageVY) * (VY - averageVY) * DV3;
-                     pop_nvzvz_sum += block_data[n * SIZE_VELBLOCK+cellIndex(i,j,k)] * (VZ - averageVZ) * (VZ - averageVZ) * DV3;
-            }
-<<<<<<< HEAD
-         }
-         thread_nvxvx_sum += pop_nvxvx_sum * getObjectWrapper().particleSpecies[_popID].mass;
-         thread_nvyvy_sum += pop_nvyvy_sum * getObjectWrapper().particleSpecies[_popID].mass;
-         thread_nvzvz_sum += pop_nvzvz_sum * getObjectWrapper().particleSpecies[_popID].mass;
-         
-
-         // Accumulate contributions coming from this velocity block to the 
-         // spatial cell velocity moments. If multithreading / OpenMP is used, 
-         // these updates need to be atomic:
-         # pragma omp critical
-         {
-            PTensor[0] += thread_nvxvx_sum;
-            PTensor[1] += thread_nvyvy_sum;
-            PTensor[2] += thread_nvzvz_sum;
-=======
->>>>>>> f98ac004
-         }
-         PTensor[0] += pop_nvxvx_sum * getObjectWrapper().particleSpecies[popID].mass;
-         PTensor[1] += pop_nvyvy_sum * getObjectWrapper().particleSpecies[popID].mass;
-         PTensor[2] += pop_nvzvz_sum * getObjectWrapper().particleSpecies[popID].mass;
-      }
-
       const char* ptr = reinterpret_cast<const char*>(&PTensor);
       for (uint i = 0; i < 3*sizeof(Real); ++i) buffer[i] = ptr[i];
       return true;
@@ -664,78 +624,39 @@
    bool VariablePTensorOffDiagonal::reduceData(const SpatialCell* cell,char* buffer) {
       const Real HALF = 0.5;
       
-      for (int popID=0; popID<getObjectWrapper().particleSpecies.size(); ++popID) {
-         const Real* parameters = cell->get_block_parameters(popID);
-         const Realf* block_data = cell->get_data(popID);
+      const Real* parameters = cell->get_block_parameters(_popID);
+      const Realf* block_data = cell->get_data(_popID);
+      
+      Real pop_nvxvy_sum = 0.0;
+      Real pop_nvzvx_sum = 0.0;
+      Real pop_nvyvz_sum = 0.0;
          
-<<<<<<< HEAD
-         const Real* parameters = cell->get_block_parameters(_popID);
-         const Realf* block_data = cell->get_data(_popID);
-         
-         Real pop_nvxvy_sum = 0.0;
-         Real pop_nvzvx_sum = 0.0;
-         Real pop_nvyvz_sum = 0.0;
-         
-         # pragma omp for
-         for (vmesh::LocalID n=0; n<cell->get_number_of_velocity_blocks(_popID); n++) {               
-            for (uint k = 0; k < WID; ++k)
-               for (uint j = 0; j < WID; ++j)
-                  for (uint i = 0; i < WID; ++i) {
-                     const Real VX 
-                     =          parameters[n * BlockParams::N_VELOCITY_BLOCK_PARAMS + BlockParams::VXCRD] 
-                     + (i + HALF)*parameters[n * BlockParams::N_VELOCITY_BLOCK_PARAMS + BlockParams::DVX];
-                     const Real VY 
-                     =          parameters[n * BlockParams::N_VELOCITY_BLOCK_PARAMS + BlockParams::VYCRD] 
-                     + (j + HALF)*parameters[n * BlockParams::N_VELOCITY_BLOCK_PARAMS + BlockParams::DVY];
-                     const Real VZ 
-                     =          parameters[n * BlockParams::N_VELOCITY_BLOCK_PARAMS + BlockParams::VZCRD] 
-                     + (k + HALF)*parameters[n * BlockParams::N_VELOCITY_BLOCK_PARAMS + BlockParams::DVZ];
-                     const Real DV3 
-                     = parameters[n * BlockParams::N_VELOCITY_BLOCK_PARAMS + BlockParams::DVX]
-                     * parameters[n * BlockParams::N_VELOCITY_BLOCK_PARAMS + BlockParams::DVY] 
-                     * parameters[n * BlockParams::N_VELOCITY_BLOCK_PARAMS + BlockParams::DVZ];
-                     
-                     pop_nvxvy_sum += block_data[n * SIZE_VELBLOCK+cellIndex(i,j,k)] * (VX - averageVX) * (VY - averageVY) * DV3;
-                     pop_nvzvx_sum += block_data[n * SIZE_VELBLOCK+cellIndex(i,j,k)] * (VZ - averageVZ) * (VX - averageVX) * DV3;
-                     pop_nvyvz_sum += block_data[n * SIZE_VELBLOCK+cellIndex(i,j,k)] * (VY - averageVY) * (VZ - averageVZ) * DV3;
-            }
+      for (vmesh::LocalID n=0; n<cell->get_number_of_velocity_blocks(_popID); n++) {               
+         for (uint k = 0; k < WID; ++k)
+            for (uint j = 0; j < WID; ++j)
+               for (uint i = 0; i < WID; ++i) {
+                  const Real VX 
+                  =          parameters[n * BlockParams::N_VELOCITY_BLOCK_PARAMS + BlockParams::VXCRD] 
+                  + (i + HALF)*parameters[n * BlockParams::N_VELOCITY_BLOCK_PARAMS + BlockParams::DVX];
+                  const Real VY 
+                  =          parameters[n * BlockParams::N_VELOCITY_BLOCK_PARAMS + BlockParams::VYCRD] 
+                  + (j + HALF)*parameters[n * BlockParams::N_VELOCITY_BLOCK_PARAMS + BlockParams::DVY];
+                  const Real VZ 
+                  =          parameters[n * BlockParams::N_VELOCITY_BLOCK_PARAMS + BlockParams::VZCRD] 
+                  + (k + HALF)*parameters[n * BlockParams::N_VELOCITY_BLOCK_PARAMS + BlockParams::DVZ];
+                  const Real DV3 
+                  = parameters[n * BlockParams::N_VELOCITY_BLOCK_PARAMS + BlockParams::DVX]
+                  * parameters[n * BlockParams::N_VELOCITY_BLOCK_PARAMS + BlockParams::DVY] 
+                  * parameters[n * BlockParams::N_VELOCITY_BLOCK_PARAMS + BlockParams::DVZ];
+                  
+                  pop_nvxvy_sum += block_data[n * SIZE_VELBLOCK+cellIndex(i,j,k)] * (VX - averageVX) * (VY - averageVY) * DV3;
+                  pop_nvzvx_sum += block_data[n * SIZE_VELBLOCK+cellIndex(i,j,k)] * (VZ - averageVZ) * (VX - averageVX) * DV3;
+                  pop_nvyvz_sum += block_data[n * SIZE_VELBLOCK+cellIndex(i,j,k)] * (VY - averageVY) * (VZ - averageVZ) * DV3;
          }
-         thread_nvxvy_sum += pop_nvxvy_sum * getObjectWrapper().particleSpecies[_popID].mass;
-         thread_nvzvx_sum += pop_nvzvx_sum * getObjectWrapper().particleSpecies[_popID].mass;
-         thread_nvyvz_sum += pop_nvyvz_sum * getObjectWrapper().particleSpecies[_popID].mass;
-=======
-         Real pop_nvxvy_sum = 0.0;
-         Real pop_nvzvx_sum = 0.0;
-         Real pop_nvyvz_sum = 0.0;
->>>>>>> f98ac004
-         
-         for (vmesh::LocalID n=0; n<cell->get_number_of_velocity_blocks(popID); n++) {               
-            for (uint k = 0; k < WID; ++k)
-               for (uint j = 0; j < WID; ++j)
-                  for (uint i = 0; i < WID; ++i) {
-                     const Real VX 
-                     =          parameters[n * BlockParams::N_VELOCITY_BLOCK_PARAMS + BlockParams::VXCRD] 
-                     + (i + HALF)*parameters[n * BlockParams::N_VELOCITY_BLOCK_PARAMS + BlockParams::DVX];
-                     const Real VY 
-                     =          parameters[n * BlockParams::N_VELOCITY_BLOCK_PARAMS + BlockParams::VYCRD] 
-                     + (j + HALF)*parameters[n * BlockParams::N_VELOCITY_BLOCK_PARAMS + BlockParams::DVY];
-                     const Real VZ 
-                     =          parameters[n * BlockParams::N_VELOCITY_BLOCK_PARAMS + BlockParams::VZCRD] 
-                     + (k + HALF)*parameters[n * BlockParams::N_VELOCITY_BLOCK_PARAMS + BlockParams::DVZ];
-                     const Real DV3 
-                     = parameters[n * BlockParams::N_VELOCITY_BLOCK_PARAMS + BlockParams::DVX]
-                     * parameters[n * BlockParams::N_VELOCITY_BLOCK_PARAMS + BlockParams::DVY] 
-                     * parameters[n * BlockParams::N_VELOCITY_BLOCK_PARAMS + BlockParams::DVZ];
-                     
-                     pop_nvxvy_sum += block_data[n * SIZE_VELBLOCK+cellIndex(i,j,k)] * (VX - averageVX) * (VY - averageVY) * DV3;
-                     pop_nvzvx_sum += block_data[n * SIZE_VELBLOCK+cellIndex(i,j,k)] * (VZ - averageVZ) * (VX - averageVX) * DV3;
-                     pop_nvyvz_sum += block_data[n * SIZE_VELBLOCK+cellIndex(i,j,k)] * (VY - averageVY) * (VZ - averageVZ) * DV3;
-            }
-         }
-         PTensor[0] += pop_nvxvy_sum * getObjectWrapper().particleSpecies[popID].mass;
-         PTensor[1] += pop_nvzvx_sum * getObjectWrapper().particleSpecies[popID].mass;
-         PTensor[2] += pop_nvyvz_sum * getObjectWrapper().particleSpecies[popID].mass;
-      }
+      }
+      PTensor[0] += pop_nvxvy_sum * getObjectWrapper().particleSpecies[_popID].mass;
+      PTensor[1] += pop_nvzvx_sum * getObjectWrapper().particleSpecies[_popID].mass;
+      PTensor[2] += pop_nvyvz_sum * getObjectWrapper().particleSpecies[_popID].mass;
 
       const char* ptr = reinterpret_cast<const char*>(&PTensor);
       for (uint i = 0; i < 3*sizeof(Real); ++i) buffer[i] = ptr[i];
@@ -872,26 +793,12 @@
       for (int popID=0; popID<getObjectWrapper().particleSpecies.size(); ++popID) {
          const Realf* block_data = cell->get_data(popID);
          
-<<<<<<< HEAD
-         for (uint popID=0; popID<getObjectWrapper().particleSpecies.size(); ++popID) {
-            const Realf* block_data = cell->get_data(popID);
-            
-            #pragma omp for
-            for (vmesh::LocalID n=0; n<cell->get_number_of_velocity_blocks(popID); ++n) {
-               for (uint k = 0; k < WID; ++k)
-                  for (uint j = 0; j < WID; ++j)
-                     for (uint i = 0; i < WID; ++i) {
-                        const int celli=k*WID*WID+j*WID+i;
-                        threadMax = max((Real)(block_data[n * SIZE_VELBLOCK+celli]), threadMax);
-               }
-=======
          for (vmesh::LocalID n=0; n<cell->get_number_of_velocity_blocks(popID); ++n) {
             for (uint k = 0; k < WID; ++k)
                for (uint j = 0; j < WID; ++j)
                   for (uint i = 0; i < WID; ++i) {
                      const int celli=k*WID*WID+j*WID+i;
                      threadMax = max((Real)(block_data[n * SIZE_VELBLOCK+celli]), threadMax);
->>>>>>> f98ac004
             }
          }
       }
@@ -932,23 +839,6 @@
    bool MinDistributionFunction::reduceData(const SpatialCell* cell,Real* buffer) {
       const Real HALF = 0.5;
       
-<<<<<<< HEAD
-      #pragma omp parallel 
-      {
-         Real threadMin = std::numeric_limits<Real>::max();
-         
-         for (uint popID=0; popID<getObjectWrapper().particleSpecies.size(); ++popID) {
-            const Realf* block_data = cell->get_data(popID);
-
-            #pragma omp for
-            for (vmesh::LocalID n=0; n<cell->get_number_of_velocity_blocks(popID); ++n) {               
-               for (uint k = 0; k < WID; ++k)
-                  for (uint j = 0; j < WID; ++j)
-                     for (uint i = 0; i < WID; ++i) {
-                        const int celli=k*WID*WID+j*WID+i;
-                        threadMin = min((Real)(block_data[n * SIZE_VELBLOCK+celli]), threadMin);
-               }
-=======
       Real threadMin = std::numeric_limits<Real>::max();
       
       for (int popID=0; popID<getObjectWrapper().particleSpecies.size(); ++popID) {
@@ -960,7 +850,6 @@
                   for (uint i = 0; i < WID; ++i) {
                      const int celli=k*WID*WID+j*WID+i;
                      threadMin = min((Real)(block_data[n * SIZE_VELBLOCK+celli]), threadMin);
->>>>>>> f98ac004
             }
          }
       
@@ -1076,13 +965,6 @@
          const Real* parameters = cell->get_block_parameters(popID);
          const Realf* block_data = cell->get_data(popID);
          
-<<<<<<< HEAD
-         const Real* parameters = cell->get_block_parameters(popID);
-         const Realf* block_data = cell->get_data(popID);
-         
-         # pragma omp for
-=======
->>>>>>> f98ac004
          for (vmesh::LocalID n=0; n<cell->get_number_of_velocity_blocks(popID); ++n) {
             const Real DV3
             = parameters[n * BlockParams::N_VELOCITY_BLOCK_PARAMS + BlockParams::DVX]
@@ -1097,56 +979,27 @@
             }
             for( vector< uint64_t >::const_iterator it = vCells.begin(); it != vCells.end(); ++it ) {
                //velocity cell id = *it
-<<<<<<< HEAD
-               thread_n_sum += block_data[n * SIZE_VELBLOCK + (*it)] * DV3;
+               rho += block_data[n * SIZE_VELBLOCK + (*it)] * DV3;
             }
          }
-         
-         // Accumulate contributions coming from this velocity block
-         // If multithreading / OpenMP is used, 
-         // these updates need to be atomic:
-         // todo: use omp reduction
-         # pragma omp critical
-         {
-            rho += thread_n_sum;
-=======
-               rho += block_data[n * SIZE_VELBLOCK + (*it)] * DV3;
-            }
->>>>>>> f98ac004
-         }
       }
       return;
    }
 
    static void VBackstreamCalculation( const SpatialCell * cell, const bool calculateBackstream, cuint popID, Real * V ) {
       const Real HALF = 0.5;
-<<<<<<< HEAD
       // Make sure V is initialized
       V[0] = 0;
       V[1] = 0;
       V[2] = 0;
-      # pragma omp parallel
-      {
-         Real thread_nvx_sum = 0.0;
-         Real thread_nvy_sum = 0.0;
-         Real thread_nvz_sum = 0.0;
-         Real thread_n_sum = 0.0;
-         
-         const Real* parameters = cell->get_block_parameters(popID);
-         const Realf* block_data = cell->get_data(popID);
-         
-         # pragma omp for
-=======
-      // Make sure the rhoV is initialized
-      rhoV[0] = 0;
-      rhoV[1] = 0;
-      rhoV[2] = 0;
-      
-      for (int popID=0; popID<getObjectWrapper().particleSpecies.size(); ++popID) {
-         const Real* parameters = cell->get_block_parameters(popID);
-         const Realf* block_data = cell->get_data(popID);
-         
->>>>>>> f98ac004
+      Real nvx_sum = 0.0;
+      Real nvy_sum = 0.0;
+      Real nvz_sum = 0.0;
+      Real n_sum = 0.0;
+      
+      const Real* parameters = cell->get_block_parameters(popID);
+      const Realf* block_data = cell->get_data(popID);
+      
          for (vmesh::LocalID n=0; n<cell->get_number_of_velocity_blocks(popID); ++n) {
             // Get the volume of a velocity cell
             const Real DV3
@@ -1174,32 +1027,17 @@
                const Real VY = parameters[n * BlockParams::N_VELOCITY_BLOCK_PARAMS + BlockParams::VYCRD] + (j + HALF) * parameters[n * BlockParams::N_VELOCITY_BLOCK_PARAMS + BlockParams::DVY];
                const Real VZ = parameters[n * BlockParams::N_VELOCITY_BLOCK_PARAMS + BlockParams::VZCRD] + (k + HALF) * parameters[n * BlockParams::N_VELOCITY_BLOCK_PARAMS + BlockParams::DVZ];
                // Add the value of the coordinates and multiply by the AVGS value of the velocity cell and the volume of the velocity cell
-<<<<<<< HEAD
-               thread_nvx_sum += block_data[n * SIZE_VELBLOCK + cellIndex(i,j,k)]*VX*DV3;
-               thread_nvy_sum += block_data[n * SIZE_VELBLOCK + cellIndex(i,j,k)]*VY*DV3;
-               thread_nvz_sum += block_data[n * SIZE_VELBLOCK + cellIndex(i,j,k)]*VZ*DV3;
-               thread_n_sum   += block_data[n * SIZE_VELBLOCK + cellIndex(i,j,k)]*DV3;
+               nvx_sum += block_data[n * SIZE_VELBLOCK + cellIndex(i,j,k)]*VX*DV3;
+               nvy_sum += block_data[n * SIZE_VELBLOCK + cellIndex(i,j,k)]*VY*DV3;
+               nvz_sum += block_data[n * SIZE_VELBLOCK + cellIndex(i,j,k)]*VZ*DV3;
+               n_sum   += block_data[n * SIZE_VELBLOCK + cellIndex(i,j,k)]*DV3;
             }
          } // for-loop over velocity blocks
 
-         // Accumulate contributions coming from this velocity block
-         // If multithreading / OpenMP is used, 
-         // these updates need to be atomic:
-         # pragma omp critical
-         {
-            V[0] += thread_nvx_sum / thread_n_sum;
-            V[1] += thread_nvy_sum / thread_n_sum;
-            V[2] += thread_nvz_sum / thread_n_sum;
-         }
-      }
-=======
-               rhoV[0] += block_data[n * SIZE_VELBLOCK + cellIndex(i,j,k)]*VX*DV3;
-               rhoV[1] += block_data[n * SIZE_VELBLOCK + cellIndex(i,j,k)]*VY*DV3;
-               rhoV[2] += block_data[n * SIZE_VELBLOCK + cellIndex(i,j,k)]*VZ*DV3;
-            }
-         } // for-loop over velocity blocks
-      } // for-loop over populations
->>>>>>> f98ac004
+         V[0] += nvx_sum / n_sum;
+         V[1] += nvy_sum / n_sum;
+         V[2] += nvz_sum / n_sum;
+      }
       return;
    }
 
@@ -1213,17 +1051,8 @@
       const Real HALF = 0.5;
       const Real THIRD = 1.0/3.0;
       Pressure = 0;
-<<<<<<< HEAD
-      # pragma omp parallel
-      {
-         Real thread_nvx2_sum = 0.0;
-         Real thread_nvy2_sum = 0.0;
-         Real thread_nvz2_sum = 0.0;
-         
-=======
       
       for (int popID=0; popID<getObjectWrapper().particleSpecies.size(); ++popID) {
->>>>>>> f98ac004
          const Real* parameters = cell->get_block_parameters(popID);
          const Realf* block_data = cell->get_data(popID);
 
@@ -1231,10 +1060,6 @@
          Real pop_nvy2_sum = 0.0;
          Real pop_nvz2_sum = 0.0;
 
-<<<<<<< HEAD
-         # pragma omp for
-=======
->>>>>>> f98ac004
          for (vmesh::LocalID n=0; n<cell->get_number_of_velocity_blocks(popID); ++n) {
             const Real DV3
             = parameters[n * BlockParams::N_VELOCITY_BLOCK_PARAMS + BlockParams::DVX]
@@ -1261,20 +1086,6 @@
                pop_nvy2_sum += block_data[n * SIZE_VELBLOCK + cellIndex(i,j,k)] * (VY - averageVY) * (VY - averageVY) * DV3;
                pop_nvz2_sum += block_data[n * SIZE_VELBLOCK + cellIndex(i,j,k)] * (VZ - averageVZ) * (VZ - averageVZ) * DV3;
             }
-<<<<<<< HEAD
-         }
-         thread_nvx2_sum += pop_nvx2_sum * getObjectWrapper().particleSpecies[popID].mass;
-         thread_nvy2_sum += pop_nvy2_sum * getObjectWrapper().particleSpecies[popID].mass;
-         thread_nvz2_sum += pop_nvz2_sum * getObjectWrapper().particleSpecies[popID].mass;
-
-         // Accumulate contributions coming from this velocity block to the 
-         // spatial cell velocity moments. If multithreading / OpenMP is used, 
-         // these updates need to be atomic:
-         # pragma omp critical
-         {
-            Pressure += THIRD * (thread_nvx2_sum + thread_nvy2_sum + thread_nvz2_sum);
-=======
->>>>>>> f98ac004
          }
          Pressure += THIRD * (pop_nvx2_sum + pop_nvy2_sum + pop_nvz2_sum ) * getObjectWrapper().particleSpecies[popID].mass;
       }
@@ -1288,17 +1099,8 @@
                                                       cuint popID,
                                                       Real * PTensor ) {
       const Real HALF = 0.5;
-<<<<<<< HEAD
-      # pragma omp parallel
-      {
-         Real thread_nvxvx_sum = 0.0;
-         Real thread_nvyvy_sum = 0.0;
-         Real thread_nvzvz_sum = 0.0;
-         
-=======
       
       for (int popID=0; popID<getObjectWrapper().particleSpecies.size(); ++popID) {
->>>>>>> f98ac004
          const Real* parameters = cell->get_block_parameters(popID);
          const Realf* block_data = cell->get_data(popID);
       
@@ -1306,10 +1108,6 @@
          Real pop_nvyvy_sum = 0.0;
          Real pop_nvzvz_sum = 0.0;
          
-<<<<<<< HEAD
-         # pragma omp for
-=======
->>>>>>> f98ac004
          for (vmesh::LocalID n=0; n<cell->get_number_of_velocity_blocks(popID); ++n) {
             const Real DV3
             = parameters[n * BlockParams::N_VELOCITY_BLOCK_PARAMS + BlockParams::DVX]
@@ -1335,22 +1133,6 @@
                pop_nvyvy_sum += block_data[n * SIZE_VELBLOCK + cellIndex(i,j,k)] * (VY - averageVY) * (VY - averageVY) * DV3;
                pop_nvzvz_sum += block_data[n * SIZE_VELBLOCK + cellIndex(i,j,k)] * (VZ - averageVZ) * (VZ - averageVZ) * DV3;
             }
-<<<<<<< HEAD
-         }
-         thread_nvxvx_sum += pop_nvxvx_sum * getObjectWrapper().particleSpecies[popID].mass;
-         thread_nvyvy_sum += pop_nvyvy_sum * getObjectWrapper().particleSpecies[popID].mass;
-         thread_nvzvz_sum += pop_nvzvz_sum * getObjectWrapper().particleSpecies[popID].mass;
-
-         // Accumulate contributions coming from this velocity block to the 
-         // spatial cell velocity moments. If multithreading / OpenMP is used, 
-         // these updates need to be atomic:
-         # pragma omp critical
-         {
-            PTensor[0] += thread_nvxvx_sum;
-            PTensor[1] += thread_nvyvy_sum;
-            PTensor[2] += thread_nvzvz_sum;
-=======
->>>>>>> f98ac004
          }
          PTensor[0] += pop_nvxvx_sum * getObjectWrapper().particleSpecies[popID].mass;
          PTensor[1] += pop_nvyvy_sum * getObjectWrapper().particleSpecies[popID].mass;
@@ -1366,17 +1148,8 @@
                                                          cuint popID,
                                                          Real * PTensor ) {
       const Real HALF = 0.5;
-<<<<<<< HEAD
-      # pragma omp parallel
-      {
-         Real thread_nvxvy_sum = 0.0;
-         Real thread_nvzvx_sum = 0.0;
-         Real thread_nvyvz_sum = 0.0;
-         
-=======
       
       for (int popID=0; popID<getObjectWrapper().particleSpecies.size(); ++popID) {
->>>>>>> f98ac004
          const Real* parameters = cell->get_block_parameters(popID);
          const Realf* block_data = cell->get_data(popID);
       
@@ -1384,10 +1157,6 @@
          Real pop_nvzvx_sum = 0.0;
          Real pop_nvyvz_sum = 0.0;
          
-<<<<<<< HEAD
-         # pragma omp for
-=======
->>>>>>> f98ac004
          for (vmesh::LocalID n=0; n<cell->get_number_of_velocity_blocks(popID); ++n) {
             const Real DV3
             = parameters[n * BlockParams::N_VELOCITY_BLOCK_PARAMS + BlockParams::DVX]
@@ -1412,22 +1181,6 @@
                pop_nvzvx_sum += block_data[n * SIZE_VELBLOCK + cellIndex(i,j,k)] * (VZ - averageVZ) * (VX - averageVX) * DV3;
                pop_nvyvz_sum += block_data[n * SIZE_VELBLOCK + cellIndex(i,j,k)] * (VY - averageVY) * (VZ - averageVZ) * DV3;
             }
-<<<<<<< HEAD
-         }
-         thread_nvxvy_sum += pop_nvxvy_sum * getObjectWrapper().particleSpecies[popID].mass;
-         thread_nvzvx_sum += pop_nvzvx_sum * getObjectWrapper().particleSpecies[popID].mass;
-         thread_nvyvz_sum += pop_nvyvz_sum * getObjectWrapper().particleSpecies[popID].mass;
-         
-         // Accumulate contributions coming from this velocity block to the 
-         // spatial cell velocity moments. If multithreading / OpenMP is used, 
-         // these updates need to be atomic:
-         # pragma omp critical
-         {
-            PTensor[0] += thread_nvyvz_sum;
-            PTensor[1] += thread_nvzvx_sum;
-            PTensor[2] += thread_nvxvy_sum;
-=======
->>>>>>> f98ac004
          }
          PTensor[0] += pop_nvxvy_sum * getObjectWrapper().particleSpecies[popID].mass;
          PTensor[1] += pop_nvzvx_sum * getObjectWrapper().particleSpecies[popID].mass;
