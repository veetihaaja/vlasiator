--- conflicted
+++ resolved
@@ -469,19 +469,10 @@
       Real nvy2_sum = 0.0;
       Real nvz2_sum = 0.0;
 
-<<<<<<< HEAD
-      # pragma omp parallel reduction(+:thread_nvx2_sum,thread_nvy2_sum,thread_nvz2_sum)
-      {
-         for (uint popID=0; popID<getObjectWrapper().particleSpecies.size(); ++popID) {
-            // Get velocity block parameters and distribution function of active population
-            const Real*  parameters = cell->get_block_parameters(popID);
-            const Realf* block_data = cell->get_data(popID);
-=======
       for (int popID=0; popID<getObjectWrapper().particleSpecies.size(); ++popID) {
          // Get velocity block parameters and distribution function of active population
          const Real*  parameters = cell->get_block_parameters(popID);
          const Realf* block_data = cell->get_data(popID);
->>>>>>> 4e75e227
 
          Real pop_nvx2_sum = 0.0;
          Real pop_nvy2_sum = 0.0;
@@ -619,53 +610,6 @@
       const Real* parameters  = cell->get_block_parameters(_popID);
       const Realf* block_data = cell->get_data(_popID);
          
-<<<<<<< HEAD
-         const Real* parameters  = cell->get_block_parameters(_popID);
-         const Realf* block_data = cell->get_data(_popID);
-         
-         Real pop_nvxvx_sum = 0;
-         Real pop_nvyvy_sum = 0;
-         Real pop_nvzvz_sum = 0;
-            
-         # pragma omp for
-         for (vmesh::LocalID n=0; n<cell->get_number_of_velocity_blocks(_popID); n++) {
-            for (uint k = 0; k < WID; ++k)
-               for (uint j = 0; j < WID; ++j)
-                  for (uint i = 0; i < WID; ++i) {
-                     const Real VX 
-                        =          parameters[n * BlockParams::N_VELOCITY_BLOCK_PARAMS + BlockParams::VXCRD] 
-                        + (i + HALF)*parameters[n * BlockParams::N_VELOCITY_BLOCK_PARAMS + BlockParams::DVX];
-                     const Real VY 
-                        =          parameters[n * BlockParams::N_VELOCITY_BLOCK_PARAMS + BlockParams::VYCRD] 
-                        + (j + HALF)*parameters[n * BlockParams::N_VELOCITY_BLOCK_PARAMS + BlockParams::DVY];
-                     const Real VZ 
-                        =          parameters[n * BlockParams::N_VELOCITY_BLOCK_PARAMS + BlockParams::VZCRD] 
-                        + (k + HALF)*parameters[n * BlockParams::N_VELOCITY_BLOCK_PARAMS + BlockParams::DVZ];
-                     const Real DV3 
-                        = parameters[n * BlockParams::N_VELOCITY_BLOCK_PARAMS + BlockParams::DVX]
-                        * parameters[n * BlockParams::N_VELOCITY_BLOCK_PARAMS + BlockParams::DVY] 
-                        * parameters[n * BlockParams::N_VELOCITY_BLOCK_PARAMS + BlockParams::DVZ];
-                        
-                     pop_nvxvx_sum += block_data[n * SIZE_VELBLOCK+cellIndex(i,j,k)] * (VX - averageVX) * (VX - averageVX) * DV3;
-                     pop_nvyvy_sum += block_data[n * SIZE_VELBLOCK+cellIndex(i,j,k)] * (VY - averageVY) * (VY - averageVY) * DV3;
-                     pop_nvzvz_sum += block_data[n * SIZE_VELBLOCK+cellIndex(i,j,k)] * (VZ - averageVZ) * (VZ - averageVZ) * DV3;
-                  }
-         }
-
-         thread_nvxvx_sum += pop_nvxvx_sum * getObjectWrapper().particleSpecies[_popID].mass;
-         thread_nvyvy_sum += pop_nvyvy_sum * getObjectWrapper().particleSpecies[_popID].mass;
-         thread_nvzvz_sum += pop_nvzvz_sum * getObjectWrapper().particleSpecies[_popID].mass;
-         
-
-         // Accumulate contributions coming from this velocity block to the 
-         // spatial cell velocity moments. If multithreading / OpenMP is used, 
-         // these updates need to be atomic:
-         # pragma omp critical
-         {
-            PTensor[0] += thread_nvxvx_sum;
-            PTensor[1] += thread_nvyvy_sum;
-            PTensor[2] += thread_nvzvz_sum;
-=======
       Real pop_nvxvx_sum = 0;
       Real pop_nvyvy_sum = 0;
       Real pop_nvzvz_sum = 0;
@@ -691,7 +635,6 @@
                   pop_nvxvx_sum += block_data[n * SIZE_VELBLOCK+cellIndex(i,j,k)] * (VX - averageVX) * (VX - averageVX) * DV3;
                   pop_nvyvy_sum += block_data[n * SIZE_VELBLOCK+cellIndex(i,j,k)] * (VY - averageVY) * (VY - averageVY) * DV3;
                   pop_nvzvz_sum += block_data[n * SIZE_VELBLOCK+cellIndex(i,j,k)] * (VZ - averageVZ) * (VZ - averageVZ) * DV3;
->>>>>>> 4e75e227
          }
       }
       PTensor[0] += pop_nvxvx_sum * getObjectWrapper().particleSpecies[_popID].mass;
@@ -728,49 +671,6 @@
    
    bool VariablePTensorOffDiagonal::reduceData(const SpatialCell* cell,char* buffer) {
       const Real HALF = 0.5;
-<<<<<<< HEAD
-      # pragma omp parallel
-      {
-         Real thread_nvxvy_sum = 0.0;
-         Real thread_nvzvx_sum = 0.0;
-         Real thread_nvyvz_sum = 0.0;
-         
-         const Real* parameters = cell->get_block_parameters(_popID);
-         const Realf* block_data = cell->get_data(_popID);
-         
-         Real pop_nvxvy_sum = 0.0;
-         Real pop_nvzvx_sum = 0.0;
-         Real pop_nvyvz_sum = 0.0;
-
-         # pragma omp for
-         for (vmesh::LocalID n=0; n<cell->get_number_of_velocity_blocks(_popID); n++) {               
-            for (uint k = 0; k < WID; ++k)
-               for (uint j = 0; j < WID; ++j)
-                  for (uint i = 0; i < WID; ++i) {
-                     const Real VX 
-                        =          parameters[n * BlockParams::N_VELOCITY_BLOCK_PARAMS + BlockParams::VXCRD] 
-                        + (i + HALF)*parameters[n * BlockParams::N_VELOCITY_BLOCK_PARAMS + BlockParams::DVX];
-                     const Real VY 
-                        =          parameters[n * BlockParams::N_VELOCITY_BLOCK_PARAMS + BlockParams::VYCRD] 
-                        + (j + HALF)*parameters[n * BlockParams::N_VELOCITY_BLOCK_PARAMS + BlockParams::DVY];
-                     const Real VZ 
-                        =          parameters[n * BlockParams::N_VELOCITY_BLOCK_PARAMS + BlockParams::VZCRD] 
-                        + (k + HALF)*parameters[n * BlockParams::N_VELOCITY_BLOCK_PARAMS + BlockParams::DVZ];
-                     const Real DV3 
-                        = parameters[n * BlockParams::N_VELOCITY_BLOCK_PARAMS + BlockParams::DVX]
-                        * parameters[n * BlockParams::N_VELOCITY_BLOCK_PARAMS + BlockParams::DVY] 
-                        * parameters[n * BlockParams::N_VELOCITY_BLOCK_PARAMS + BlockParams::DVZ];
-
-                     pop_nvxvy_sum += block_data[n * SIZE_VELBLOCK+cellIndex(i,j,k)] * (VX - averageVX) * (VY - averageVY) * DV3;
-                     pop_nvzvx_sum += block_data[n * SIZE_VELBLOCK+cellIndex(i,j,k)] * (VZ - averageVZ) * (VX - averageVX) * DV3;
-                     pop_nvyvz_sum += block_data[n * SIZE_VELBLOCK+cellIndex(i,j,k)] * (VY - averageVY) * (VZ - averageVZ) * DV3;
-                  }
-         }
-
-         thread_nvxvy_sum += pop_nvxvy_sum * getObjectWrapper().particleSpecies[_popID].mass;
-         thread_nvzvx_sum += pop_nvzvx_sum * getObjectWrapper().particleSpecies[_popID].mass;
-         thread_nvyvz_sum += pop_nvyvz_sum * getObjectWrapper().particleSpecies[_popID].mass;
-=======
       
       const Real* parameters = cell->get_block_parameters(_popID);
       const Realf* block_data = cell->get_data(_popID);
@@ -778,7 +678,6 @@
       Real pop_nvxvy_sum = 0.0;
       Real pop_nvzvx_sum = 0.0;
       Real pop_nvyvz_sum = 0.0;
->>>>>>> 4e75e227
          
       for (vmesh::LocalID n=0; n<cell->get_number_of_velocity_blocks(_popID); n++) {               
          for (uint k = 0; k < WID; ++k)
@@ -942,26 +841,12 @@
       for (int popID=0; popID<getObjectWrapper().particleSpecies.size(); ++popID) {
          const Realf* block_data = cell->get_data(popID);
          
-<<<<<<< HEAD
-         for (uint popID=0; popID<getObjectWrapper().particleSpecies.size(); ++popID) {
-            const Realf* block_data = cell->get_data(popID);
-            
-            #pragma omp for
-            for (vmesh::LocalID n=0; n<cell->get_number_of_velocity_blocks(popID); ++n) {
-               for (uint k = 0; k < WID; ++k)
-                  for (uint j = 0; j < WID; ++j)
-                     for (uint i = 0; i < WID; ++i) {
-                        const int celli=k*WID*WID+j*WID+i;
-                        threadMax = max((Real)(block_data[n * SIZE_VELBLOCK+celli]), threadMax);
-               }
-=======
          for (vmesh::LocalID n=0; n<cell->get_number_of_velocity_blocks(popID); ++n) {
             for (uint k = 0; k < WID; ++k)
                for (uint j = 0; j < WID; ++j)
                   for (uint i = 0; i < WID; ++i) {
                      const int celli=k*WID*WID+j*WID+i;
                      threadMax = max((Real)(block_data[n * SIZE_VELBLOCK+celli]), threadMax);
->>>>>>> 4e75e227
             }
          }
       }
@@ -1002,23 +887,6 @@
    bool MinDistributionFunction::reduceData(const SpatialCell* cell,Real* buffer) {
       const Real HALF = 0.5;
       
-<<<<<<< HEAD
-      #pragma omp parallel 
-      {
-         Real threadMin = std::numeric_limits<Real>::max();
-         
-         for (uint popID=0; popID<getObjectWrapper().particleSpecies.size(); ++popID) {
-            const Realf* block_data = cell->get_data(popID);
-
-            #pragma omp for
-            for (vmesh::LocalID n=0; n<cell->get_number_of_velocity_blocks(popID); ++n) {               
-               for (uint k = 0; k < WID; ++k)
-                  for (uint j = 0; j < WID; ++j)
-                     for (uint i = 0; i < WID; ++i) {
-                        const int celli=k*WID*WID+j*WID+i;
-                        threadMin = min((Real)(block_data[n * SIZE_VELBLOCK+celli]), threadMin);
-               }
-=======
       Real threadMin = std::numeric_limits<Real>::max();
       
       for (int popID=0; popID<getObjectWrapper().particleSpecies.size(); ++popID) {
@@ -1030,7 +898,6 @@
                   for (uint i = 0; i < WID; ++i) {
                      const int celli=k*WID*WID+j*WID+i;
                      threadMin = min((Real)(block_data[n * SIZE_VELBLOCK+celli]), threadMin);
->>>>>>> 4e75e227
             }
          }
       
@@ -1146,13 +1013,6 @@
          const Real* parameters = cell->get_block_parameters(popID);
          const Realf* block_data = cell->get_data(popID);
          
-<<<<<<< HEAD
-         const Real* parameters = cell->get_block_parameters(popID);
-         const Realf* block_data = cell->get_data(popID);
-         
-         # pragma omp for
-=======
->>>>>>> 4e75e227
          for (vmesh::LocalID n=0; n<cell->get_number_of_velocity_blocks(popID); ++n) {
             const Real DV3
             = parameters[n * BlockParams::N_VELOCITY_BLOCK_PARAMS + BlockParams::DVX]
@@ -1167,22 +1027,8 @@
             }
             for( vector< uint64_t >::const_iterator it = vCells.begin(); it != vCells.end(); ++it ) {
                //velocity cell id = *it
-<<<<<<< HEAD
-               thread_n_sum += block_data[n * SIZE_VELBLOCK + (*it)] * DV3;
-            }
-         }
-         
-         // Accumulate contributions coming from this velocity block
-         // If multithreading / OpenMP is used, 
-         // these updates need to be atomic:
-         // todo: use omp reduction
-         # pragma omp critical
-         {
-            rho += thread_n_sum;
-=======
                rho += block_data[n * SIZE_VELBLOCK + (*it)] * DV3;
             }
->>>>>>> 4e75e227
          }
       }
       return;
@@ -1194,61 +1040,6 @@
       V[0] = 0;
       V[1] = 0;
       V[2] = 0;
-<<<<<<< HEAD
-      # pragma omp parallel
-      {
-         Real thread_nvx_sum = 0.0;
-         Real thread_nvy_sum = 0.0;
-         Real thread_nvz_sum = 0.0;
-         Real thread_n_sum = 0.0;
-         
-         const Real* parameters = cell->get_block_parameters(popID);
-         const Realf* block_data = cell->get_data(popID);
-         
-         # pragma omp for
-         for (vmesh::LocalID n=0; n<cell->get_number_of_velocity_blocks(popID); ++n) {
-            // Get the volume of a velocity cell
-            const Real DV3
-            = parameters[n * BlockParams::N_VELOCITY_BLOCK_PARAMS + BlockParams::DVX]
-            * parameters[n * BlockParams::N_VELOCITY_BLOCK_PARAMS + BlockParams::DVY]
-            * parameters[n * BlockParams::N_VELOCITY_BLOCK_PARAMS + BlockParams::DVZ];
-            // Get the velocity cell indices of the cells that are a part of the backstream population
-            vector< array<uint, 3> > vCellIndices;
-            vCellIndices.clear();
-            // Save indices to the std::vector
-            if( calculateBackstream == true ) {
-               getBackstreamVelocityCellIndices(&parameters[n * BlockParams::N_VELOCITY_BLOCK_PARAMS], vCellIndices);
-            } else {
-               getNonBackstreamVelocityCellIndices(&parameters[n * BlockParams::N_VELOCITY_BLOCK_PARAMS], vCellIndices);
-            }
-            // We have now fethced all of the needed velocity cell indices, so now go through them:
-            for( vector< array<uint, 3> >::const_iterator it = vCellIndices.begin(); it != vCellIndices.end(); ++it ) {
-               // Get the indices of the current iterated velocity cell
-               const array<uint, 3> indices = *it;
-               const uint i = indices[0];
-               const uint j = indices[1];
-               const uint k = indices[2];
-               // Get the coordinates of the velocity cell (e.g. VX = block_vx_min_coordinates + (velocity_cell_indice_x+0.5)*length_of_velocity_cell_in_x_direction)
-               const Real VX = parameters[n * BlockParams::N_VELOCITY_BLOCK_PARAMS + BlockParams::VXCRD] + (i + HALF) * parameters[n * BlockParams::N_VELOCITY_BLOCK_PARAMS + BlockParams::DVX];
-               const Real VY = parameters[n * BlockParams::N_VELOCITY_BLOCK_PARAMS + BlockParams::VYCRD] + (j + HALF) * parameters[n * BlockParams::N_VELOCITY_BLOCK_PARAMS + BlockParams::DVY];
-               const Real VZ = parameters[n * BlockParams::N_VELOCITY_BLOCK_PARAMS + BlockParams::VZCRD] + (k + HALF) * parameters[n * BlockParams::N_VELOCITY_BLOCK_PARAMS + BlockParams::DVZ];
-               // Add the value of the coordinates and multiply by the AVGS value of the velocity cell and the volume of the velocity cell
-               thread_nvx_sum += block_data[n * SIZE_VELBLOCK + cellIndex(i,j,k)]*VX*DV3;
-               thread_nvy_sum += block_data[n * SIZE_VELBLOCK + cellIndex(i,j,k)]*VY*DV3;
-               thread_nvz_sum += block_data[n * SIZE_VELBLOCK + cellIndex(i,j,k)]*VZ*DV3;
-               thread_n_sum   += block_data[n * SIZE_VELBLOCK + cellIndex(i,j,k)]*DV3;
-            }
-         } // for-loop over velocity blocks
-
-         // Accumulate contributions coming from this velocity block
-         // If multithreading / OpenMP is used, 
-         // these updates need to be atomic:
-         # pragma omp critical
-         {
-            V[0] += thread_nvx_sum / thread_n_sum;
-            V[1] += thread_nvy_sum / thread_n_sum;
-            V[2] += thread_nvz_sum / thread_n_sum;
-=======
       Real nvx_sum = 0.0;
       Real nvy_sum = 0.0;
       Real nvz_sum = 0.0;
@@ -1271,7 +1062,6 @@
             getBackstreamVelocityCellIndices(&parameters[n * BlockParams::N_VELOCITY_BLOCK_PARAMS], vCellIndices);
          } else {
             getNonBackstreamVelocityCellIndices(&parameters[n * BlockParams::N_VELOCITY_BLOCK_PARAMS], vCellIndices);
->>>>>>> 4e75e227
          }
          // We have now fethced all of the needed velocity cell indices, so now go through them:
          for( vector< array<uint, 3> >::const_iterator it = vCellIndices.begin(); it != vCellIndices.end(); ++it ) {
@@ -1309,17 +1099,8 @@
       const Real HALF = 0.5;
       const Real THIRD = 1.0/3.0;
       Pressure = 0;
-<<<<<<< HEAD
-      # pragma omp parallel
-      {
-         Real thread_nvx2_sum = 0.0;
-         Real thread_nvy2_sum = 0.0;
-         Real thread_nvz2_sum = 0.0;
-         
-=======
       
       for (int popID=0; popID<getObjectWrapper().particleSpecies.size(); ++popID) {
->>>>>>> 4e75e227
          const Real* parameters = cell->get_block_parameters(popID);
          const Realf* block_data = cell->get_data(popID);
 
@@ -1327,10 +1108,6 @@
          Real pop_nvy2_sum = 0.0;
          Real pop_nvz2_sum = 0.0;
 
-<<<<<<< HEAD
-         # pragma omp for
-=======
->>>>>>> 4e75e227
          for (vmesh::LocalID n=0; n<cell->get_number_of_velocity_blocks(popID); ++n) {
             const Real DV3
             = parameters[n * BlockParams::N_VELOCITY_BLOCK_PARAMS + BlockParams::DVX]
@@ -1357,20 +1134,6 @@
                pop_nvy2_sum += block_data[n * SIZE_VELBLOCK + cellIndex(i,j,k)] * (VY - averageVY) * (VY - averageVY) * DV3;
                pop_nvz2_sum += block_data[n * SIZE_VELBLOCK + cellIndex(i,j,k)] * (VZ - averageVZ) * (VZ - averageVZ) * DV3;
             }
-<<<<<<< HEAD
-         }
-         thread_nvx2_sum += pop_nvx2_sum * getObjectWrapper().particleSpecies[popID].mass;
-         thread_nvy2_sum += pop_nvy2_sum * getObjectWrapper().particleSpecies[popID].mass;
-         thread_nvz2_sum += pop_nvz2_sum * getObjectWrapper().particleSpecies[popID].mass;
-
-         // Accumulate contributions coming from this velocity block to the 
-         // spatial cell velocity moments. If multithreading / OpenMP is used, 
-         // these updates need to be atomic:
-         # pragma omp critical
-         {
-            Pressure += THIRD * (thread_nvx2_sum + thread_nvy2_sum + thread_nvz2_sum);
-=======
->>>>>>> 4e75e227
          }
          Pressure += THIRD * (pop_nvx2_sum + pop_nvy2_sum + pop_nvz2_sum ) * getObjectWrapper().particleSpecies[popID].mass;
       }
@@ -1384,17 +1147,8 @@
                                                       cuint popID,
                                                       Real * PTensor ) {
       const Real HALF = 0.5;
-<<<<<<< HEAD
-      # pragma omp parallel
-      {
-         Real thread_nvxvx_sum = 0.0;
-         Real thread_nvyvy_sum = 0.0;
-         Real thread_nvzvz_sum = 0.0;
-         
-=======
       
       for (int popID=0; popID<getObjectWrapper().particleSpecies.size(); ++popID) {
->>>>>>> 4e75e227
          const Real* parameters = cell->get_block_parameters(popID);
          const Realf* block_data = cell->get_data(popID);
       
@@ -1402,10 +1156,6 @@
          Real pop_nvyvy_sum = 0.0;
          Real pop_nvzvz_sum = 0.0;
          
-<<<<<<< HEAD
-         # pragma omp for
-=======
->>>>>>> 4e75e227
          for (vmesh::LocalID n=0; n<cell->get_number_of_velocity_blocks(popID); ++n) {
             const Real DV3
             = parameters[n * BlockParams::N_VELOCITY_BLOCK_PARAMS + BlockParams::DVX]
@@ -1431,22 +1181,6 @@
                pop_nvyvy_sum += block_data[n * SIZE_VELBLOCK + cellIndex(i,j,k)] * (VY - averageVY) * (VY - averageVY) * DV3;
                pop_nvzvz_sum += block_data[n * SIZE_VELBLOCK + cellIndex(i,j,k)] * (VZ - averageVZ) * (VZ - averageVZ) * DV3;
             }
-<<<<<<< HEAD
-         }
-         thread_nvxvx_sum += pop_nvxvx_sum * getObjectWrapper().particleSpecies[popID].mass;
-         thread_nvyvy_sum += pop_nvyvy_sum * getObjectWrapper().particleSpecies[popID].mass;
-         thread_nvzvz_sum += pop_nvzvz_sum * getObjectWrapper().particleSpecies[popID].mass;
-
-         // Accumulate contributions coming from this velocity block to the 
-         // spatial cell velocity moments. If multithreading / OpenMP is used, 
-         // these updates need to be atomic:
-         # pragma omp critical
-         {
-            PTensor[0] += thread_nvxvx_sum;
-            PTensor[1] += thread_nvyvy_sum;
-            PTensor[2] += thread_nvzvz_sum;
-=======
->>>>>>> 4e75e227
          }
          PTensor[0] += pop_nvxvx_sum * getObjectWrapper().particleSpecies[popID].mass;
          PTensor[1] += pop_nvyvy_sum * getObjectWrapper().particleSpecies[popID].mass;
@@ -1462,17 +1196,8 @@
                                                          cuint popID,
                                                          Real * PTensor ) {
       const Real HALF = 0.5;
-<<<<<<< HEAD
-      # pragma omp parallel
-      {
-         Real thread_nvxvy_sum = 0.0;
-         Real thread_nvzvx_sum = 0.0;
-         Real thread_nvyvz_sum = 0.0;
-         
-=======
       
       for (int popID=0; popID<getObjectWrapper().particleSpecies.size(); ++popID) {
->>>>>>> 4e75e227
          const Real* parameters = cell->get_block_parameters(popID);
          const Realf* block_data = cell->get_data(popID);
       
@@ -1480,10 +1205,6 @@
          Real pop_nvzvx_sum = 0.0;
          Real pop_nvyvz_sum = 0.0;
          
-<<<<<<< HEAD
-         # pragma omp for
-=======
->>>>>>> 4e75e227
          for (vmesh::LocalID n=0; n<cell->get_number_of_velocity_blocks(popID); ++n) {
             const Real DV3
             = parameters[n * BlockParams::N_VELOCITY_BLOCK_PARAMS + BlockParams::DVX]
@@ -1508,22 +1229,6 @@
                pop_nvzvx_sum += block_data[n * SIZE_VELBLOCK + cellIndex(i,j,k)] * (VZ - averageVZ) * (VX - averageVX) * DV3;
                pop_nvyvz_sum += block_data[n * SIZE_VELBLOCK + cellIndex(i,j,k)] * (VY - averageVY) * (VZ - averageVZ) * DV3;
             }
-<<<<<<< HEAD
-         }
-         thread_nvxvy_sum += pop_nvxvy_sum * getObjectWrapper().particleSpecies[popID].mass;
-         thread_nvzvx_sum += pop_nvzvx_sum * getObjectWrapper().particleSpecies[popID].mass;
-         thread_nvyvz_sum += pop_nvyvz_sum * getObjectWrapper().particleSpecies[popID].mass;
-         
-         // Accumulate contributions coming from this velocity block to the 
-         // spatial cell velocity moments. If multithreading / OpenMP is used, 
-         // these updates need to be atomic:
-         # pragma omp critical
-         {
-            PTensor[0] += thread_nvyvz_sum;
-            PTensor[1] += thread_nvzvx_sum;
-            PTensor[2] += thread_nvxvy_sum;
-=======
->>>>>>> 4e75e227
          }
          PTensor[0] += pop_nvxvy_sum * getObjectWrapper().particleSpecies[popID].mass;
          PTensor[1] += pop_nvzvx_sum * getObjectWrapper().particleSpecies[popID].mass;
