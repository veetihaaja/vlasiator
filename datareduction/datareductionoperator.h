--- conflicted
+++ resolved
@@ -74,14 +74,12 @@
                              vlsv::Writer& vlsvWriter) = 0;
    };
 
-<<<<<<< HEAD
    class DataReductionOperatorHasParameters: public DataReductionOperator {
    public:
       DataReductionOperatorHasParameters() : DataReductionOperator() {};
       virtual bool writeParameters(vlsv::Writer& vlsvWriter) = 0;
    };
 
-=======
    class DataReductionOperatorFsGrid : public DataReductionOperator {
 
       public:
@@ -119,7 +117,6 @@
                       FsGrid< std::array<Real, fsgrids::volfields::N_VOL>, 2>& volGrid,
                       FsGrid< fsgrids::technical, 2>& technicalGrid, const std::string& meshName, vlsv::Writer& vlsvWriter);
    };
->>>>>>> 39a11262
 
    class DataReductionOperatorCellParams: public DataReductionOperator {
    public:
