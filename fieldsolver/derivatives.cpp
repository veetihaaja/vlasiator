/*
 * This file is part of Vlasiator.
 * Copyright 2010-2016 Finnish Meteorological Institute
 *
 * For details of usage, see the COPYING file and read the "Rules of the Road"
 * at http://www.physics.helsinki.fi/vlasiator/
 *
 * This program is free software; you can redistribute it and/or modify
 * it under the terms of the GNU General Public License as published by
 * the Free Software Foundation; either version 2 of the License, or
 * (at your option) any later version.
 *
 * This program is distributed in the hope that it will be useful,
 * but WITHOUT ANY WARRANTY; without even the implied warranty of
 * MERCHANTABILITY or FITNESS FOR A PARTICULAR PURPOSE.  See the
 * GNU General Public License for more details.
 *
 * You should have received a copy of the GNU General Public License along
 * with this program; if not, write to the Free Software Foundation, Inc.,
 * 51 Franklin Street, Fifth Floor, Boston, MA 02110-1301 USA.
 */

#include <cstdlib>

#include "fs_common.h"
#include "derivatives.hpp"
#include "fs_limiters.h"

/*! \brief Low-level spatial derivatives calculation.
 * 
 * For the cell with ID cellID calculate the spatial derivatives or apply the derivative boundary conditions defined in project.h. Uses RHO, V[XYZ] and B[XYZ] in the first-order time accuracy method and in the second step of the second-order method, and RHO_DT2, V[XYZ]1 and B[XYZ]1 in the first step of the second-order method. Includes calculating charge-separation E field for test electrons.
 * \param i,j,k fsGrid cell coordinates for the current cell
 * \param perBGrid fsGrid holding the perturbed B quantities
 * \param momentsGrid fsGrid holding the moment quantities
 * \param dPerBGrid fsGrid holding the derivatives of perturbed B
 * \param dMomentsGrid fsGrid holding the derviatives of moments
 * \param technicalGrid fsGrid holding technical information (such as boundary types)
 * \param sysBoundaries System boundary conditions existing
 * \param RKCase Element in the enum defining the Runge-Kutta method steps
 * 
 * \sa calculateDerivativesSimple calculateBVOLDerivativesSimple calculateBVOLDerivatives
 */
void calculateDerivatives(
   int i,
   cint j,
   cint k,
   FsGrid< std::array<Real, fsgrids::bfield::N_BFIELD>, 2> & perBGrid,
   FsGrid< std::array<Real, fsgrids::moments::N_MOMENTS>, 2> & momentsGrid,
   FsGrid< std::array<Real, fsgrids::dperb::N_DPERB>, 2> & dPerBGrid,
   FsGrid< std::array<Real, fsgrids::dmoments::N_DMOMENTS>, 2> & dMomentsGrid,
   FsGrid< fsgrids::technical, 2> & technicalGrid,
   SysBoundary& sysBoundaries,
   cint& RKCase
) {
   std::array<Real, fsgrids::dperb::N_DPERB> * dPerB = dPerBGrid.get(i,j,k);
   std::array<Real, fsgrids::dmoments::N_DMOMENTS> * dMoments = dMomentsGrid.get(i,j,k);

   // Pseudo-Quasi-Neutral (PQN) electric field factors: Eiii = Erhoqk_iii Qdx/eps; with all constants inset
   // const Real Erhoqk_100 = 0.0470811 * pow3(technicalGrid.DX)*technicalGrid.DX / physicalconstants::EPS_0;
   // const Real Erhoqk_110 = 0.0284809 * pow3(technicalGrid.DX)*technicalGrid.DX / physicalconstants::EPS_0;
   // const Real Erhoqk_111 = 0.0154994 * pow3(technicalGrid.DX)*technicalGrid.DX / physicalconstants::EPS_0;
   const Real Erhoqk_100 = 0.0470811 * technicalGrid.DX / physicalconstants::EPS_0;
   const Real Erhoqk_110 = 0.0284809 * technicalGrid.DX / physicalconstants::EPS_0;
   const Real Erhoqk_111 = 0.0154994 * technicalGrid.DX / physicalconstants::EPS_0;
   // Zero RHOQ electric fields, accumulated during the rest of this call
   dMoments->at(fsgrids::dmoments::RHOQEx) = 0.0;
   dMoments->at(fsgrids::dmoments::RHOQEy) = 0.0;
   dMoments->at(fsgrids::dmoments::RHOQEz) = 0.0;

   // Get boundary flag for the cell:
   cuint sysBoundaryFlag  = technicalGrid.get(i,j,k)->sysBoundaryFlag;
   cuint sysBoundaryLayer = technicalGrid.get(i,j,k)->sysBoundaryLayer;
   
   std::array<Real, fsgrids::moments::N_MOMENTS> * leftMoments = NULL;
   std::array<Real, fsgrids::bfield::N_BFIELD> * leftPerB = NULL;
   std::array<Real, fsgrids::moments::N_MOMENTS> * centMoments = momentsGrid.get(i,j,k);
   std::array<Real, fsgrids::bfield::N_BFIELD> * centPerB = perBGrid.get(i,j,k);
   #ifdef DEBUG_SOLVERS
   if (centMoments->at(fsgrids::moments::RHOM) <= 0) {
      std::cerr << __FILE__ << ":" << __LINE__
         << (centMoments->at(fsgrids::moments::RHOM) < 0 ? " Negative" : " Zero") << " density in spatial cell at (" << i << " " << j << " " << k << ")"
         << std::endl;
      abort();
   }
   #endif
   std::array<Real, fsgrids::moments::N_MOMENTS> * rghtMoments = NULL;
   std::array<Real, fsgrids::bfield::N_BFIELD>  * rghtPerB = NULL;
   std::array<Real, fsgrids::bfield::N_BFIELD>  * botLeft = NULL;
   std::array<Real, fsgrids::bfield::N_BFIELD>  * botRght = NULL;
   std::array<Real, fsgrids::bfield::N_BFIELD>  * topLeft = NULL;
   std::array<Real, fsgrids::bfield::N_BFIELD>  * topRght = NULL;

   std::array<Real, fsgrids::moments::N_MOMENTS>  * dbotLeft = NULL;
   std::array<Real, fsgrids::moments::N_MOMENTS>  * dbotRght = NULL;
   std::array<Real, fsgrids::moments::N_MOMENTS>  * dtopLeft = NULL;
   std::array<Real, fsgrids::moments::N_MOMENTS>  * dtopRght = NULL;
   std::array<Real, fsgrids::moments::N_MOMENTS>  * dbotLeftFrnt = NULL;
   std::array<Real, fsgrids::moments::N_MOMENTS>  * dbotLeftBack = NULL;
   std::array<Real, fsgrids::moments::N_MOMENTS>  * dbotRghtFrnt = NULL;
   std::array<Real, fsgrids::moments::N_MOMENTS>  * dbotRghtBack = NULL;
   std::array<Real, fsgrids::moments::N_MOMENTS>  * dtopLeftFrnt = NULL;
   std::array<Real, fsgrids::moments::N_MOMENTS>  * dtopLeftBack = NULL;
   std::array<Real, fsgrids::moments::N_MOMENTS>  * dtopRghtFrnt = NULL;
   std::array<Real, fsgrids::moments::N_MOMENTS>  * dtopRghtBack = NULL;



   
   // Calculate x-derivatives (is not TVD for AMR mesh):
   if ((sysBoundaryFlag == sysboundarytype::NOT_SYSBOUNDARY) || (sysBoundaryLayer == 1)) {
      
      leftPerB = perBGrid.get(i-1,j,k);
      rghtPerB = perBGrid.get(i+1,j,k);
      leftMoments = momentsGrid.get(i-1,j,k);
      rghtMoments = momentsGrid.get(i+1,j,k);
      #ifdef DEBUG_SOLVERS
      if (leftMoments->at(fsgrids::moments::RHOM) <= 0) {
         std::cerr << __FILE__ << ":" << __LINE__
            << (leftMoments->at(fsgrids::moments::RHOM) < 0 ? " Negative" : " Zero") << " density in spatial cell " //<< leftNbrID
            << std::endl;
         abort();
      }
      if (rghtMoments->at(fsgrids::moments::RHOM) <= 0) {
         std::cerr << __FILE__ << ":" << __LINE__
            << (rghtMoments->at(fsgrids::moments::RHOM) < 0 ? " Negative" : " Zero") << " density in spatial cell " //<< rightNbrID
            << std::endl;
         abort();
      }
      #endif
      
      dMoments->at(fsgrids::dmoments::drhomdx) = limiter(leftMoments->at(fsgrids::moments::RHOM),centMoments->at(fsgrids::moments::RHOM),rghtMoments->at(fsgrids::moments::RHOM));
      dMoments->at(fsgrids::dmoments::drhoqdx) = limiter(leftMoments->at(fsgrids::moments::RHOQ),centMoments->at(fsgrids::moments::RHOQ),rghtMoments->at(fsgrids::moments::RHOQ));
      dMoments->at(fsgrids::dmoments::dp11dx) = limiter(leftMoments->at(fsgrids::moments::P_11),centMoments->at(fsgrids::moments::P_11),rghtMoments->at(fsgrids::moments::P_11));
      dMoments->at(fsgrids::dmoments::dp22dx) = limiter(leftMoments->at(fsgrids::moments::P_22),centMoments->at(fsgrids::moments::P_22),rghtMoments->at(fsgrids::moments::P_22));
      dMoments->at(fsgrids::dmoments::dp33dx) = limiter(leftMoments->at(fsgrids::moments::P_33),centMoments->at(fsgrids::moments::P_33),rghtMoments->at(fsgrids::moments::P_33));

      dMoments->at(fsgrids::dmoments::dVxdx)  = limiter(leftMoments->at(fsgrids::moments::VX), centMoments->at(fsgrids::moments::VX), rghtMoments->at(fsgrids::moments::VX));
      dMoments->at(fsgrids::dmoments::dVydx)  = limiter(leftMoments->at(fsgrids::moments::VY), centMoments->at(fsgrids::moments::VY), rghtMoments->at(fsgrids::moments::VY));
      dMoments->at(fsgrids::dmoments::dVzdx)  = limiter(leftMoments->at(fsgrids::moments::VZ), centMoments->at(fsgrids::moments::VZ), rghtMoments->at(fsgrids::moments::VZ));
      dPerB->at(fsgrids::dperb::dPERBydx)  = limiter(leftPerB->at(fsgrids::bfield::PERBY),centPerB->at(fsgrids::bfield::PERBY),rghtPerB->at(fsgrids::bfield::PERBY));
      dPerB->at(fsgrids::dperb::dPERBzdx)  = limiter(leftPerB->at(fsgrids::bfield::PERBZ),centPerB->at(fsgrids::bfield::PERBZ),rghtPerB->at(fsgrids::bfield::PERBZ));
      if (Parameters::ohmHallTerm < 2 || sysBoundaryLayer == 1) {
        dPerB->at(fsgrids::dperb::dPERBydxx) = 0.0;
        dPerB->at(fsgrids::dperb::dPERBzdxx) = 0.0;
      } else {
        dPerB->at(fsgrids::dperb::dPERBydxx) = leftPerB->at(fsgrids::bfield::PERBY) + rghtPerB->at(fsgrids::bfield::PERBY) - 2.0*centPerB->at(fsgrids::bfield::PERBY);
        dPerB->at(fsgrids::dperb::dPERBzdxx) = leftPerB->at(fsgrids::bfield::PERBZ) + rghtPerB->at(fsgrids::bfield::PERBZ) - 2.0*centPerB->at(fsgrids::bfield::PERBZ);
      }


   } else {
      // Boundary conditions handle derivatives.
      if (sysBoundaryFlag == sysboundarytype::NOT_SYSBOUNDARY) {
         SBC::SysBoundaryCondition::setCellDerivativesToZero(dPerBGrid, dMomentsGrid, i, j, k, 0);
      } else {
         sysBoundaries.getSysBoundary(sysBoundaryFlag)->fieldSolverBoundaryCondDerivatives(dPerBGrid, dMomentsGrid, i, j, k, RKCase, 0);
      }
   }

   // Ex for electron charge separation  
   if (sysBoundaryFlag == sysboundarytype::NOT_SYSBOUNDARY) {

      leftMoments = momentsGrid.get(i-1,j,k);
      rghtMoments = momentsGrid.get(i+1,j,k);
      dMoments->at(fsgrids::dmoments::RHOQEx) += Erhoqk_100 * (
                                                                leftMoments->at(fsgrids::moments::RHOQE) -
                                                                rghtMoments->at(fsgrids::moments::RHOQE)
                                                               );
   }

   // Calculate y-derivatives (is not TVD for AMR mesh):
   if ((sysBoundaryFlag == sysboundarytype::NOT_SYSBOUNDARY) || (sysBoundaryLayer == 1)) {
      
      leftPerB = perBGrid.get(i,j-1,k);
      rghtPerB = perBGrid.get(i,j+1,k);
      leftMoments = momentsGrid.get(i,j-1,k);
      rghtMoments = momentsGrid.get(i,j+1,k);
      
       dMoments->at(fsgrids::dmoments::drhomdy) = limiter(leftMoments->at(fsgrids::moments::RHOM),centMoments->at(fsgrids::moments::RHOM),rghtMoments->at(fsgrids::moments::RHOM));
       dMoments->at(fsgrids::dmoments::drhoqdy) = limiter(leftMoments->at(fsgrids::moments::RHOQ),centMoments->at(fsgrids::moments::RHOQ),rghtMoments->at(fsgrids::moments::RHOQ));
       dMoments->at(fsgrids::dmoments::dp11dy) = limiter(leftMoments->at(fsgrids::moments::P_11),centMoments->at(fsgrids::moments::P_11),rghtMoments->at(fsgrids::moments::P_11));
       dMoments->at(fsgrids::dmoments::dp22dy) = limiter(leftMoments->at(fsgrids::moments::P_22),centMoments->at(fsgrids::moments::P_22),rghtMoments->at(fsgrids::moments::P_22));
       dMoments->at(fsgrids::dmoments::dp33dy) = limiter(leftMoments->at(fsgrids::moments::P_33),centMoments->at(fsgrids::moments::P_33),rghtMoments->at(fsgrids::moments::P_33));
       dMoments->at(fsgrids::dmoments::dVxdy)  = limiter(leftMoments->at(fsgrids::moments::VX), centMoments->at(fsgrids::moments::VX), rghtMoments->at(fsgrids::moments::VX));
       dMoments->at(fsgrids::dmoments::dVydy)  = limiter(leftMoments->at(fsgrids::moments::VY), centMoments->at(fsgrids::moments::VY), rghtMoments->at(fsgrids::moments::VY));
       dMoments->at(fsgrids::dmoments::dVzdy)  = limiter(leftMoments->at(fsgrids::moments::VZ), centMoments->at(fsgrids::moments::VZ), rghtMoments->at(fsgrids::moments::VZ));

      dPerB->at(fsgrids::dperb::dPERBxdy)  = limiter(leftPerB->at(fsgrids::bfield::PERBX),centPerB->at(fsgrids::bfield::PERBX),rghtPerB->at(fsgrids::bfield::PERBX));
      dPerB->at(fsgrids::dperb::dPERBzdy)  = limiter(leftPerB->at(fsgrids::bfield::PERBZ),centPerB->at(fsgrids::bfield::PERBZ),rghtPerB->at(fsgrids::bfield::PERBZ));

      if (Parameters::ohmHallTerm < 2 || sysBoundaryLayer == 1) {
         dPerB->at(fsgrids::dperb::dPERBxdyy) = 0.0;
         dPerB->at(fsgrids::dperb::dPERBzdyy) = 0.0;
      } else {
         dPerB->at(fsgrids::dperb::dPERBxdyy) = leftPerB->at(fsgrids::bfield::PERBX) + rghtPerB->at(fsgrids::bfield::PERBX) - 2.0*centPerB->at(fsgrids::bfield::PERBX);
         dPerB->at(fsgrids::dperb::dPERBzdyy) = leftPerB->at(fsgrids::bfield::PERBZ) + rghtPerB->at(fsgrids::bfield::PERBZ) - 2.0*centPerB->at(fsgrids::bfield::PERBZ);
      }

   } else {
      // Boundary conditions handle derivatives.
      if (sysBoundaryFlag == sysboundarytype::NOT_SYSBOUNDARY) {
         SBC::SysBoundaryCondition::setCellDerivativesToZero(dPerBGrid, dMomentsGrid, i, j, k, 1);
      } else {
         sysBoundaries.getSysBoundary(sysBoundaryFlag)->fieldSolverBoundaryCondDerivatives(dPerBGrid, dMomentsGrid, i, j, k, RKCase, 1);
      }
   }
 
   // Ey for electron charge separation  
   if (sysBoundaryFlag == sysboundarytype::NOT_SYSBOUNDARY) {

      leftMoments = momentsGrid.get(i,j-1,k);
      rghtMoments = momentsGrid.get(i,j+1,k);
      dMoments->at(fsgrids::dmoments::RHOQEy) += Erhoqk_100 * (
                                                                leftMoments->at(fsgrids::moments::RHOQE) -
                                                                rghtMoments->at(fsgrids::moments::RHOQE)
                                                               );
   }


   // Calculate z-derivatives (is not TVD for AMR mesh):
   if ((sysBoundaryFlag == sysboundarytype::NOT_SYSBOUNDARY) || (sysBoundaryLayer == 1)) {
      
      leftPerB = perBGrid.get(i,j,k-1);
      rghtPerB = perBGrid.get(i,j,k+1);
      leftMoments = momentsGrid.get(i,j,k-1);
      rghtMoments = momentsGrid.get(i,j,k+1);
      
      dMoments->at(fsgrids::dmoments::drhomdz) = limiter(leftMoments->at(fsgrids::moments::RHOM),centMoments->at(fsgrids::moments::RHOM),rghtMoments->at(fsgrids::moments::RHOM));
      dMoments->at(fsgrids::dmoments::drhoqdz) = limiter(leftMoments->at(fsgrids::moments::RHOQ),centMoments->at(fsgrids::moments::RHOQ),rghtMoments->at(fsgrids::moments::RHOQ));
      dMoments->at(fsgrids::dmoments::dp11dz) = limiter(leftMoments->at(fsgrids::moments::P_11),centMoments->at(fsgrids::moments::P_11),rghtMoments->at(fsgrids::moments::P_11));
      dMoments->at(fsgrids::dmoments::dp22dz) = limiter(leftMoments->at(fsgrids::moments::P_22),centMoments->at(fsgrids::moments::P_22),rghtMoments->at(fsgrids::moments::P_22));
      dMoments->at(fsgrids::dmoments::dp33dz) = limiter(leftMoments->at(fsgrids::moments::P_33),centMoments->at(fsgrids::moments::P_33),rghtMoments->at(fsgrids::moments::P_33));
      dMoments->at(fsgrids::dmoments::dVxdz)  = limiter(leftMoments->at(fsgrids::moments::VX), centMoments->at(fsgrids::moments::VX), rghtMoments->at(fsgrids::moments::VX));
      dMoments->at(fsgrids::dmoments::dVydz)  = limiter(leftMoments->at(fsgrids::moments::VY), centMoments->at(fsgrids::moments::VY), rghtMoments->at(fsgrids::moments::VY));
      dMoments->at(fsgrids::dmoments::dVzdz)  = limiter(leftMoments->at(fsgrids::moments::VZ), centMoments->at(fsgrids::moments::VZ), rghtMoments->at(fsgrids::moments::VZ));
      
      dPerB->at(fsgrids::dperb::dPERBxdz)  = limiter(leftPerB->at(fsgrids::bfield::PERBX),centPerB->at(fsgrids::bfield::PERBX),rghtPerB->at(fsgrids::bfield::PERBX));
      dPerB->at(fsgrids::dperb::dPERBydz)  = limiter(leftPerB->at(fsgrids::bfield::PERBY),centPerB->at(fsgrids::bfield::PERBY),rghtPerB->at(fsgrids::bfield::PERBY));
      if (Parameters::ohmHallTerm < 2 || sysBoundaryLayer == 1) {
        dPerB->at(fsgrids::dperb::dPERBxdzz) = 0.0;
        dPerB->at(fsgrids::dperb::dPERBydzz) = 0.0;
      } else {
        dPerB->at(fsgrids::dperb::dPERBxdzz) = leftPerB->at(fsgrids::bfield::PERBX) + rghtPerB->at(fsgrids::bfield::PERBX) - 2.0*centPerB->at(fsgrids::bfield::PERBX);
        dPerB->at(fsgrids::dperb::dPERBydzz) = leftPerB->at(fsgrids::bfield::PERBY) + rghtPerB->at(fsgrids::bfield::PERBY) - 2.0*centPerB->at(fsgrids::bfield::PERBY);
      }
      
   } else {
      // Boundary conditions handle derivatives.
      if (sysBoundaryFlag == sysboundarytype::NOT_SYSBOUNDARY) {
         SBC::SysBoundaryCondition::setCellDerivativesToZero(dPerBGrid, dMomentsGrid, i, j, k, 2);
      } else {
         sysBoundaries.getSysBoundary(sysBoundaryFlag)->fieldSolverBoundaryCondDerivatives(dPerBGrid, dMomentsGrid, i, j, k, RKCase, 2);
      }
   }
   
   // Ez for electron charge separation  
   if (sysBoundaryFlag == sysboundarytype::NOT_SYSBOUNDARY) {

      leftMoments = momentsGrid.get(i,j,k-1);
      rghtMoments = momentsGrid.get(i,j,k+1);
      dMoments->at(fsgrids::dmoments::RHOQEz) += Erhoqk_100 * (
                                                                leftMoments->at(fsgrids::moments::RHOQE) -
                                                                rghtMoments->at(fsgrids::moments::RHOQE)
                                                               );
   }


   if (Parameters::ohmHallTerm < 2 || sysBoundaryLayer == 1) {
      dPerB->at(fsgrids::dperb::dPERBxdyz) = 0.0;
      dPerB->at(fsgrids::dperb::dPERBydxz) = 0.0;
      dPerB->at(fsgrids::dperb::dPERBzdxy) = 0.0;
   } else {
      // Calculate xy mixed derivatives:
      if ((sysBoundaryFlag == sysboundarytype::NOT_SYSBOUNDARY) || (sysBoundaryLayer == 1)) {
         
         botLeft = perBGrid.get(i-1,j-1,k);
         botRght = perBGrid.get(i+1,j-1,k);
         topLeft = perBGrid.get(i-1,j+1,k);
         topRght = perBGrid.get(i+1,j+1,k);
         
         dPerB->at(fsgrids::dperb::dPERBzdxy) = FOURTH * (botLeft->at(fsgrids::bfield::PERBZ) + topRght->at(fsgrids::bfield::PERBZ) - botRght->at(fsgrids::bfield::PERBZ) - topLeft->at(fsgrids::bfield::PERBZ));
         
      } else {
         // Boundary conditions handle derivatives.
         if (sysBoundaryFlag == sysboundarytype::NOT_SYSBOUNDARY) {
            SBC::SysBoundaryCondition::setCellDerivativesToZero(dPerBGrid, dMomentsGrid, i, j, k, 3);
         } else {
            sysBoundaries.getSysBoundary(sysBoundaryFlag)->fieldSolverBoundaryCondDerivatives(dPerBGrid, dMomentsGrid, i, j, k, RKCase, 3);
         }
      }
      
      // Calculate xz mixed derivatives:
      if ((sysBoundaryFlag == sysboundarytype::NOT_SYSBOUNDARY) || (sysBoundaryLayer == 1)) {
         
         botLeft = perBGrid.get(i-1,j,k-1);
         botRght = perBGrid.get(i+1,j,k-1);
         topLeft = perBGrid.get(i-1,j,k+1);
         topRght = perBGrid.get(i+1,j,k+1);
         
         dPerB->at(fsgrids::dperb::dPERBydxz) = FOURTH * (botLeft->at(fsgrids::bfield::PERBY) + topRght->at(fsgrids::bfield::PERBY) - botRght->at(fsgrids::bfield::PERBY) - topLeft->at(fsgrids::bfield::PERBY));
         
      } else {
         // Boundary conditions handle derivatives.
         if (sysBoundaryFlag == sysboundarytype::NOT_SYSBOUNDARY) {
            SBC::SysBoundaryCondition::setCellDerivativesToZero(dPerBGrid, dMomentsGrid, i, j, k, 4);
         } else {
            sysBoundaries.getSysBoundary(sysBoundaryFlag)->fieldSolverBoundaryCondDerivatives(dPerBGrid, dMomentsGrid, i, j, k, RKCase, 4);
         }
      }
      
      // Calculate yz mixed derivatives:
      if ((sysBoundaryFlag == sysboundarytype::NOT_SYSBOUNDARY) || (sysBoundaryLayer == 1)) {
         
         botLeft = perBGrid.get(i,j-1,k-1);
         botRght = perBGrid.get(i,j+1,k-1);
         topLeft = perBGrid.get(i,j-1,k+1);
         topRght = perBGrid.get(i,j+1,k+1);
         
         dPerB->at(fsgrids::dperb::dPERBxdyz) = FOURTH * (botLeft->at(fsgrids::bfield::PERBX) + topRght->at(fsgrids::bfield::PERBX) - botRght->at(fsgrids::bfield::PERBX) - topLeft->at(fsgrids::bfield::PERBX));
         
      } else {
         // Boundary conditions handle derivatives.
         if (sysBoundaryFlag == sysboundarytype::NOT_SYSBOUNDARY) {
            SBC::SysBoundaryCondition::setCellDerivativesToZero(dPerBGrid, dMomentsGrid, i, j, k, 5);
         } else {
            sysBoundaries.getSysBoundary(sysBoundaryFlag)->fieldSolverBoundaryCondDerivatives(dPerBGrid, dMomentsGrid, i, j, k, RKCase, 5);
         }
      }
   }

   // Calculate mixed step E field contributions for PQN E field
   // nb. no momentsGrid calls in the previous mixed derivatives calls
   if (sysBoundaryFlag == sysboundarytype::NOT_SYSBOUNDARY) {

      // xy
      dbotLeft = momentsGrid.get(i-1,j-1,k);
      dbotRght = momentsGrid.get(i+1,j-1,k);
      dtopLeft = momentsGrid.get(i-1,j+1,k);
      dtopRght = momentsGrid.get(i+1,j+1,k);

      dMoments->at(fsgrids::dmoments::RHOQEx) += Erhoqk_110 * (
              dbotLeft->at(fsgrids::moments::RHOQE)
            - dbotRght->at(fsgrids::moments::RHOQE)
            + dtopLeft->at(fsgrids::moments::RHOQE)
            - dtopRght->at(fsgrids::moments::RHOQE)
            );
      dMoments->at(fsgrids::dmoments::RHOQEy) += Erhoqk_110 * (
              dbotLeft->at(fsgrids::moments::RHOQE)
            + dbotRght->at(fsgrids::moments::RHOQE)
            - dtopLeft->at(fsgrids::moments::RHOQE)
            - dtopRght->at(fsgrids::moments::RHOQE)
            );


      // yz
      dbotLeft = momentsGrid.get(i,j-1,k-1);
      dbotRght = momentsGrid.get(i,j+1,k-1);
      dtopLeft = momentsGrid.get(i,j-1,k+1);
      dtopRght = momentsGrid.get(i,j+1,k+1);

      dMoments->at(fsgrids::dmoments::RHOQEy) += Erhoqk_110 * (
              dbotLeft->at(fsgrids::moments::RHOQE) 
            - dbotRght->at(fsgrids::moments::RHOQE)
            + dtopLeft->at(fsgrids::moments::RHOQE)
            - dtopRght->at(fsgrids::moments::RHOQE)
            );
      dMoments->at(fsgrids::dmoments::RHOQEz) += Erhoqk_110 * (
              dbotLeft->at(fsgrids::moments::RHOQE)
            + dbotRght->at(fsgrids::moments::RHOQE)
            - dtopLeft->at(fsgrids::moments::RHOQE)
            - dtopRght->at(fsgrids::moments::RHOQE)
            );

      // xz
      dbotLeft = momentsGrid.get(i-1,j,k-1);
      dbotRght = momentsGrid.get(i+1,j,k-1);
      dtopLeft = momentsGrid.get(i-1,j,k+1);
      dtopRght = momentsGrid.get(i+1,j,k+1);

      dMoments->at(fsgrids::dmoments::RHOQEx) += Erhoqk_110 * (
              dbotLeft->at(fsgrids::moments::RHOQE)
            - dbotRght->at(fsgrids::moments::RHOQE)
            + dtopLeft->at(fsgrids::moments::RHOQE)
            - dtopRght->at(fsgrids::moments::RHOQE)
            );
      dMoments->at(fsgrids::dmoments::RHOQEz) += Erhoqk_110 * (
              dbotLeft->at(fsgrids::moments::RHOQE)
            + dbotRght->at(fsgrids::moments::RHOQE)
            - dtopLeft->at(fsgrids::moments::RHOQE)
            - dtopRght->at(fsgrids::moments::RHOQE)
            );

      // corners... NB ordering of top-bottom/left-right/back-front
      dbotLeftBack = momentsGrid.get(i-1,j-1,k-1);
      dbotLeftFrnt = momentsGrid.get(i-1,j-1,k+1);
      dbotRghtBack = momentsGrid.get(i-1,j+1,k-1);
      dbotRghtFrnt = momentsGrid.get(i-1,j+1,k+1);
      dtopLeftBack = momentsGrid.get(i+1,j-1,k-1);
      dtopLeftFrnt = momentsGrid.get(i+1,j-1,k+1);
      dtopRghtBack = momentsGrid.get(i+1,j+1,k-1);
      dtopRghtFrnt = momentsGrid.get(i+1,j+1,k+1);

      dMoments->at(fsgrids::dmoments::RHOQEx) += Erhoqk_111 * (
              dbotLeftBack->at(fsgrids::moments::RHOQE)
            + dbotLeftFrnt->at(fsgrids::moments::RHOQE)
            + dbotRghtBack->at(fsgrids::moments::RHOQE)
            + dbotRghtFrnt->at(fsgrids::moments::RHOQE)
            - dtopLeftBack->at(fsgrids::moments::RHOQE)
            - dtopLeftFrnt->at(fsgrids::moments::RHOQE)
            - dtopRghtBack->at(fsgrids::moments::RHOQE)
            - dtopRghtFrnt->at(fsgrids::moments::RHOQE)
            );
      dMoments->at(fsgrids::dmoments::RHOQEy) += Erhoqk_111 * (
              dbotLeftBack->at(fsgrids::moments::RHOQE)
            + dbotLeftFrnt->at(fsgrids::moments::RHOQE)
            - dbotRghtBack->at(fsgrids::moments::RHOQE)
            - dbotRghtFrnt->at(fsgrids::moments::RHOQE)
            + dtopLeftBack->at(fsgrids::moments::RHOQE)
            + dtopLeftFrnt->at(fsgrids::moments::RHOQE)
            - dtopRghtBack->at(fsgrids::moments::RHOQE)
            - dtopRghtFrnt->at(fsgrids::moments::RHOQE)
            );
      dMoments->at(fsgrids::dmoments::RHOQEz) += Erhoqk_111 * (
              dbotLeftBack->at(fsgrids::moments::RHOQE)
            - dbotLeftFrnt->at(fsgrids::moments::RHOQE)
            + dbotRghtBack->at(fsgrids::moments::RHOQE)
            - dbotRghtFrnt->at(fsgrids::moments::RHOQE)
            + dtopLeftBack->at(fsgrids::moments::RHOQE)
            - dtopLeftFrnt->at(fsgrids::moments::RHOQE)
            + dtopRghtBack->at(fsgrids::moments::RHOQE)
            - dtopRghtFrnt->at(fsgrids::moments::RHOQE)
            );
   }

}

/*! \brief Low-level spatial derivatives calculation.
 * 
 * As calculateDerivatives, but only calculates for perB and ignores RK case
 * (used during simulation initialization for ElVentana projet)
 */
void calculateDerivativesOnlyPerB(
   FsGrid< std::array<Real, fsgrids::bfield::N_BFIELD>, 2> & perBGrid,
   FsGrid< std::array<Real, fsgrids::dperb::N_DPERB>, 2> & dPerBGrid,
   FsGrid< fsgrids::technical, 2> & technicalGrid
) {

   const int* gridDims = &technicalGrid.getLocalSize()[0];
   // Calculate derivatives
   #pragma omp parallel for collapse(3)
   for (int k=0; k<gridDims[2]; k++) {
      for (int j=0; j<gridDims[1]; j++) {
	 for (int i=0; i<gridDims[0]; i++) {
	    cuint sysBoundaryFlag  = technicalGrid.get(i,j,k)->sysBoundaryFlag;
<<<<<<< HEAD
	    cuint sysBoundaryLayer = technicalGrid.get(i,j,k)->sysBoundaryLayer;
	    if (sysBoundaryFlag == sysboundarytype::DO_NOT_COMPUTE) continue;
	    if (sysBoundaryFlag != sysboundarytype::NOT_SYSBOUNDARY) continue;
=======
	    cuint sysBoundaryLayer  = technicalGrid.get(i,j,k)->sysBoundaryLayer;
	    if ((sysBoundaryFlag != sysboundarytype::NOT_SYSBOUNDARY)  &&
		 (sysBoundaryLayer != 1)) continue;
	    // Allows calculating derivatives for sysboundary layer 1, needed for
	    // Volumetric B, needed for Vol B derivatives in simulation layer 1
>>>>>>> 158dfce1

	    std::array<Real, fsgrids::dperb::N_DPERB> * dPerB = dPerBGrid.get(i,j,k);
	    std::array<Real, fsgrids::bfield::N_BFIELD> * leftPerB = NULL;
	    std::array<Real, fsgrids::bfield::N_BFIELD> * centPerB = perBGrid.get(i,j,k);
	    std::array<Real, fsgrids::bfield::N_BFIELD>  * rghtPerB = NULL;

	    // Calculate x-derivatives
	    leftPerB = perBGrid.get(i-1,j,k);
	    rghtPerB = perBGrid.get(i+1,j,k);
	    dPerB->at(fsgrids::dperb::dPERBydx)  = limiter(leftPerB->at(fsgrids::bfield::PERBY),centPerB->at(fsgrids::bfield::PERBY),rghtPerB->at(fsgrids::bfield::PERBY));
	    dPerB->at(fsgrids::dperb::dPERBzdx)  = limiter(leftPerB->at(fsgrids::bfield::PERBZ),centPerB->at(fsgrids::bfield::PERBZ),rghtPerB->at(fsgrids::bfield::PERBZ));

	    // Calculate y-derivatives
	    leftPerB = perBGrid.get(i,j-1,k);
	    rghtPerB = perBGrid.get(i,j+1,k);
	    dPerB->at(fsgrids::dperb::dPERBxdy)  = limiter(leftPerB->at(fsgrids::bfield::PERBX),centPerB->at(fsgrids::bfield::PERBX),rghtPerB->at(fsgrids::bfield::PERBX));
	    dPerB->at(fsgrids::dperb::dPERBzdy)  = limiter(leftPerB->at(fsgrids::bfield::PERBZ),centPerB->at(fsgrids::bfield::PERBZ),rghtPerB->at(fsgrids::bfield::PERBZ));

	    // Calculate z-derivatives
	    leftPerB = perBGrid.get(i,j,k-1);
	    rghtPerB = perBGrid.get(i,j,k+1);     
	    dPerB->at(fsgrids::dperb::dPERBxdz)  = limiter(leftPerB->at(fsgrids::bfield::PERBX),centPerB->at(fsgrids::bfield::PERBX),rghtPerB->at(fsgrids::bfield::PERBX));
	    dPerB->at(fsgrids::dperb::dPERBydz)  = limiter(leftPerB->at(fsgrids::bfield::PERBY),centPerB->at(fsgrids::bfield::PERBY),rghtPerB->at(fsgrids::bfield::PERBY)); 
	 }
      }
   }      

}



/*! \brief High-level derivative calculation wrapper function.
 * 

 * B has to be updated because after the system boundary update in propagateMagneticFieldSimple there is no consistent state of B yet everywhere.
 * 
 * Then the derivatives are calculated.
 * 
 * \param perBGrid fsGrid holding the perturbed B quantities
 * \param perBDt2Grid fsGrid holding the perturbed B quantities at runge-kutta t=0.5
 * \param momentsGrid fsGrid holding the moment quantities
 * \param momentsDt2Grid fsGrid holding the moment quantities at runge-kutta t=0.5
 * \param dPerBGrid fsGrid holding the derivatives of perturbed B
 * \param dMomentsGrid fsGrid holding the derviatives of moments
 * \param technicalGrid fsGrid holding technical information (such as boundary types)
 * \param sysBoundaries System boundary conditions existing
 * \param RKCase Element in the enum defining the Runge-Kutta method steps
 * \param communicateMoments If true, the derivatives of moments (rho, V, P) are communicated to neighbours.
 
 * \sa calculateDerivatives calculateBVOLDerivativesSimple calculateBVOLDerivatives
 */
void calculateDerivativesSimple(
   FsGrid< std::array<Real, fsgrids::bfield::N_BFIELD>, 2> & perBGrid,
   FsGrid< std::array<Real, fsgrids::bfield::N_BFIELD>, 2> & perBDt2Grid,
   FsGrid< std::array<Real, fsgrids::moments::N_MOMENTS>, 2> & momentsGrid,
   FsGrid< std::array<Real, fsgrids::moments::N_MOMENTS>, 2> & momentsDt2Grid,
   FsGrid< std::array<Real, fsgrids::dperb::N_DPERB>, 2> & dPerBGrid,
   FsGrid< std::array<Real, fsgrids::dmoments::N_DMOMENTS>, 2> & dMomentsGrid,
   FsGrid< fsgrids::technical, 2> & technicalGrid,
   SysBoundary& sysBoundaries,
   cint& RKCase,
   const bool communicateMoments) {
   int timer;
   //const std::array<int, 3> gridDims = technicalGrid.getLocalSize();
   const int* gridDims = &technicalGrid.getLocalSize()[0];
   const size_t N_cells = gridDims[0]*gridDims[1]*gridDims[2];
   
   phiprof::start("Calculate face derivatives");
   
   timer=phiprof::initializeTimer("MPI","MPI");
   phiprof::start(timer);
   
   switch (RKCase) {
    case RK_ORDER1:
      // Means initialising the solver as well as RK_ORDER1
      // standard case Exchange PERB* with neighbours
      // The update of PERB[XYZ] is needed after the system
      // boundary update of propagateMagneticFieldSimple.
       perBGrid.updateGhostCells();
       if(communicateMoments) {
         momentsGrid.updateGhostCells();
       }
       break;
    case RK_ORDER2_STEP1:
      // Exchange PERB*_DT2,RHO_DT2,V*_DT2 with neighbours The
      // update of PERB[XYZ]_DT2 is needed after the system
      // boundary update of propagateMagneticFieldSimple.
       perBDt2Grid.updateGhostCells();
       if(communicateMoments) {
         momentsDt2Grid.updateGhostCells();
       }
       break;
    case RK_ORDER2_STEP2:
      // Exchange PERB*,RHO,V* with neighbours The update of B
      // is needed after the system boundary update of
      // propagateMagneticFieldSimple.
       perBGrid.updateGhostCells();
       if(communicateMoments) {
         momentsGrid.updateGhostCells();
       }
      break;
    default:
      cerr << __FILE__ << ":" << __LINE__ << " Went through switch, this should not happen." << endl;
      abort();
   }
   
   phiprof::stop(timer);

   timer=phiprof::initializeTimer("Compute cells");
   phiprof::start(timer);

   // Calculate derivatives
   #pragma omp parallel for collapse(3)
   for (int k=0; k<gridDims[2]; k++) {
      for (int j=0; j<gridDims[1]; j++) {
         for (int i=0; i<gridDims[0]; i++) {
            if (technicalGrid.get(i,j,k)->sysBoundaryFlag == sysboundarytype::DO_NOT_COMPUTE) continue;
            if (RKCase == RK_ORDER1 || RKCase == RK_ORDER2_STEP2) {
               calculateDerivatives(i,j,k, perBGrid, momentsGrid, dPerBGrid, dMomentsGrid, technicalGrid, sysBoundaries, RKCase);
            } else {
               calculateDerivatives(i,j,k, perBDt2Grid, momentsDt2Grid, dPerBGrid, dMomentsGrid, technicalGrid, sysBoundaries, RKCase);
            }
         }
      }
   }

   phiprof::stop(timer,N_cells,"Spatial Cells");
   
   phiprof::stop("Calculate face derivatives",N_cells,"Spatial Cells");   
}

/*! \brief Low-level spatial derivatives calculation.
 * 
 * For the cell with ID cellID calculate the spatial derivatives of BVOL or apply the derivative boundary conditions defined in project.h.
 * 
 * \param volGrid fsGrid holding the volume averaged fields
 * \param technicalGrid fsGrid holding technical information (such as boundary types)
 * \param i,j,k fsGrid cell coordinates for the current cell
 * \param sysBoundaries System boundary conditions existing
 *
 * \sa calculateDerivatives calculateBVOLDerivativesSimple calculateDerivativesSimple
 */

void calculateBVOLDerivatives(
   FsGrid< std::array<Real, fsgrids::volfields::N_VOL>, 2> & volGrid,
   FsGrid< fsgrids::technical, 2> & technicalGrid,
   cint i,
   cint j,
   cint k,
   SysBoundary& sysBoundaries
) {
   std::array<Real, fsgrids::volfields::N_VOL> * array = volGrid.get(i,j,k);
   
   std::array<Real, fsgrids::volfields::N_VOL> * left = NULL;
   std::array<Real, fsgrids::volfields::N_VOL> * rght = NULL;
   
   // Calculate x-derivatives (is not TVD for AMR mesh):
   if (technicalGrid.get(i,j,k)->sysBoundaryFlag == sysboundarytype::NOT_SYSBOUNDARY) {
      left = volGrid.get(i-1,j,k);
      rght = volGrid.get(i+1,j,k);
      
      array->at(fsgrids::volfields::dPERBYVOLdx) = limiter(left->at(fsgrids::volfields::PERBYVOL),array->at(fsgrids::volfields::PERBYVOL),rght->at(fsgrids::volfields::PERBYVOL));
      array->at(fsgrids::volfields::dPERBZVOLdx) = limiter(left->at(fsgrids::volfields::PERBZVOL),array->at(fsgrids::volfields::PERBZVOL),rght->at(fsgrids::volfields::PERBZVOL));
   } else {
      sysBoundaries.getSysBoundary(technicalGrid.get(i,j,k)->sysBoundaryFlag)->fieldSolverBoundaryCondBVOLDerivatives(volGrid, i, j, k, 0);
   }
   
   // Calculate y-derivatives (is not TVD for AMR mesh):
   if (technicalGrid.get(i,j,k)->sysBoundaryFlag == sysboundarytype::NOT_SYSBOUNDARY) {
      left = volGrid.get(i,j-1,k);
      rght = volGrid.get(i,j+1,k);
      
      array->at(fsgrids::volfields::dPERBXVOLdy) = limiter(left->at(fsgrids::volfields::PERBXVOL),array->at(fsgrids::volfields::PERBXVOL),rght->at(fsgrids::volfields::PERBXVOL));
      array->at(fsgrids::volfields::dPERBZVOLdy) = limiter(left->at(fsgrids::volfields::PERBZVOL),array->at(fsgrids::volfields::PERBZVOL),rght->at(fsgrids::volfields::PERBZVOL));
   } else {
      sysBoundaries.getSysBoundary(technicalGrid.get(i,j,k)->sysBoundaryFlag)->fieldSolverBoundaryCondBVOLDerivatives(volGrid, i, j, k, 1);
   }
   
   // Calculate z-derivatives (is not TVD for AMR mesh):
   if (technicalGrid.get(i,j,k)->sysBoundaryFlag == sysboundarytype::NOT_SYSBOUNDARY) {
      left = volGrid.get(i,j,k-1);
      rght = volGrid.get(i,j,k+1);
      
      array->at(fsgrids::volfields::dPERBXVOLdz) = limiter(left->at(fsgrids::volfields::PERBXVOL),array->at(fsgrids::volfields::PERBXVOL),rght->at(fsgrids::volfields::PERBXVOL));
      array->at(fsgrids::volfields::dPERBYVOLdz) = limiter(left->at(fsgrids::volfields::PERBYVOL),array->at(fsgrids::volfields::PERBYVOL),rght->at(fsgrids::volfields::PERBYVOL));
   } else {
      sysBoundaries.getSysBoundary(technicalGrid.get(i,j,k)->sysBoundaryFlag)->fieldSolverBoundaryCondBVOLDerivatives(volGrid, i, j, k, 2);
   }
}

/*! \brief High-level derivative calculation wrapper function.
 * 
 * BVOL has been calculated locally by calculateVolumeAveragedFields but not communicated.
 * For the acceleration step one needs the cross-derivatives of BVOL
 * 
 * \param volGrid fsGrid holding the volume averaged fields
 * \param technicalGrid fsGrid holding technical information (such as boundary types)
 * \param sysBoundaries System boundary conditions existing
 * 
 * \sa calculateDerivatives calculateBVOLDerivatives calculateDerivativesSimple
 */
void calculateBVOLDerivativesSimple(
   FsGrid< std::array<Real, fsgrids::volfields::N_VOL>, 2> & volGrid,
   FsGrid< fsgrids::technical, 2> & technicalGrid,
   SysBoundary& sysBoundaries
) {
   int timer;
   //const std::array<int, 3> gridDims = technicalGrid.getLocalSize();
   const int* gridDims = &technicalGrid.getLocalSize()[0];
   const size_t N_cells = gridDims[0]*gridDims[1]*gridDims[2];
   
   phiprof::start("Calculate volume derivatives");
   
   timer=phiprof::initializeTimer("Start comm","MPI");
   phiprof::start(timer);
   volGrid.updateGhostCells();
   
   phiprof::stop(timer,N_cells,"Spatial Cells");
   
   
   // Calculate derivatives
   timer=phiprof::initializeTimer("Compute cells");
   phiprof::start(timer);
   
   #pragma omp parallel for collapse(3)
   for (int k=0; k<gridDims[2]; k++) {
      for (int j=0; j<gridDims[1]; j++) {
         for (int i=0; i<gridDims[0]; i++) {
            if (technicalGrid.get(i,j,k)->sysBoundaryFlag == sysboundarytype::DO_NOT_COMPUTE) continue;
            
            calculateBVOLDerivatives(volGrid,technicalGrid,i,j,k,sysBoundaries);
         }
      }
   }

   phiprof::stop(timer,N_cells,"Spatial Cells");

   phiprof::stop("Calculate volume derivatives",N_cells,"Spatial Cells");
}<|MERGE_RESOLUTION|>--- conflicted
+++ resolved
@@ -41,7 +41,7 @@
  * \sa calculateDerivativesSimple calculateBVOLDerivativesSimple calculateBVOLDerivatives
  */
 void calculateDerivatives(
-   int i,
+   cint i,
    cint j,
    cint k,
    FsGrid< std::array<Real, fsgrids::bfield::N_BFIELD>, 2> & perBGrid,
@@ -452,17 +452,11 @@
       for (int j=0; j<gridDims[1]; j++) {
 	 for (int i=0; i<gridDims[0]; i++) {
 	    cuint sysBoundaryFlag  = technicalGrid.get(i,j,k)->sysBoundaryFlag;
-<<<<<<< HEAD
-	    cuint sysBoundaryLayer = technicalGrid.get(i,j,k)->sysBoundaryLayer;
-	    if (sysBoundaryFlag == sysboundarytype::DO_NOT_COMPUTE) continue;
-	    if (sysBoundaryFlag != sysboundarytype::NOT_SYSBOUNDARY) continue;
-=======
 	    cuint sysBoundaryLayer  = technicalGrid.get(i,j,k)->sysBoundaryLayer;
 	    if ((sysBoundaryFlag != sysboundarytype::NOT_SYSBOUNDARY)  &&
 		 (sysBoundaryLayer != 1)) continue;
 	    // Allows calculating derivatives for sysboundary layer 1, needed for
 	    // Volumetric B, needed for Vol B derivatives in simulation layer 1
->>>>>>> 158dfce1
 
 	    std::array<Real, fsgrids::dperb::N_DPERB> * dPerB = dPerBGrid.get(i,j,k);
 	    std::array<Real, fsgrids::bfield::N_BFIELD> * leftPerB = NULL;
