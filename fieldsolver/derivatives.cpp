--- conflicted
+++ resolved
@@ -506,8 +506,6 @@
    phiprof::stop("Calculate volume derivatives",N_cells,"Spatial Cells");
 }
 
-<<<<<<< HEAD
-
 /*! \brief Low-level curvature calculation.
  * 
  * 
@@ -623,16 +621,30 @@
    const int* gridDims = &technicalGrid.getLocalSize()[0];
    const size_t N_cells = gridDims[0]*gridDims[1]*gridDims[2];
    
-   phiprof::start("Calculate volume derivatives");
+   phiprof::start("Calculate curvature");
    
    timer=phiprof::initializeTimer("Start comm","MPI");
    phiprof::start(timer);
    volGrid.updateGhostCells();
-   
    phiprof::stop(timer,N_cells,"Spatial Cells");
    
-   
-=======
+   #pragma omp parallel for collapse(3)
+   for (int k=0; k<gridDims[2]; k++) {
+      for (int j=0; j<gridDims[1]; j++) {
+         for (int i=0; i<gridDims[0]; i++) {
+            if (technicalGrid.get(i,j,k)->sysBoundaryFlag == sysboundarytype::DO_NOT_COMPUTE) {
+               continue;
+            }
+            calculateCurvature(volGrid,bgbGrid,technicalGrid,i,j,k,sysBoundaries);
+         }
+      }
+   }
+   
+   phiprof::stop(timer,N_cells,"Spatial Cells");
+   
+   phiprof::stop("Calculate curvature",N_cells,"Spatial Cells");
+}
+
 /*! \brief Returns volumetric E of cell
  *
  */
@@ -794,27 +806,10 @@
    
    phiprof::stop(timer,N_cells,"Spatial Cells");
    
->>>>>>> 04bb27cb
    // Calculate derivatives
    timer=phiprof::initializeTimer("Compute cells");
    phiprof::start(timer);
-   
-<<<<<<< HEAD
-   #pragma omp parallel for collapse(3)
-   for (int k=0; k<gridDims[2]; k++) {
-      for (int j=0; j<gridDims[1]; j++) {
-         for (int i=0; i<gridDims[0]; i++) {
-            if (technicalGrid.get(i,j,k)->sysBoundaryFlag == sysboundarytype::DO_NOT_COMPUTE) continue;
-            
-            calculateCurvature(volGrid,bgbGrid,technicalGrid,i,j,k,sysBoundaries);
-         }
-      }
-   }
-   
-   phiprof::stop(timer,N_cells,"Spatial Cells");
-   
-   phiprof::stop("Calculate volume derivatives",N_cells,"Spatial Cells");
-=======
+
    #pragma omp parallel for
    for (uint i = 0; i < cells.size(); ++i) {
    //for (CellID id : cells) {
@@ -830,5 +825,4 @@
    phiprof::stop(timer,N_cells,"Spatial Cells");
 
    phiprof::stop("Calculate volume gradients",N_cells,"Spatial Cells");
->>>>>>> 04bb27cb
 }