/*
This file is part of Vlasiator.

Copyright 2010, 2011, 2012, 2013, 2014 Finnish Meteorological Institute

*/

#ifndef DERIVATIVES_HPP
#define DERIVATIVES_HPP

#include <vector>

#include "../spatial_cell.hpp"
#include "../sysboundary/sysboundary.h"

#include "fs_limiters.h"

void calculateDerivatives(
<<<<<<< HEAD
                          const CellID& cellID,
                          dccrg::Dccrg<spatial_cell::SpatialCell,dccrg::Cartesian_Geometry>& mpiGrid,
                          SysBoundary& sysBoundaries,
                          cint& RKCase,
                          const bool& doMoments);

void calculateDerivativesSimple(
                                dccrg::Dccrg<spatial_cell::SpatialCell,dccrg::Cartesian_Geometry>& mpiGrid,
                                SysBoundary& sysBoundaries,
                                const std::vector<CellID>& localCells,
                                cint& RKCase,
                                const bool& doMoments);

void calculateBVOLDerivatives(
                              const CellID& cellID,
                              dccrg::Dccrg<spatial_cell::SpatialCell,dccrg::Cartesian_Geometry>& mpiGrid,
                              SysBoundary& sysBoundaries);

void calculateBVOLDerivativesSimple(
                                    dccrg::Dccrg<spatial_cell::SpatialCell,dccrg::Cartesian_Geometry>& mpiGrid,
                                    SysBoundary& sysBoundaries,
                                    const std::vector<CellID>& localCells);
=======
   const CellID& cellID,
   dccrg::Dccrg<SpatialCell,dccrg::Cartesian_Geometry>& mpiGrid,
   SysBoundary& sysBoundaries,
   cint& RKCase,
   const bool& doMoments
);

void calculateDerivativesSimple(
   dccrg::Dccrg<SpatialCell,dccrg::Cartesian_Geometry>& mpiGrid,
   SysBoundary& sysBoundaries,
   const vector<CellID>& localCells,
   cint& RKCase,
   const bool& doMoments
);

void calculateBVOLDerivatives(
   const CellID& cellID,
   dccrg::Dccrg<SpatialCell,dccrg::Cartesian_Geometry>& mpiGrid,
   SysBoundary& sysBoundaries
);

void calculateBVOLDerivativesSimple(
   dccrg::Dccrg<SpatialCell,dccrg::Cartesian_Geometry>& mpiGrid,
   SysBoundary& sysBoundaries,
   const vector<CellID>& localCells
);
>>>>>>> ffe85469

#endif<|MERGE_RESOLUTION|>--- conflicted
+++ resolved
@@ -16,56 +16,28 @@
 #include "fs_limiters.h"
 
 void calculateDerivatives(
-<<<<<<< HEAD
-                          const CellID& cellID,
-                          dccrg::Dccrg<spatial_cell::SpatialCell,dccrg::Cartesian_Geometry>& mpiGrid,
-                          SysBoundary& sysBoundaries,
-                          cint& RKCase,
-                          const bool& doMoments);
+   const CellID& cellID,
+   dccrg::Dccrg<spatial_cell::SpatialCell,dccrg::Cartesian_Geometry>& mpiGrid,
+   SysBoundary& sysBoundaries,
+   cint& RKCase,
+   const bool& doMoments);
 
 void calculateDerivativesSimple(
-                                dccrg::Dccrg<spatial_cell::SpatialCell,dccrg::Cartesian_Geometry>& mpiGrid,
-                                SysBoundary& sysBoundaries,
-                                const std::vector<CellID>& localCells,
-                                cint& RKCase,
-                                const bool& doMoments);
-
-void calculateBVOLDerivatives(
-                              const CellID& cellID,
-                              dccrg::Dccrg<spatial_cell::SpatialCell,dccrg::Cartesian_Geometry>& mpiGrid,
-                              SysBoundary& sysBoundaries);
-
-void calculateBVOLDerivativesSimple(
-                                    dccrg::Dccrg<spatial_cell::SpatialCell,dccrg::Cartesian_Geometry>& mpiGrid,
-                                    SysBoundary& sysBoundaries,
-                                    const std::vector<CellID>& localCells);
-=======
-   const CellID& cellID,
-   dccrg::Dccrg<SpatialCell,dccrg::Cartesian_Geometry>& mpiGrid,
+   dccrg::Dccrg<spatial_cell::SpatialCell,dccrg::Cartesian_Geometry>& mpiGrid,
    SysBoundary& sysBoundaries,
+   const std::vector<CellID>& localCells,
    cint& RKCase,
-   const bool& doMoments
-);
-
-void calculateDerivativesSimple(
-   dccrg::Dccrg<SpatialCell,dccrg::Cartesian_Geometry>& mpiGrid,
-   SysBoundary& sysBoundaries,
-   const vector<CellID>& localCells,
-   cint& RKCase,
-   const bool& doMoments
-);
+   const bool& doMoments);
 
 void calculateBVOLDerivatives(
    const CellID& cellID,
-   dccrg::Dccrg<SpatialCell,dccrg::Cartesian_Geometry>& mpiGrid,
-   SysBoundary& sysBoundaries
-);
+   dccrg::Dccrg<spatial_cell::SpatialCell,dccrg::Cartesian_Geometry>& mpiGrid,
+   SysBoundary& sysBoundaries);
 
 void calculateBVOLDerivativesSimple(
-   dccrg::Dccrg<SpatialCell,dccrg::Cartesian_Geometry>& mpiGrid,
+   dccrg::Dccrg<spatial_cell::SpatialCell,dccrg::Cartesian_Geometry>& mpiGrid,
    SysBoundary& sysBoundaries,
-   const vector<CellID>& localCells
-);
->>>>>>> ffe85469
+   const std::vector<CellID>& localCells);
+
 
 #endif