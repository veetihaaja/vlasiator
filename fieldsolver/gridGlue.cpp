#include <dccrg.hpp>
#include <dccrg_cartesian_geometry.hpp>
#include "../grid.h"
#include "../spatial_cell.hpp"
#include "../definitions.h"
#include "../common.h"
#include "gridGlue.hpp"

/*
Calculate the number of cells on the maximum refinement level overlapping the list of dccrg cells in cells.
*/
int getNumberOfCellsOnMaxRefLvl(dccrg::Dccrg<SpatialCell,dccrg::Cartesian_Geometry>& mpiGrid, const std::vector<CellID>& cells) {

   int nCells = 0;
   auto maxRefLvl = mpiGrid.mapping.get_maximum_refinement_level();
   
   for (auto cellid : cells) {
      auto refLvl = mpiGrid.get_refinement_level(cellid);
      nCells += pow(pow(2,maxRefLvl-refLvl),3);
   }

   return nCells;
   
}


/*Compute coupling DCCRG <=> FSGRID 

  onDccrgMapRemoteProcess   maps fsgrid processes (key) => set of dccrg cellIDs owned by current rank that map to  the fsgrid cells owned by fsgrid process (val)

  onFsgridMapRemoteProcess  maps dccrg processes  (key) => set of dccrg cellIDs owned by dccrg-process that map to current rank fsgrid cells 
  onFsgridMapCells          maps remote dccrg CellIDs to local fsgrid cells
*/

template <typename T, int stencil> void computeCoupling(dccrg::Dccrg<SpatialCell,dccrg::Cartesian_Geometry>& mpiGrid,
							const std::vector<CellID>& cells,
							FsGrid< T, stencil>& momentsGrid,
							std::map<int, std::set<CellID> >& onDccrgMapRemoteProcess,
							std::map<int, std::set<CellID> >& onFsgridMapRemoteProcess,
							std::map<CellID, std::vector<int64_t> >& onFsgridMapCells
							) {
    
  //sorted list of dccrg cells. cells is typicall already sorted, but just to make sure....
  std::vector<CellID> dccrgCells = cells;
  std::sort(dccrgCells.begin(), dccrgCells.end());

  //make sure the datastructures are clean
  onDccrgMapRemoteProcess.clear();
  onFsgridMapRemoteProcess.clear();
  onFsgridMapCells.clear();
  
  
  //size of fsgrid local part
  const std::array<int, 3> gridDims(momentsGrid.getLocalSize());
  
 
  //Compute what we will receive, and where it should be stored
  for (int k=0; k<gridDims[2]; k++) {
    for (int j=0; j<gridDims[1]; j++) {
      for (int i=0; i<gridDims[0]; i++) {
	const std::array<int, 3> globalIndices = momentsGrid.getGlobalIndices(i,j,k);
	const dccrg::Types<3>::indices_t  indices = {{(uint64_t)globalIndices[0],
						      (uint64_t)globalIndices[1],
						      (uint64_t)globalIndices[2]}}; //cast to avoid warnings
	CellID dccrgCell = mpiGrid.get_existing_cell(indices, 0, mpiGrid.mapping.get_maximum_refinement_level());
	int process = mpiGrid.get_process(dccrgCell);
	int64_t  fsgridLid = momentsGrid.LocalIDForCoords(i,j,k);
	int64_t  fsgridGid = momentsGrid.GlobalIDForCoords(i,j,k);
	onFsgridMapRemoteProcess[process].insert(dccrgCell); //cells are ordered (sorted) in set
	onFsgridMapCells[dccrgCell].push_back(fsgridLid);
      }
    }
  }

  // Compute where to send data and what to send
  for(int i=0; i< dccrgCells.size(); i++) {
     //compute to which processes this cell maps
     std::vector<CellID> fsCells = mapDccrgIdToFsGridGlobalID(mpiGrid, dccrgCells[i]);

     //loop over fsgrid cells which this dccrg cell maps to
     for (auto const &fsCellID : fsCells) {
       int process = momentsGrid.getTaskForGlobalID(fsCellID).first; //process on fsgrid
       onDccrgMapRemoteProcess[process].insert(dccrgCells[i]); //add to map
     }    

  }
  
  //debug
  // int rank, nProcs;
  // int dRank=1;
  // MPI_Comm_rank(MPI_COMM_WORLD, &rank);
  // MPI_Comm_size(MPI_COMM_WORLD, &nProcs);
   
  // if(rank==dRank){
  //   for ( auto const &msg: onDccrgMapRemoteProcess)  {
  //     printf("SND %d => %d :\n", rank, msg.first);
  //     for ( auto const &id: msg.second)  {
  // 	printf(" %ld ", id);
  //     }
  //     printf("\n");
  //   }
  // }
  // MPI_Barrier(MPI_COMM_WORLD);
  // for(int r = 0; r < nProcs; r++){
  //   if(rank == r){
  //     for ( auto const &msg: onFsgridMapRemoteProcess)  {
  // 	if (msg.first == dRank) {
  // 	  printf("RCV %d => %d :\n", msg.first, rank);
  // 	  for ( auto const &id: msg.second)  {
  // 	    printf(" %ld ", id);
  // 	  }
  // 	  printf("\n");
  // 	}
  //     }
  //   }
  //   MPI_Barrier(MPI_COMM_WORLD);
  // }

}

void feedMomentsIntoFsGrid(dccrg::Dccrg<SpatialCell,dccrg::Cartesian_Geometry>& mpiGrid,
                           const std::vector<CellID>& cells,
                           FsGrid< std::array<Real, fsgrids::moments::N_MOMENTS>, 2>& momentsGrid, bool dt2 /*=false*/) {

<<<<<<< HEAD

  int ii;
  //sorted list of dccrg cells. cells is typicall already sorted, but just to make sure....
  std::vector<CellID> dccrgCells = cells;
  std::sort(dccrgCells.begin(), dccrgCells.end());

  //Datastructure for coupling
  std::map<int, std::set<CellID> > onDccrgMapRemoteProcess; 
  std::map<int, std::set<CellID> > onFsgridMapRemoteProcess; 
  std::map<CellID, std::vector<int64_t> >  onFsgridMapCells;
    
  // map receive process => receive buffers 
  std::map<int, std::vector<Real> > receivedData; 

  // send buffers  to each process
  std::map<int, std::vector<Real> > sendData;

  //list of requests
  std::vector<MPI_Request> sendRequests;
  std::vector<MPI_Request> receiveRequests;


  //DEBUG IN
  // for(int i = 0;i < cells.size();i++){
  //   auto cellParams = mpiGrid[cells[i]]->get_cell_parameters();
  //   if(!dt2)
  //     printf("IN %ld: %g %g , %g %g %g \n", cells[i],cellParams[CellParams::RHOM],cellParams[CellParams::RHOQ],cellParams[CellParams::VX],cellParams[CellParams::VY], cellParams[CellParams::VZ]);
  //   else
  //     printf("IN %ld: %g %g , %g %g %g \n", cells[i],cellParams[CellParams::RHOM_DT2],cellParams[CellParams::RHOQ_DT2],cellParams[CellParams::VX_DT2],cellParams[CellParams::VY_DT2], cellParams[CellParams::VZ_DT2]);
  // }

  //computeCoupling
  computeCoupling(mpiGrid, cells, momentsGrid, onDccrgMapRemoteProcess, onFsgridMapRemoteProcess, onFsgridMapCells);
 
  // Post receives
  receiveRequests.resize(onFsgridMapRemoteProcess.size());  
  ii=0;
  for(auto const &receives: onFsgridMapRemoteProcess){
    int process = receives.first;
    int count = receives.second.size();
    receivedData[process].resize(count * fsgrids::moments::N_MOMENTS);
    MPI_Irecv(receivedData[process].data(), count * fsgrids::moments::N_MOMENTS * sizeof(Real),
	      MPI_BYTE, process, 1, MPI_COMM_WORLD,&(receiveRequests[ii++]));
  }
  
  // Launch sends
  ii=0;
  sendRequests.resize(onDccrgMapRemoteProcess.size());
  for (auto const &snd : onDccrgMapRemoteProcess){
    int targetProc = snd.first; 
    auto& sendBuffer=sendData[targetProc];
    for(CellID sendCell: snd.second){
      //Collect data to send for this dccrg cell
      auto cellParams = mpiGrid[sendCell]->get_cell_parameters();
      if(!dt2) {
        sendBuffer.push_back(cellParams[CellParams::RHOM]);
	sendBuffer.push_back(cellParams[CellParams::RHOQ]);
	sendBuffer.push_back(cellParams[CellParams::VX]);
	sendBuffer.push_back(cellParams[CellParams::VY]);
        sendBuffer.push_back(cellParams[CellParams::VZ]);
	sendBuffer.push_back(cellParams[CellParams::P_11]);
	sendBuffer.push_back(cellParams[CellParams::P_22]);
        sendBuffer.push_back(cellParams[CellParams::P_33]);
=======
   cint nCellsOnMaxRefLvl = getNumberOfCellsOnMaxRefLvl(mpiGrid, cells);
   momentsGrid.setupForTransferIn(nCellsOnMaxRefLvl);

   std::vector< std::array<Real, fsgrids::moments::N_MOMENTS> > transferBuffer(cells.size());
   
   // Fill from cellParams
#pragma omp parallel for
   for(uint i = 0; i < cells.size(); ++i) {
      const CellID dccrgId = cells[i];
      auto cellParams = mpiGrid[dccrgId]->get_cell_parameters();
      
      std::array<Real, fsgrids::moments::N_MOMENTS>* thisCellData = &transferBuffer[i];
      
      if(dt2) {
         thisCellData->at(fsgrids::moments::RHOM) = cellParams[CellParams::RHOM_DT2];
         thisCellData->at(fsgrids::moments::RHOQ) = cellParams[CellParams::RHOQ_DT2];
         thisCellData->at(fsgrids::moments::VX)   = cellParams[CellParams::VX_DT2];
         thisCellData->at(fsgrids::moments::VY)   = cellParams[CellParams::VY_DT2];
         thisCellData->at(fsgrids::moments::VZ)   = cellParams[CellParams::VZ_DT2];
         thisCellData->at(fsgrids::moments::P_11) = cellParams[CellParams::P_11_DT2];
         thisCellData->at(fsgrids::moments::P_22) = cellParams[CellParams::P_22_DT2];
         thisCellData->at(fsgrids::moments::P_33) = cellParams[CellParams::P_33_DT2];
>>>>>>> a177e3f9
      } else {
        sendBuffer.push_back(cellParams[CellParams::RHOM_DT2]);
	sendBuffer.push_back(cellParams[CellParams::RHOQ_DT2]);
	sendBuffer.push_back(cellParams[CellParams::VX_DT2]);
	sendBuffer.push_back(cellParams[CellParams::VY_DT2]);
        sendBuffer.push_back(cellParams[CellParams::VZ_DT2]);
	sendBuffer.push_back(cellParams[CellParams::P_11_DT2]);
	sendBuffer.push_back(cellParams[CellParams::P_22_DT2]);
        sendBuffer.push_back(cellParams[CellParams::P_33_DT2]);
      }
<<<<<<< HEAD
    }
    int count = sendBuffer.size(); //note, compared to receive this includes all elements to be sent
    MPI_Isend(sendBuffer.data(), sendBuffer.size() * sizeof(Real),
	      MPI_BYTE, targetProc, 1, MPI_COMM_WORLD,&(sendRequests[ii]));
    ii++;
  }

  
  MPI_Waitall(receiveRequests.size(), receiveRequests.data(), MPI_STATUSES_IGNORE);
  for(auto const &receives: onFsgridMapRemoteProcess){
    int process = receives.first; //data received from this process
    Real* receiveBuffer = receivedData[process].data(); // data received from process
    for(auto const &cell: receives.second){ //loop over cellids (dccrg) for receive
      // this part heavily relies on both sender and receiver having cellids sorted!
      for(auto lid: onFsgridMapCells[cell]){
	std::array<Real, fsgrids::moments::N_MOMENTS> * fsgridData = momentsGrid.get(lid);
	for(int l = 0; l < fsgrids::moments::N_MOMENTS; l++)   {
	  fsgridData->at(l) = receiveBuffer[l];
	}
=======
   }



   for (uint i = 0;i < cells.size(); ++i) {
      const CellID dccrgId = cells[i];
      const auto fsgridIds = mapDccrgIdToFsGridGlobalID(mpiGrid, dccrgId);
      for (auto fsgridId : fsgridIds) {
         momentsGrid.transferDataIn(fsgridId, &transferBuffer[i]);
>>>>>>> a177e3f9
      }
      
      receiveBuffer+=fsgrids::moments::N_MOMENTS;
    }
  }

  MPI_Waitall(sendRequests.size(), sendRequests.data(), MPI_STATUSES_IGNORE);

  //DEBUG OUT
  //size of fsgrid local part
  //  const std::array<int, 3> gridDims(momentsGrid.getLocalSize());
  //Compute what we will receive, and where it should be stored
  // for (int k=0; k<gridDims[2]; k++) {
  //   for (int j=0; j<gridDims[1]; j++) {
  //     for (int i=0; i<gridDims[0]; i++) {
  // 	int64_t  fsgridGid = momentsGrid.GlobalIDForCoords(i,j,k);
  // 	int64_t  fsgridLid = momentsGrid.LocalIDForCoords(i,j,k);
  // 	std::array<Real, fsgrids::moments::N_MOMENTS> * fsgridData = momentsGrid.get(fsgridLid);
  // 	printf("OUT %ld (+1): %g %g , %g %g %g \n", fsgridGid + 1,
  // 	       fsgridData->at(0), fsgridData->at(1), fsgridData->at(2), fsgridData->at(3),fsgridData->at(4));	
  //     }
  //   }
  // }  
  // MPI_Barrier(MPI_COMM_WORLD);

}


void getVolumeFieldsFromFsGrid(
   FsGrid< std::array<Real, fsgrids::volfields::N_VOL>, 2>& volumeFieldsGrid,
   FsGrid< fsgrids::technical, 2>& technicalGrid,
   dccrg::Dccrg<SpatialCell,dccrg::Cartesian_Geometry>& mpiGrid,
   const std::vector<CellID>& cells
) {
   // Setup transfer buffers
   cint nCellsOnMaxRefLvl = getNumberOfCellsOnMaxRefLvl(mpiGrid, cells);
   std::vector< std::array<Real, fsgrids::volfields::N_VOL> > transferBufferVolFields(nCellsOnMaxRefLvl);
   std::vector< std::array<Real, fsgrids::volfields::N_VOL>*> transferBufferPointerVolFields;
   std::vector< fsgrids::technical > transferBufferTechnical(nCellsOnMaxRefLvl);
   std::vector< fsgrids::technical*> transferBufferPointerTechnical;
   
   // Setup transfer pointers
   volumeFieldsGrid.setupForTransferOut(nCellsOnMaxRefLvl);
   technicalGrid.setupForTransferOut(nCellsOnMaxRefLvl);
   int k = 0;
   for(auto dccrgId : cells) {
      const auto fsgridIds = mapDccrgIdToFsGridGlobalID(mpiGrid, dccrgId);
      // Store a pointer to the first fsgrid cell that maps to each dccrg Id
      transferBufferPointerVolFields.push_back(&transferBufferVolFields[k]);
      transferBufferPointerTechnical.push_back(&transferBufferTechnical[k]);
      for (auto fsgridId : fsgridIds) {
         std::array<Real, fsgrids::volfields::N_VOL>* thisCellDataVolFields = &transferBufferVolFields[k];
         volumeFieldsGrid.transferDataOut(fsgridId, thisCellDataVolFields);
         fsgrids::technical* thisCellDataTechnical = &transferBufferTechnical[k];
         technicalGrid.transferDataOut(fsgridId, thisCellDataTechnical);
         k++;
      }
   }
   // Do the transfer
   volumeFieldsGrid.finishTransfersOut();
   technicalGrid.finishTransfersOut();

   // Build a list of index pairs to cellparams and fsgrid
   std::vector<std::pair<int,int>> iCellParams;
   iCellParams.reserve(6);
   iCellParams.push_back(std::make_pair(CellParams::PERBXVOL, fsgrids::volfields::PERBXVOL));
   iCellParams.push_back(std::make_pair(CellParams::PERBYVOL, fsgrids::volfields::PERBYVOL));
   iCellParams.push_back(std::make_pair(CellParams::PERBZVOL, fsgrids::volfields::PERBZVOL));
   iCellParams.push_back(std::make_pair(CellParams::EXVOL,    fsgrids::volfields::EXVOL));
   iCellParams.push_back(std::make_pair(CellParams::EYVOL,    fsgrids::volfields::EYVOL));
   iCellParams.push_back(std::make_pair(CellParams::EZVOL,    fsgrids::volfields::EZVOL));

   // Build lists of index pairs to dccrg and fsgrid
   std::vector<std::pair<int,int>> iDerivativesBVOL;
   iDerivativesBVOL.reserve(6);
   iDerivativesBVOL.push_back(std::make_pair(bvolderivatives::dPERBXVOLdy, fsgrids::volfields::dPERBXVOLdy));
   iDerivativesBVOL.push_back(std::make_pair(bvolderivatives::dPERBXVOLdz, fsgrids::volfields::dPERBXVOLdz));
   iDerivativesBVOL.push_back(std::make_pair(bvolderivatives::dPERBYVOLdx, fsgrids::volfields::dPERBYVOLdx));
   iDerivativesBVOL.push_back(std::make_pair(bvolderivatives::dPERBYVOLdz, fsgrids::volfields::dPERBYVOLdz));
   iDerivativesBVOL.push_back(std::make_pair(bvolderivatives::dPERBZVOLdx, fsgrids::volfields::dPERBZVOLdx));
   iDerivativesBVOL.push_back(std::make_pair(bvolderivatives::dPERBZVOLdy, fsgrids::volfields::dPERBZVOLdy));
   
   // Distribute data from the transfer buffer back into the appropriate mpiGrid places
   // Disregard DO_NOT_COMPUTE cells
   #pragma omp parallel for
   for(uint i = 0; i < cells.size(); ++i) {

      const CellID dccrgId = cells[i];
      auto cellParams = mpiGrid[dccrgId]->get_cell_parameters();

      // Calculate the number of fsgrid cells we loop through
      cint nCells = pow(pow(2,mpiGrid.mapping.get_maximum_refinement_level() - mpiGrid.mapping.get_refinement_level(dccrgId)),3);
      // Count the number of fsgrid cells we need to average into the current dccrg cell
      int nCellsToSum = 0;

      // TODO: Could optimize here by adding a separate branch for nCells == 1 with direct assignment of the value
      // Could also do the average in a temporary value and only access grid structure once.
      
      // Initialize values to 0
      for (auto j : iCellParams)      cellParams[j.first]                        = 0.0;
      for (auto j : iDerivativesBVOL) mpiGrid[dccrgId]->derivativesBVOL[j.first] = 0.0;
      
      for(int iCell = 0; iCell < nCells; ++iCell) {
         // The fsgrid cells that cover the i'th dccrg cell are pointed at by
         // transferBufferPointer[i] ... transferBufferPointer[i] + nCell.
         // We want to average over those who are not DO_NOT_COMPUTE to get the value for the dccrg cell
         if ((transferBufferPointerTechnical[i] + iCell)->sysBoundaryFlag == sysboundarytype::DO_NOT_COMPUTE) {
            continue;
         } else {
            nCellsToSum++;
            
            std::array<Real, fsgrids::volfields::N_VOL>* thisCellData = transferBufferPointerVolFields[i] + iCell;
            
            for (auto j : iCellParams)      cellParams[j.first]                        += thisCellData->at(j.second);
            for (auto j : iDerivativesBVOL) mpiGrid[dccrgId]->derivativesBVOL[j.first] += thisCellData->at(j.second);
         }
      }
      
      if (nCellsToSum > 0) {
         // Divide by the number of cells to get the average
         for (auto j : iCellParams)      cellParams[j.first]                        /= nCellsToSum;
         for (auto j : iDerivativesBVOL) mpiGrid[dccrgId]->derivativesBVOL[j.first] /= nCellsToSum;
      }
   }
}


void getBgFieldsAndDerivativesFromFsGrid(
   FsGrid< std::array<Real, fsgrids::bgbfield::N_BGB>, 2>& BgBGrid,
   FsGrid< fsgrids::technical, 2>& technicalGrid,
   dccrg::Dccrg<SpatialCell,dccrg::Cartesian_Geometry>& mpiGrid,
   const std::vector<CellID>& cells
) {
   // Setup transfer buffers
   cint nCellsOnMaxRefLvl = getNumberOfCellsOnMaxRefLvl(mpiGrid, cells);
   std::vector< std::array<Real, fsgrids::bgbfield::N_BGB> > transferBufferBGB(nCellsOnMaxRefLvl);
   std::vector< std::array<Real, fsgrids::bgbfield::N_BGB>*> transferBufferPointerBGB;
   std::vector< fsgrids::technical > transferBufferTechnical(nCellsOnMaxRefLvl);
   std::vector< fsgrids::technical*> transferBufferPointerTechnical;
   
   // Setup transfer pointers
   BgBGrid.setupForTransferOut(nCellsOnMaxRefLvl);
   technicalGrid.setupForTransferOut(nCellsOnMaxRefLvl);
   int k = 0;
   for(auto dccrgId : cells) {
      const auto fsgridIds = mapDccrgIdToFsGridGlobalID(mpiGrid, dccrgId);
      // Store a pointer to the first fsgrid cell that maps to each dccrg Id
      transferBufferPointerBGB.push_back(&transferBufferBGB[k]);
      transferBufferPointerTechnical.push_back(&transferBufferTechnical[k]);
      for (auto fsgridId : fsgridIds) {
         std::array<Real, fsgrids::bgbfield::N_BGB>* thisCellData = &transferBufferBGB[k];
         BgBGrid.transferDataOut(fsgridId, thisCellData);
         fsgrids::technical* thisCellDataTechnical = &transferBufferTechnical[k];
         technicalGrid.transferDataOut(fsgridId, thisCellDataTechnical);
         k++;
      }
   }
   // Do the transfer
   BgBGrid.finishTransfersOut();
   technicalGrid.finishTransfersOut();
   
   // Build lists of index pairs to dccrg and fsgrid
   std::vector<std::pair<int,int>> iCellParams;
   iCellParams.reserve(6);
   iCellParams.push_back(std::make_pair(CellParams::BGBX,       fsgrids::bgbfield::BGBX));
   iCellParams.push_back(std::make_pair(CellParams::BGBY,       fsgrids::bgbfield::BGBY));
   iCellParams.push_back(std::make_pair(CellParams::BGBZ,       fsgrids::bgbfield::BGBZ));
   iCellParams.push_back(std::make_pair(CellParams::BGBXVOL,    fsgrids::bgbfield::BGBXVOL));
   iCellParams.push_back(std::make_pair(CellParams::BGBYVOL,    fsgrids::bgbfield::BGBYVOL));
   iCellParams.push_back(std::make_pair(CellParams::BGBZVOL,    fsgrids::bgbfield::BGBZVOL));
   std::vector<std::pair<int,int>> iDerivatives;
   iDerivatives.reserve(6);
   iDerivatives.push_back(std::make_pair(fieldsolver::dBGBxdy,        fsgrids::bgbfield::dBGBxdy));
   iDerivatives.push_back(std::make_pair(fieldsolver::dBGBxdz,        fsgrids::bgbfield::dBGBxdz));
   iDerivatives.push_back(std::make_pair(fieldsolver::dBGBydx,        fsgrids::bgbfield::dBGBydx));
   iDerivatives.push_back(std::make_pair(fieldsolver::dBGBydz,        fsgrids::bgbfield::dBGBydz));
   iDerivatives.push_back(std::make_pair(fieldsolver::dBGBzdx,        fsgrids::bgbfield::dBGBzdx));
   iDerivatives.push_back(std::make_pair(fieldsolver::dBGBzdy,        fsgrids::bgbfield::dBGBzdy));
   std::vector<std::pair<int,int>> iDerivativesBVOL;
   iDerivativesBVOL.reserve(6);
   iDerivativesBVOL.push_back(std::make_pair(bvolderivatives::dBGBXVOLdy, fsgrids::bgbfield::dBGBXVOLdy));
   iDerivativesBVOL.push_back(std::make_pair(bvolderivatives::dBGBXVOLdz, fsgrids::bgbfield::dBGBXVOLdz));
   iDerivativesBVOL.push_back(std::make_pair(bvolderivatives::dBGBYVOLdx, fsgrids::bgbfield::dBGBYVOLdx));
   iDerivativesBVOL.push_back(std::make_pair(bvolderivatives::dBGBYVOLdz, fsgrids::bgbfield::dBGBYVOLdz));
   iDerivativesBVOL.push_back(std::make_pair(bvolderivatives::dBGBZVOLdx, fsgrids::bgbfield::dBGBZVOLdx));
   iDerivativesBVOL.push_back(std::make_pair(bvolderivatives::dBGBZVOLdy, fsgrids::bgbfield::dBGBZVOLdy));
   
   // Distribute data from the transfer buffer back into the appropriate mpiGrid places
   // Disregard DO_NOT_COMPUTE cells
   #pragma omp parallel for
   for(uint i = 0; i < cells.size(); ++i) {
      
      const CellID dccrgId = cells[i];
      auto cellParams = mpiGrid[dccrgId]->get_cell_parameters();
      
      // Calculate the number of fsgrid cells we loop through
      cint nCells = pow(pow(2,mpiGrid.mapping.get_maximum_refinement_level() - mpiGrid.mapping.get_refinement_level(dccrgId)),3);
      // Count the number of fsgrid cells we need to average into the current dccrg cell
      int nCellsToSum = 0;
      
      // TODO: Could optimize here by adding a separate branch for nCells == 1 with direct assignment of the value
      // Could also do the average in a temporary value and only access grid structure once.
      
      // Initialize values to 0
      for (auto j : iCellParams)      cellParams[j.first]                        = 0.0;
      for (auto j : iDerivatives)     mpiGrid[dccrgId]->derivatives[j.first]     = 0.0;
      for (auto j : iDerivativesBVOL) mpiGrid[dccrgId]->derivativesBVOL[j.first] = 0.0;
      
      for(int iCell = 0; iCell < nCells; ++iCell) {
         // The fsgrid cells that cover the i'th dccrg cell are pointed at by
         // transferBufferPointer[i] ... transferBufferPointer[i] + nCell.
         // We want to average over those who are not DO_NOT_COMPUTE to get the value for the dccrg cell
         if ((transferBufferPointerTechnical[i] + iCell)->sysBoundaryFlag == sysboundarytype::DO_NOT_COMPUTE) {
            continue;
         } else {
            nCellsToSum++;
            
            std::array<Real, fsgrids::bgbfield::N_BGB>* thisCellData = transferBufferPointerBGB[i] + iCell;
            
            for (auto j : iCellParams)      cellParams[j.first]                        += thisCellData->at(j.second);
            for (auto j : iDerivatives)     mpiGrid[dccrgId]->derivatives[j.first]     += thisCellData->at(j.second);
            for (auto j : iDerivativesBVOL) mpiGrid[dccrgId]->derivativesBVOL[j.first] += thisCellData->at(j.second);
         }
      }
      
      if (nCellsToSum > 0) {
         // Divide by the number of cells to get the average
         for (auto j : iCellParams)      cellParams[j.first]                        /= nCellsToSum;
         for (auto j : iDerivatives)     mpiGrid[dccrgId]->derivatives[j.first]     /= nCellsToSum;
         for (auto j : iDerivativesBVOL) mpiGrid[dccrgId]->derivativesBVOL[j.first] /= nCellsToSum;
      }
   }
}


void getDerivativesFromFsGrid(
   FsGrid< std::array<Real, fsgrids::dperb::N_DPERB>, 2>& dperbGrid,
   FsGrid< std::array<Real, fsgrids::dmoments::N_DMOMENTS>, 2>& dmomentsGrid,
   FsGrid< fsgrids::technical, 2>& technicalGrid,
   dccrg::Dccrg<SpatialCell,dccrg::Cartesian_Geometry>& mpiGrid,
   const std::vector<CellID>& cells
) {

   // Setup transfer buffers
   cint nCellsOnMaxRefLvl = getNumberOfCellsOnMaxRefLvl(mpiGrid, cells);
   std::vector< std::array<Real, fsgrids::dperb::N_DPERB> > dperbTransferBuffer(nCellsOnMaxRefLvl);
   std::vector< std::array<Real, fsgrids::dmoments::N_DMOMENTS> > dmomentsTransferBuffer(nCellsOnMaxRefLvl);
   
   std::vector< std::array<Real, fsgrids::dperb::N_DPERB>*> dperbTransferBufferPointer;
   std::vector< std::array<Real, fsgrids::dmoments::N_DMOMENTS>*> dmomentsTransferBufferPointer;
   
   std::vector< fsgrids::technical > transferBufferTechnical(nCellsOnMaxRefLvl);
   std::vector< fsgrids::technical*> transferBufferPointerTechnical;
   
   dperbGrid.setupForTransferOut(nCellsOnMaxRefLvl);
   dmomentsGrid.setupForTransferOut(nCellsOnMaxRefLvl);
   technicalGrid.setupForTransferOut(nCellsOnMaxRefLvl);
   
   int k = 0;
   for (auto dccrgId : cells) {

      // Assuming same local size in all fsgrids
      const auto fsgridIds = mapDccrgIdToFsGridGlobalID(mpiGrid, dccrgId);
      // Store a pointer to the first fsgrid cell that maps to each dccrg Id
      dperbTransferBufferPointer.push_back(&dperbTransferBuffer[k]);
      dmomentsTransferBufferPointer.push_back(&dmomentsTransferBuffer[k]);
      transferBufferPointerTechnical.push_back(&transferBufferTechnical[k]);

      for (auto fsgridId : fsgridIds) {
      
         std::array<Real, fsgrids::dperb::N_DPERB>* dperbCellData = &dperbTransferBuffer[k];
         dperbGrid.transferDataOut(fsgridId, dperbCellData);
         std::array<Real, fsgrids::dmoments::N_DMOMENTS>* dmomentsCellData = &dmomentsTransferBuffer[k];
         dmomentsGrid.transferDataOut(fsgridId, dmomentsCellData);
         fsgrids::technical* thisCellDataTechnical = &transferBufferTechnical[k];
         technicalGrid.transferDataOut(fsgridId, thisCellDataTechnical);
         k++;
      }
   }
   
   // Do the transfer
   dperbGrid.finishTransfersOut();
   dmomentsGrid.finishTransfersOut();
   technicalGrid.finishTransfersOut();

   std::vector<std::pair<int,int>> iDmoments;
   std::vector<std::pair<int,int>> iDperb;
   iDmoments.reserve(24);
   iDmoments.push_back(std::make_pair(fieldsolver::drhomdx, fsgrids::dmoments::drhomdx));
   iDmoments.push_back(std::make_pair(fieldsolver::drhomdy, fsgrids::dmoments::drhomdy));
   iDmoments.push_back(std::make_pair(fieldsolver::drhomdz, fsgrids::dmoments::drhomdz));
   iDmoments.push_back(std::make_pair(fieldsolver::drhoqdx, fsgrids::dmoments::drhoqdx));
   iDmoments.push_back(std::make_pair(fieldsolver::drhoqdy, fsgrids::dmoments::drhoqdy));
   iDmoments.push_back(std::make_pair(fieldsolver::drhoqdz, fsgrids::dmoments::drhoqdz));
   iDmoments.push_back(std::make_pair(fieldsolver::dp11dx , fsgrids::dmoments::dp11dx ));
   iDmoments.push_back(std::make_pair(fieldsolver::dp11dy , fsgrids::dmoments::dp11dy ));
   iDmoments.push_back(std::make_pair(fieldsolver::dp11dz , fsgrids::dmoments::dp11dz ));
   iDmoments.push_back(std::make_pair(fieldsolver::dp22dx , fsgrids::dmoments::dp22dx ));
   iDmoments.push_back(std::make_pair(fieldsolver::dp22dy , fsgrids::dmoments::dp22dy ));
   iDmoments.push_back(std::make_pair(fieldsolver::dp22dz , fsgrids::dmoments::dp22dz ));
   iDmoments.push_back(std::make_pair(fieldsolver::dp33dx , fsgrids::dmoments::dp33dx ));
   iDmoments.push_back(std::make_pair(fieldsolver::dp33dy , fsgrids::dmoments::dp33dy ));
   iDmoments.push_back(std::make_pair(fieldsolver::dp33dz , fsgrids::dmoments::dp33dz ));
   iDmoments.push_back(std::make_pair(fieldsolver::dVxdx  , fsgrids::dmoments::dVxdx  ));
   iDmoments.push_back(std::make_pair(fieldsolver::dVxdy  , fsgrids::dmoments::dVxdy  ));
   iDmoments.push_back(std::make_pair(fieldsolver::dVxdz  , fsgrids::dmoments::dVxdz  ));
   iDmoments.push_back(std::make_pair(fieldsolver::dVydx  , fsgrids::dmoments::dVydx  ));
   iDmoments.push_back(std::make_pair(fieldsolver::dVydy  , fsgrids::dmoments::dVydy  ));
   iDmoments.push_back(std::make_pair(fieldsolver::dVydz  , fsgrids::dmoments::dVydz  ));
   iDmoments.push_back(std::make_pair(fieldsolver::dVzdx  , fsgrids::dmoments::dVzdx  ));
   iDmoments.push_back(std::make_pair(fieldsolver::dVzdy  , fsgrids::dmoments::dVzdy  ));
   iDmoments.push_back(std::make_pair(fieldsolver::dVzdz  , fsgrids::dmoments::dVzdz  ));

   iDperb.reserve(15);
   iDperb.push_back(std::make_pair(fieldsolver::dPERBxdy , fsgrids::dperb::dPERBxdy ));
   iDperb.push_back(std::make_pair(fieldsolver::dPERBxdz , fsgrids::dperb::dPERBxdz ));
   iDperb.push_back(std::make_pair(fieldsolver::dPERBydx , fsgrids::dperb::dPERBydx ));
   iDperb.push_back(std::make_pair(fieldsolver::dPERBydz , fsgrids::dperb::dPERBydz ));
   iDperb.push_back(std::make_pair(fieldsolver::dPERBzdx , fsgrids::dperb::dPERBzdx ));
   iDperb.push_back(std::make_pair(fieldsolver::dPERBzdy , fsgrids::dperb::dPERBzdy ));
   iDperb.push_back(std::make_pair(fieldsolver::dPERBxdyy, fsgrids::dperb::dPERBxdyy));
   iDperb.push_back(std::make_pair(fieldsolver::dPERBxdzz, fsgrids::dperb::dPERBxdzz));
   iDperb.push_back(std::make_pair(fieldsolver::dPERBydxx, fsgrids::dperb::dPERBydxx));
   iDperb.push_back(std::make_pair(fieldsolver::dPERBydzz, fsgrids::dperb::dPERBydzz));
   iDperb.push_back(std::make_pair(fieldsolver::dPERBzdxx, fsgrids::dperb::dPERBzdxx));
   iDperb.push_back(std::make_pair(fieldsolver::dPERBzdyy, fsgrids::dperb::dPERBzdyy));
   iDperb.push_back(std::make_pair(fieldsolver::dPERBxdyz, fsgrids::dperb::dPERBxdyz));
   iDperb.push_back(std::make_pair(fieldsolver::dPERBydxz, fsgrids::dperb::dPERBydxz));
   iDperb.push_back(std::make_pair(fieldsolver::dPERBzdxy, fsgrids::dperb::dPERBzdxy));
   
   // Distribute data from the transfer buffers back into the appropriate mpiGrid places
   // Disregard DO_NOT_COMPUTE cells
   #pragma omp parallel for
   for(uint i = 0; i < cells.size(); ++i) {

      const CellID dccrgId = cells[i];

      // Calculate the number of fsgrid cells we loop through
      cint nCells = pow(pow(2,mpiGrid.mapping.get_maximum_refinement_level() - mpiGrid.mapping.get_refinement_level(dccrgId)),3);
      // Count the number of fsgrid cells we need to average into the current dccrg cell
      int nCellsToSum = 0;

      for (auto j : iDmoments) mpiGrid[dccrgId]->derivatives[j.first] = 0.0;
      for (auto j : iDperb   ) mpiGrid[dccrgId]->derivatives[j.first] = 0.0;
      
      for(int iCell = 0; iCell < nCells; ++iCell) {
         // The fsgrid cells that cover the i'th dccrg cell are pointed at by
         // transferBufferPointer[i] ... transferBufferPointer[i] + nCell.
         // We want to average over those who are not DO_NOT_COMPUTE to get the value for the dccrg cell
         if ((transferBufferPointerTechnical[i] + iCell)->sysBoundaryFlag == sysboundarytype::DO_NOT_COMPUTE) {
            continue;
         } else {
            nCellsToSum++;
            
            std::array<Real, fsgrids::dperb::N_DPERB>* dperb    = dperbTransferBufferPointer[i] + iCell;
            std::array<Real, fsgrids::dmoments::N_DMOMENTS>* dmoments = dmomentsTransferBufferPointer[i] + iCell;
            
            for (auto j : iDmoments) mpiGrid[dccrgId]->derivatives[j.first] += dmoments->at(j.second);
            for (auto j : iDperb   ) mpiGrid[dccrgId]->derivatives[j.first] += dperb   ->at(j.second);
         }
      }
      
      if (nCellsToSum > 0) {
         for (auto j : iDmoments) mpiGrid[dccrgId]->derivatives[j.first] /= nCellsToSum;
         for (auto j : iDperb   ) mpiGrid[dccrgId]->derivatives[j.first] /= nCellsToSum;
      }
   }
}

bool belongsToLayer(const int layer, const int x, const int y, const int z,
                    FsGrid< fsgrids::technical, 2>& technicalGrid) {

   bool belongs = false;
   
   // loop through all neighbors (including diagonals)
   for (int ix = -1; ix <= 1; ++ix) {
      for (int iy = -1; iy <= 1; ++iy) {
         for (int iz = -1; iz <= 1; ++iz) {
            
            // not strictly necessary but logically we should not consider the cell itself
            // among its neighbors.
            if( ix == 0 && iy == 0 && iz == 0 || !technicalGrid.get(x+ix,y+iy,z+iz)) {
               continue;
            }
            
            if(layer == 1 && technicalGrid.get(x+ix,y+iy,z+iz)->sysBoundaryFlag == sysboundarytype::NOT_SYSBOUNDARY) {
               // in the first layer, boundary cell belongs if it has a non-boundary neighbor
               belongs = true;
               return belongs;
               
            } else if (layer > 1 && technicalGrid.get(x+ix,y+iy,z+iz)->sysBoundaryLayer == layer - 1) {
               // in all other layers, boundary cell belongs if it has a neighbor in the previous layer
               belongs = true;
               return belongs;
            }
         }
      }
   }

   return belongs;
}

void setupTechnicalFsGrid(dccrg::Dccrg<SpatialCell,dccrg::Cartesian_Geometry>& mpiGrid,
      const std::vector<CellID>& cells, FsGrid< fsgrids::technical, 2>& technicalGrid) {

   cint nCellsOnMaxRefLvl = getNumberOfCellsOnMaxRefLvl(mpiGrid, cells);   
   technicalGrid.setupForTransferIn(nCellsOnMaxRefLvl);
   
   // Setup transfer buffers
   std::vector< fsgrids::technical > transferBuffer(cells.size());
   
#pragma omp parallel for
   for(uint i = 0; i < cells.size(); ++i) {

      fsgrids::technical* thisCellData = &transferBuffer[i];
      // Data needs to be collected from some different places for this grid.
      thisCellData->sysBoundaryFlag = mpiGrid[cells[i]]->sysBoundaryFlag;
      // Remove boundary layer copy here
      // thisCellData->sysBoundaryLayer = mpiGrid[cells[i]]->sysBoundaryLayer;
      thisCellData->maxFsDt = std::numeric_limits<Real>::max();        
   }
   
   for(uint i = 0; i < cells.size(); ++i) {
      
      const auto fsgridIds = mapDccrgIdToFsGridGlobalID(mpiGrid, cells[i]);
      
      for (auto fsgridId : fsgridIds) {
         // std::cout << "fsgridId: " << fsgridId << ", fsgrid Cell Coordinates:";
         // auto coords = technicalGrid.globalIDtoCellCoord(fsgridId);
         // for (auto coord : coords) std::cout << " " << coord;
         // std::cout << std::endl;
         technicalGrid.transferDataIn(fsgridId,&transferBuffer[i]);
      }
   }
   
   technicalGrid.finishTransfersIn();
   
   auto localSize = technicalGrid.getLocalSize();
   
   // Add layer calculation here. Include diagonals +-1.

   // Initialize boundary layer flags to 0.
#pragma omp parallel for collapse(3)
   for (int x = 0; x < localSize[0]; ++x) {
      for (int y = 0; y < localSize[1]; ++y) {
         for (int z = 0; z < localSize[2]; ++z) {
            technicalGrid.get(x,y,z)->sysBoundaryLayer = 0;
         }
      }
   }   
   
   // In dccrg initialization the max number of boundary layers is set to 3.
   const int MAX_NUMBER_OF_BOUNDARY_LAYERS = 3 * pow(2,mpiGrid.get_maximum_refinement_level());

   // loop through max number of layers
   for(uint layer = 1; layer <= MAX_NUMBER_OF_BOUNDARY_LAYERS; ++layer) {
      
      // loop through all cells in grid
#pragma omp parallel for collapse(3)
      for (int x = 0; x < localSize[0]; ++x) {
         for (int y = 0; y < localSize[1]; ++y) {
            for (int z = 0; z < localSize[2]; ++z) {
               
               // for the first layer, consider all cells that belong to a boundary, for other layers
               // consider all cells that have not yet been labeled.
               if((layer == 1 && technicalGrid.get(x,y,z)->sysBoundaryFlag != sysboundarytype::NOT_SYSBOUNDARY) ||
                  (layer > 1 && technicalGrid.get(x,y,z)->sysBoundaryLayer == 0)) {
                  
                  if (belongsToLayer(layer, x, y, z, technicalGrid)) {
                     
                     technicalGrid.get(x,y,z)->sysBoundaryLayer = layer;
                     
                     if (layer > 2 && technicalGrid.get(x,y,z)->sysBoundaryFlag != sysboundarytype::NOT_SYSBOUNDARY) {
                        technicalGrid.get(x,y,z)->sysBoundaryFlag = sysboundarytype::DO_NOT_COMPUTE;
                     }
                  }
               }
            }
         }
      }
   }

//    for (int x = 0; x < localSize[0]; ++x) {
//       for (int y = 0; y < localSize[1]; ++y) {
//          for (int z = 0; z < localSize[2]; ++z) {
//             std::cout << "boundary layer+flag at " << x << ", " << y << ", " << z << " = ";
//             std::cout << technicalGrid.get(x,y,z)->sysBoundaryLayer;
//             std::cout << " ";
//             std::cout << technicalGrid.get(x,y,z)->sysBoundaryFlag;
//             std::cout << std::endl;
//          }
//       }
//    }     
//    abort();
}

void getFsGridMaxDt(FsGrid< fsgrids::technical, 2>& technicalGrid,
      dccrg::Dccrg<SpatialCell,dccrg::Cartesian_Geometry>& mpiGrid,
      const std::vector<CellID>& cells) {

   cint nCellsOnMaxRefLvl = getNumberOfCellsOnMaxRefLvl(mpiGrid, cells);   
   technicalGrid.setupForTransferOut(nCellsOnMaxRefLvl);

   // Buffer to store contents of the grid
   std::vector<fsgrids::technical> transferBuffer(nCellsOnMaxRefLvl);
   std::vector<fsgrids::technical*> transferBufferPointer;

   int k = 0;
   for(int i=0; i< cells.size(); i++) {

      transferBufferPointer.push_back(&transferBuffer[k]);
      const auto fsgridIds = mapDccrgIdToFsGridGlobalID(mpiGrid, cells[i]);
      for (auto fsgridId : fsgridIds) {
         fsgrids::technical* thisCellData = &transferBuffer[k++];
         technicalGrid.transferDataOut(fsgridId, thisCellData);
      }
   }

   technicalGrid.finishTransfersOut();

   // After the transfer is completed, stuff the recieved maxFDt into the cells.
   #pragma omp parallel for
   for(int i=0; i< cells.size(); i++) {
      
      const CellID dccrgId = cells[i];
      auto cellParams = mpiGrid[dccrgId]->get_cell_parameters();
      
      // Calculate the number of fsgrid cells we need to loop through
      cint nCells = pow(pow(2,mpiGrid.get_maximum_refinement_level() - mpiGrid.get_refinement_level(dccrgId)),3);

      cellParams[CellParams::MAXFDT] = std::numeric_limits<Real>::max();
      //cellParams[CellParams::FSGRID_RANK] = 0;
      //cellParams[CellParams::FSGRID_BOUNDARYTYPE] = 0;

      for (int iCell = 0; iCell < nCells; ++iCell) {
                 
         fsgrids::technical* thisCellData = transferBufferPointer[i] + iCell;

         if (thisCellData->sysBoundaryFlag == sysboundarytype::NOT_SYSBOUNDARY || thisCellData->sysBoundaryLayer == 1) {
         
            cellParams[CellParams::MAXFDT] = std::min(cellParams[CellParams::MAXFDT],thisCellData->maxFsDt);
            
         }
         
         //TODO: Implement something for FSGRID_RANK and FSGRID_BOUNDARYTYPE
         //cellParams[CellParams::FSGRID_RANK] = thisCellData->fsGridRank;
         //cellParams[CellParams::FSGRID_BOUNDARYTYPE] = thisCellData->sysBoundaryFlag;
      }
   }
}

/*
Map from dccrg cell id to fsgrid global cell ids when they aren't identical (ie. when dccrg has refinement).
*/

std::vector<CellID> mapDccrgIdToFsGridGlobalID(dccrg::Dccrg<SpatialCell,dccrg::Cartesian_Geometry>& mpiGrid,
					       CellID dccrgID) {

   const auto maxRefLvl  = mpiGrid.get_maximum_refinement_level();
   const auto refLvl = mpiGrid.get_refinement_level(dccrgID);
   const auto cellLength = pow(2,maxRefLvl-refLvl);
   const auto topLeftIndices = mpiGrid.mapping.get_indices(dccrgID);
   std::array<int,3> indices;
   std::vector<std::array<int,3>> allIndices;

   std::array<int,3> fsgridDims;
   fsgridDims[0] = P::xcells_ini * pow(2,mpiGrid.get_maximum_refinement_level());
   fsgridDims[1] = P::ycells_ini * pow(2,mpiGrid.get_maximum_refinement_level());
   fsgridDims[2] = P::zcells_ini * pow(2,mpiGrid.get_maximum_refinement_level());
   
   for (uint k = 0; k < cellLength; ++k) {
      for (uint j = 0; j < cellLength; ++j) {
         for (uint i = 0; i < cellLength; ++i) {
            indices[0] = topLeftIndices[0] + i;
            indices[1] = topLeftIndices[1] + j;
            indices[2] = topLeftIndices[2] + k;
            allIndices.push_back(indices);
         }
      }
   }

   std::vector<CellID> fsgridIDs;  


   for (auto cellCoord: allIndices) {
     
     fsgridIDs.push_back(cellCoord[0] 
			 + cellCoord[1] * fsgridDims[0] 
			 + cellCoord[2] * fsgridDims[1] * fsgridDims[0]);

   }

   return fsgridIDs;
}
<|MERGE_RESOLUTION|>--- conflicted
+++ resolved
@@ -121,8 +121,6 @@
 void feedMomentsIntoFsGrid(dccrg::Dccrg<SpatialCell,dccrg::Cartesian_Geometry>& mpiGrid,
                            const std::vector<CellID>& cells,
                            FsGrid< std::array<Real, fsgrids::moments::N_MOMENTS>, 2>& momentsGrid, bool dt2 /*=false*/) {
-
-<<<<<<< HEAD
 
   int ii;
   //sorted list of dccrg cells. cells is typicall already sorted, but just to make sure....
@@ -186,30 +184,6 @@
 	sendBuffer.push_back(cellParams[CellParams::P_11]);
 	sendBuffer.push_back(cellParams[CellParams::P_22]);
         sendBuffer.push_back(cellParams[CellParams::P_33]);
-=======
-   cint nCellsOnMaxRefLvl = getNumberOfCellsOnMaxRefLvl(mpiGrid, cells);
-   momentsGrid.setupForTransferIn(nCellsOnMaxRefLvl);
-
-   std::vector< std::array<Real, fsgrids::moments::N_MOMENTS> > transferBuffer(cells.size());
-   
-   // Fill from cellParams
-#pragma omp parallel for
-   for(uint i = 0; i < cells.size(); ++i) {
-      const CellID dccrgId = cells[i];
-      auto cellParams = mpiGrid[dccrgId]->get_cell_parameters();
-      
-      std::array<Real, fsgrids::moments::N_MOMENTS>* thisCellData = &transferBuffer[i];
-      
-      if(dt2) {
-         thisCellData->at(fsgrids::moments::RHOM) = cellParams[CellParams::RHOM_DT2];
-         thisCellData->at(fsgrids::moments::RHOQ) = cellParams[CellParams::RHOQ_DT2];
-         thisCellData->at(fsgrids::moments::VX)   = cellParams[CellParams::VX_DT2];
-         thisCellData->at(fsgrids::moments::VY)   = cellParams[CellParams::VY_DT2];
-         thisCellData->at(fsgrids::moments::VZ)   = cellParams[CellParams::VZ_DT2];
-         thisCellData->at(fsgrids::moments::P_11) = cellParams[CellParams::P_11_DT2];
-         thisCellData->at(fsgrids::moments::P_22) = cellParams[CellParams::P_22_DT2];
-         thisCellData->at(fsgrids::moments::P_33) = cellParams[CellParams::P_33_DT2];
->>>>>>> a177e3f9
       } else {
         sendBuffer.push_back(cellParams[CellParams::RHOM_DT2]);
 	sendBuffer.push_back(cellParams[CellParams::RHOQ_DT2]);
@@ -220,7 +194,6 @@
 	sendBuffer.push_back(cellParams[CellParams::P_22_DT2]);
         sendBuffer.push_back(cellParams[CellParams::P_33_DT2]);
       }
-<<<<<<< HEAD
     }
     int count = sendBuffer.size(); //note, compared to receive this includes all elements to be sent
     MPI_Isend(sendBuffer.data(), sendBuffer.size() * sizeof(Real),
@@ -240,17 +213,6 @@
 	for(int l = 0; l < fsgrids::moments::N_MOMENTS; l++)   {
 	  fsgridData->at(l) = receiveBuffer[l];
 	}
-=======
-   }
-
-
-
-   for (uint i = 0;i < cells.size(); ++i) {
-      const CellID dccrgId = cells[i];
-      const auto fsgridIds = mapDccrgIdToFsGridGlobalID(mpiGrid, dccrgId);
-      for (auto fsgridId : fsgridIds) {
-         momentsGrid.transferDataIn(fsgridId, &transferBuffer[i]);
->>>>>>> a177e3f9
       }
       
       receiveBuffer+=fsgrids::moments::N_MOMENTS;
