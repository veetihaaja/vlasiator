#include <dccrg.hpp>
#include <dccrg_cartesian_geometry.hpp>
#include "../grid.h"
#include "../spatial_cell.hpp"
#include "../definitions.h"
#include "../common.h"
#include "gridGlue.hpp"







/*
Calculate the number of cells on the maximum refinement level overlapping the list of dccrg cells in cells.
*/
int getNumberOfCellsOnMaxRefLvl(dccrg::Dccrg<SpatialCell,dccrg::Cartesian_Geometry>& mpiGrid, const std::vector<CellID>& cells) {

   int nCells = 0;
   auto maxRefLvl = mpiGrid.mapping.get_maximum_refinement_level();
   
   for (auto cellid : cells) {
      auto refLvl = mpiGrid.get_refinement_level(cellid);
      nCells += pow(pow(2,maxRefLvl-refLvl),3);
   }

   return nCells;
   
}


/*Compute coupling DCCRG <=> FSGRID 

  onDccrgMapRemoteProcess   maps fsgrid processes (key) => set of dccrg cellIDs owned by current rank that map to  the fsgrid cells owned by fsgrid process (val)

  onFsgridMapRemoteProcess  maps dccrg processes  (key) => set of dccrg cellIDs owned by dccrg-process that map to current rank fsgrid cells 
  onFsgridMapCells          maps remote dccrg CellIDs to local fsgrid cells
*/

template <typename T, int stencil> void computeCoupling(dccrg::Dccrg<SpatialCell,dccrg::Cartesian_Geometry>& mpiGrid,
							const std::vector<CellID>& cells,
							FsGrid< T, stencil>& momentsGrid,
							std::map<int, std::set<CellID> >& onDccrgMapRemoteProcess,
							std::map<int, std::set<CellID> >& onFsgridMapRemoteProcess,
							std::map<CellID, std::vector<int64_t> >& onFsgridMapCells
							) {
    
  //sorted list of dccrg cells. cells is typicall already sorted, but just to make sure....
  std::vector<CellID> dccrgCells = cells;
  std::sort(dccrgCells.begin(), dccrgCells.end());

  //make sure the datastructures are clean
  onDccrgMapRemoteProcess.clear();
  onFsgridMapRemoteProcess.clear();
  onFsgridMapCells.clear();
  
  
  //size of fsgrid local part
  const std::array<int, 3> gridDims(momentsGrid.getLocalSize());
  
 
  //Compute what we will receive, and where it should be stored
  for (int k=0; k<gridDims[2]; k++) {
    for (int j=0; j<gridDims[1]; j++) {
      for (int i=0; i<gridDims[0]; i++) {
        const std::array<int, 3> globalIndices = momentsGrid.getGlobalIndices(i,j,k);
        const dccrg::Types<3>::indices_t  indices = {{(uint64_t)globalIndices[0],
                        (uint64_t)globalIndices[1],
                        (uint64_t)globalIndices[2]}}; //cast to avoid warnings
        CellID dccrgCell = mpiGrid.get_existing_cell(indices, 0, mpiGrid.mapping.get_maximum_refinement_level());
        
        int process = mpiGrid.get_process(dccrgCell);
        int64_t  fsgridLid = momentsGrid.LocalIDForCoords(i,j,k);
        int64_t  fsgridGid = momentsGrid.GlobalIDForCoords(i,j,k);
        onFsgridMapRemoteProcess[process].insert(dccrgCell); //cells are ordered (sorted) in set
        onFsgridMapCells[dccrgCell].push_back(fsgridLid);
      }
    }
  }

  // Compute where to send data and what to send
  for(int i=0; i< dccrgCells.size(); i++) {
     //compute to which processes this cell maps
     std::vector<CellID> fsCells = mapDccrgIdToFsGridGlobalID(mpiGrid, dccrgCells[i]);

     //loop over fsgrid cells which this dccrg cell maps to
     for (auto const &fsCellID : fsCells) {
       int process = momentsGrid.getTaskForGlobalID(fsCellID).first; //process on fsgrid
       onDccrgMapRemoteProcess[process].insert(dccrgCells[i]); //add to map
     }    
  }
}

void feedMomentsIntoFsGrid(dccrg::Dccrg<SpatialCell,dccrg::Cartesian_Geometry>& mpiGrid,
                           const std::vector<CellID>& cells,
                           FsGrid< std::array<Real, fsgrids::moments::N_MOMENTS>, 2>& momentsGrid,
                           FsGrid< fsgrids::technical, 2>& technicalGrid,

                           bool dt2 /*=false*/) {

  int ii;
  //sorted list of dccrg cells. cells is typicall already sorted, but just to make sure....
  std::vector<CellID> dccrgCells = cells;
  std::sort(dccrgCells.begin(), dccrgCells.end());

  //Datastructure for coupling
  std::map<int, std::set<CellID> > onDccrgMapRemoteProcess; 
  std::map<int, std::set<CellID> > onFsgridMapRemoteProcess; 
  std::map<CellID, std::vector<int64_t> >  onFsgridMapCells;
    
  // map receive process => receive buffers 
  std::map<int, std::vector<Real> > receivedData; 

  // send buffers  to each process
  std::map<int, std::vector<Real> > sendData;

  //list of requests
  std::vector<MPI_Request> sendRequests;
  std::vector<MPI_Request> receiveRequests;
 
  //computeCoupling
  computeCoupling(mpiGrid, cells, momentsGrid, onDccrgMapRemoteProcess, onFsgridMapRemoteProcess, onFsgridMapCells);
 
  // Post receives
  receiveRequests.resize(onFsgridMapRemoteProcess.size());  
  ii=0;
  for(auto const &receives: onFsgridMapRemoteProcess){
    int process = receives.first;
    int count = receives.second.size();
    receivedData[process].resize(count * fsgrids::moments::N_MOMENTS);
    MPI_Irecv(receivedData[process].data(), count * fsgrids::moments::N_MOMENTS * sizeof(Real),
	      MPI_BYTE, process, 1, MPI_COMM_WORLD,&(receiveRequests[ii++]));
  }
  
  // Launch sends
  ii=0;
  sendRequests.resize(onDccrgMapRemoteProcess.size());
  for (auto const &snd : onDccrgMapRemoteProcess){
    int targetProc = snd.first; 
    auto& sendBuffer=sendData[targetProc];
    for(CellID sendCell: snd.second){
      //Collect data to send for this dccrg cell
      auto cellParams = mpiGrid[sendCell]->get_cell_parameters();
      if(!dt2) {
        sendBuffer.push_back(cellParams[CellParams::RHOM]);
	sendBuffer.push_back(cellParams[CellParams::RHOQ]);
	sendBuffer.push_back(cellParams[CellParams::RHOQE]);
	sendBuffer.push_back(cellParams[CellParams::VX]);
	sendBuffer.push_back(cellParams[CellParams::VY]);
        sendBuffer.push_back(cellParams[CellParams::VZ]);
	sendBuffer.push_back(cellParams[CellParams::P_11]);
	sendBuffer.push_back(cellParams[CellParams::P_22]);
        sendBuffer.push_back(cellParams[CellParams::P_33]);
      } else {
        sendBuffer.push_back(cellParams[CellParams::RHOM_DT2]);
	sendBuffer.push_back(cellParams[CellParams::RHOQ_DT2]);
	sendBuffer.push_back(cellParams[CellParams::RHOQE_DT2]);
	sendBuffer.push_back(cellParams[CellParams::VX_DT2]);
	sendBuffer.push_back(cellParams[CellParams::VY_DT2]);
        sendBuffer.push_back(cellParams[CellParams::VZ_DT2]);
	sendBuffer.push_back(cellParams[CellParams::P_11_DT2]);
	sendBuffer.push_back(cellParams[CellParams::P_22_DT2]);
        sendBuffer.push_back(cellParams[CellParams::P_33_DT2]);
      }
    }
    int count = sendBuffer.size(); //note, compared to receive this includes all elements to be sent
    MPI_Isend(sendBuffer.data(), sendBuffer.size() * sizeof(Real),
	      MPI_BYTE, targetProc, 1, MPI_COMM_WORLD,&(sendRequests[ii]));
    ii++;
  }

  
  MPI_Waitall(receiveRequests.size(), receiveRequests.data(), MPI_STATUSES_IGNORE);

  for(auto const &receives: onFsgridMapRemoteProcess){
    int process = receives.first; //data received from this process
    Real* receiveBuffer = receivedData[process].data(); // data received from process
    for(auto const &cell: receives.second){ //loop over cellids (dccrg) for receive
      // this part heavily relies on both sender and receiver having cellids sorted!
      for(auto lid: onFsgridMapCells[cell]){
	std::array<Real, fsgrids::moments::N_MOMENTS> * fsgridData = momentsGrid.get(lid);
	for(int l = 0; l < fsgrids::moments::N_MOMENTS; l++)   {
	  fsgridData->at(l) = receiveBuffer[l];
	}
      }
      
      receiveBuffer+=fsgrids::moments::N_MOMENTS;
    }
  }

  MPI_Waitall(sendRequests.size(), sendRequests.data(), MPI_STATUSES_IGNORE);



  if (P::amrMaxSpatialRefLevel>0) {

    /*----------------------Filtering------------------------*/
    phiprof::start("BoxCar Filtering");

    // Kernel Matrix-- Needs to be precomputed in memory and not recomputed at every call
    // Real kernel[3][3][3];

    // for (int i =0; i<3; i++){
    //   for (int j =0; j<3; j++){
    //     for (int k =0; k<3; k++){

    //       kernel[i][j][k]=1.0/27.0;  //normalized for 27 neighbours.

    //     }
    //   }
    // }


    // Kernel Characteristics
    // int stencilWidth = sizeof( kernel) / sizeof( kernel[0]); //get the stnecil width
    // int kernelOffset= stencilWidth/3; //this is the kernel offset -int
    int stencilWidth = 3;   // dimension size of a 3D kernel
    int kernelOffset = 1;   // offset of 3 point stencil 3D kernel
    Real kernelWeight= 1.0/27.0;  // 3D boxcar kernel weight


    // Update momentsGrid Ghost Cells
    phiprof::start("GhostUpdate");
    momentsGrid.updateGhostCells(); //update ghost zones
    phiprof::stop("GhostUpdate");

    // Get size of local domain and create swapGrid for filtering
    const int *mntDims= &momentsGrid.getLocalSize()[0];   //get local size for each proc.
    FsGrid<std::array<Real, fsgrids::moments::N_MOMENTS>, 2> swapGrid = momentsGrid;  //swap array 
    const int maxRefLevel = mpiGrid.mapping.get_maximum_refinement_level();


    // Filtering Loop
    for (int blurPass = 0; blurPass < maxRefLevel; blurPass++){

      // Blurring Pass
      phiprof::start("BlurPass");
      #pragma omp parallel for collapse(2)
      for (int kk = 0; kk < mntDims[2]; kk++){
        for (int jj = 0; jj < mntDims[1]; jj++){
          for (int ii = 0; ii < mntDims[0]; ii++){

            //  Get refLevel level
            int refLevel = technicalGrid.get(ii, jj, kk)->refLevel;

            // Skip pass
            if (refLevel == maxRefLevel ||
              blurPass < refLevel ||
              technicalGrid.get(ii, jj, kk)->sysBoundaryFlag == sysboundarytype::DO_NOT_COMPUTE ||
              (technicalGrid.get(ii, jj, kk)->sysBoundaryFlag != sysboundarytype::NOT_SYSBOUNDARY && technicalGrid.get(ii, jj, kk)->sysBoundaryLayer == 2)
              )
            {
              continue;
            }


            std::array<Real, fsgrids::moments::N_MOMENTS> *cell;  
            std::array<Real,fsgrids::moments::N_MOMENTS> *swap;
            // Set Cell to zero before passing filter
            swap = swapGrid.get(ii,jj,kk);
            for (int e = 0; e < fsgrids::moments::N_MOMENTS; ++e) {

              swap->at(e)=0.0;

            }

            // Perform the blur
            for (int a=0; a<stencilWidth; a++){
              for (int b=0; b<stencilWidth; b++){
                for (int c=0; c<stencilWidth; c++){

                  int xn=ii+a-kernelOffset;
                  int yn=jj+b-kernelOffset;
                  int zn=kk+c-kernelOffset;

                  cell = momentsGrid.get(xn, yn, zn);
                  swap = swapGrid.get(ii,jj,kk);

                  for (int e = 0; e < fsgrids::moments::N_MOMENTS; ++e) {

                    // swap->at(e)+=cell->at(e) * kernel[a][b][c];
                    swap->at(e)+=cell->at(e) * kernelWeight;

                    } 
                  }
                }
              }
            }
          }
        }

      phiprof::stop("BlurPass");


      // Copy swapGrid back to momentsGrid
      momentsGrid=swapGrid;

      // Update Ghost Cells
      phiprof::start("GhostUpdate");
      momentsGrid.updateGhostCells();
      phiprof::stop("GhostUpdate");

    }

    phiprof::stop("BoxCar Filtering");  

  }   
}

<<<<<<< HEAD
=======
/* Specialized function only used by ElVentana project */
>>>>>>> 158dfce1
void feedPerBIntoFsGrid(dccrg::Dccrg<SpatialCell,dccrg::Cartesian_Geometry>& mpiGrid,
			const std::vector<CellID>& cells,
			FsGrid< std::array<Real, fsgrids::bfield::N_BFIELD>, 2>& perBGrid) {

  int ii;
  //sorted list of dccrg cells. cells is typicall already sorted, but just to make sure....
  std::vector<CellID> dccrgCells = cells;
  std::sort(dccrgCells.begin(), dccrgCells.end());

  //Datastructure for coupling
  std::map<int, std::set<CellID> > onDccrgMapRemoteProcess; 
  std::map<int, std::set<CellID> > onFsgridMapRemoteProcess; 
  std::map<CellID, std::vector<int64_t> >  onFsgridMapCells;
    
  // map receive process => receive buffers 
  std::map<int, std::vector<Real> > receivedData; 

  // send buffers  to each process
  std::map<int, std::vector<Real> > sendData;

  //list of requests
  std::vector<MPI_Request> sendRequests;
  std::vector<MPI_Request> receiveRequests;
  
  //computeCoupling
  computeCoupling(mpiGrid, cells, perBGrid, onDccrgMapRemoteProcess, onFsgridMapRemoteProcess, onFsgridMapCells);
 
  // Post receives
  receiveRequests.resize(onFsgridMapRemoteProcess.size());  
  ii=0;
  for(auto const &receives: onFsgridMapRemoteProcess){
    int process = receives.first;
    int count = receives.second.size();
    receivedData[process].resize(count * fsgrids::bfield::N_BFIELD);
    MPI_Irecv(receivedData[process].data(), count * fsgrids::bfield::N_BFIELD * sizeof(Real),
	      MPI_BYTE, process, 1, MPI_COMM_WORLD,&(receiveRequests[ii++]));
  }
  
  // Launch sends
  ii=0;
  sendRequests.resize(onDccrgMapRemoteProcess.size());
  for (auto const &snd : onDccrgMapRemoteProcess){
    int targetProc = snd.first; 
    auto& sendBuffer=sendData[targetProc];
    for(CellID sendCell: snd.second){
      //Collect data to send for this dccrg cell
      auto cellParams = mpiGrid[sendCell]->get_cell_parameters();
      // ElVentana stores face-average magnetic fields read from the start file into volumetric slots
      sendBuffer.push_back(cellParams[CellParams::PERBXVOL]);
      sendBuffer.push_back(cellParams[CellParams::PERBYVOL]);
      sendBuffer.push_back(cellParams[CellParams::PERBZVOL]);
    }
    int count = sendBuffer.size(); //note, compared to receive this includes all elements to be sent
    MPI_Isend(sendBuffer.data(), sendBuffer.size() * sizeof(Real),
	      MPI_BYTE, targetProc, 1, MPI_COMM_WORLD,&(sendRequests[ii]));
    ii++;
  }
  
  MPI_Waitall(receiveRequests.size(), receiveRequests.data(), MPI_STATUSES_IGNORE);

  for(auto const &receives: onFsgridMapRemoteProcess){
    int process = receives.first; //data received from this process
    Real* receiveBuffer = receivedData[process].data(); // data received from process
    for(auto const &cell: receives.second){ //loop over cellids (dccrg) for receive
      // this part heavily relies on both sender and receiver having cellids sorted!
      for(auto lid: onFsgridMapCells[cell]){
	// Now save the values to face-averages
	std::array<Real, fsgrids::bfield::N_BFIELD> * fsgridData = perBGrid.get(lid);
	for(int l = 0; l <fsgrids::bfield::N_BFIELD; l++)   {
	  fsgridData->at(l) = receiveBuffer[l];
	}
      }
      
      receiveBuffer+=fsgrids::bfield::N_BFIELD;
    }
  }

  MPI_Waitall(sendRequests.size(), sendRequests.data(), MPI_STATUSES_IGNORE);

}
<<<<<<< HEAD
=======

/* Specialized function only used by ElVentana project */
void feedEIntoFsGrid(dccrg::Dccrg<SpatialCell,dccrg::Cartesian_Geometry>& mpiGrid,
			const std::vector<CellID>& cells,
			FsGrid< std::array<Real, fsgrids::bfield::N_BFIELD>, 2>& EGrid) {

  int ii;
  //sorted list of dccrg cells. cells is typicall already sorted, but just to make sure....
  std::vector<CellID> dccrgCells = cells;
  std::sort(dccrgCells.begin(), dccrgCells.end());

  //Datastructure for coupling
  std::map<int, std::set<CellID> > onDccrgMapRemoteProcess; 
  std::map<int, std::set<CellID> > onFsgridMapRemoteProcess; 
  std::map<CellID, std::vector<int64_t> >  onFsgridMapCells;
    
  // map receive process => receive buffers 
  std::map<int, std::vector<Real> > receivedData; 

  // send buffers  to each process
  std::map<int, std::vector<Real> > sendData;

  //list of requests
  std::vector<MPI_Request> sendRequests;
  std::vector<MPI_Request> receiveRequests;
  
  //computeCoupling
  computeCoupling(mpiGrid, cells, EGrid, onDccrgMapRemoteProcess, onFsgridMapRemoteProcess, onFsgridMapCells);
 
  // Post receives
  receiveRequests.resize(onFsgridMapRemoteProcess.size());  
  ii=0;
  for(auto const &receives: onFsgridMapRemoteProcess){
    int process = receives.first;
    int count = receives.second.size();
    receivedData[process].resize(count * fsgrids::efield::N_EFIELD);
    MPI_Irecv(receivedData[process].data(), count * fsgrids::efield::N_EFIELD * sizeof(Real),
	      MPI_BYTE, process, 1, MPI_COMM_WORLD,&(receiveRequests[ii++]));
  }
  
  // Launch sends
  ii=0;
  sendRequests.resize(onDccrgMapRemoteProcess.size());
  for (auto const &snd : onDccrgMapRemoteProcess){
    int targetProc = snd.first; 
    auto& sendBuffer=sendData[targetProc];
    for(CellID sendCell: snd.second){
      //Collect data to send for this dccrg cell
      auto cellParams = mpiGrid[sendCell]->get_cell_parameters();
      // ElVentana stores edge-average electric fields read from the start file into volumetric slots
      sendBuffer.push_back(cellParams[CellParams::EXVOL]);
      sendBuffer.push_back(cellParams[CellParams::EYVOL]);
      sendBuffer.push_back(cellParams[CellParams::EZVOL]);
    }
    int count = sendBuffer.size(); //note, compared to receive this includes all elements to be sent
    MPI_Isend(sendBuffer.data(), sendBuffer.size() * sizeof(Real),
	      MPI_BYTE, targetProc, 1, MPI_COMM_WORLD,&(sendRequests[ii]));
    ii++;
  }
  
  MPI_Waitall(receiveRequests.size(), receiveRequests.data(), MPI_STATUSES_IGNORE);

  for(auto const &receives: onFsgridMapRemoteProcess){
    int process = receives.first; //data received from this process
    Real* receiveBuffer = receivedData[process].data(); // data received from process
    for(auto const &cell: receives.second){ //loop over cellids (dccrg) for receive
      // this part heavily relies on both sender and receiver having cellids sorted!
      for(auto lid: onFsgridMapCells[cell]){
	// Now save the values to face-averages
	std::array<Real, fsgrids::efield::N_EFIELD> * fsgridData = EGrid.get(lid);
	for(int l = 0; l <fsgrids::efield::N_EFIELD; l++)   {
	  fsgridData->at(l) = receiveBuffer[l];
	}
      }
      
      receiveBuffer+=fsgrids::efield::N_EFIELD;
    }
  }

  MPI_Waitall(sendRequests.size(), sendRequests.data(), MPI_STATUSES_IGNORE);

}
>>>>>>> 158dfce1

void getFieldsFromFsGrid(
   FsGrid< std::array<Real, fsgrids::volfields::N_VOL>, 2>& volumeFieldsGrid,
   FsGrid< std::array<Real, fsgrids::bgbfield::N_BGB>, 2>& BgBGrid,
   FsGrid< std::array<Real, fsgrids::egradpe::N_EGRADPE>, 2>& EGradPeGrid,
<<<<<<< HEAD
   FsGrid< std::array<Real, fsgrids::dmoments::N_DMOMENTS>, 2>& DMomentsGrid,
=======
   FsGrid< std::array<Real, fsgrids::dmoments::N_DMOMENTS>, 2>& dMomentsGrid,
>>>>>>> 158dfce1
   FsGrid< fsgrids::technical, 2>& technicalGrid,
   dccrg::Dccrg<SpatialCell,dccrg::Cartesian_Geometry>& mpiGrid,
   const std::vector<CellID>& cells
) {
  // TODO: solver only needs bgb + PERB, we could combine them
  
  const int fieldsToCommunicate = 24;
  struct Average {
    Real sums[fieldsToCommunicate];
    int cells;
    Average()  {
      cells = 0;
      for(int i = 0; i < fieldsToCommunicate; i++){
         sums[i] = 0;
      }
    }
    Average operator+=(const Average& rhs) {
      this->cells += rhs.cells;
      for(int i = 0; i < fieldsToCommunicate; i++){
         this->sums[i] += rhs.sums[i];
      }
    return *this;
    }
  };

    
  int ii;
  //sorted list of dccrg cells. cells is typicall already sorted, but just to make sure....
  std::vector<CellID> dccrgCells = cells;
  std::sort(dccrgCells.begin(), dccrgCells.end());

  //Datastructure for coupling
  std::map<int, std::set<CellID> > onDccrgMapRemoteProcess; 
  std::map<int, std::set<CellID> > onFsgridMapRemoteProcess; 
  std::map<CellID, std::vector<int64_t> >  onFsgridMapCells;
    
  // map receive process => receive buffers 
  std::map<int, std::vector<Average> > receivedData; 

  // send buffers  to each process
  std::map<int, std::vector<Average> > sendData;

  // map where we finally aggregate result for each local dccrg cell
  std::map<CellID, Average> aggregatedResult;

  //list of requests
  std::vector<MPI_Request> sendRequests;
  std::vector<MPI_Request> receiveRequests;

  
  //computeCoupling
  computeCoupling(mpiGrid, cells, volumeFieldsGrid, onDccrgMapRemoteProcess, onFsgridMapRemoteProcess, onFsgridMapCells);

  //post receives
  ii=0;
  receiveRequests.resize(onDccrgMapRemoteProcess.size());
  for (auto const &rcv : onDccrgMapRemoteProcess){
    int remoteRank = rcv.first; 
    int count = rcv.second.size();
    auto& receiveBuffer=receivedData[remoteRank];
    
    receiveBuffer.resize(count);
    MPI_Irecv(receiveBuffer.data(), count * sizeof(Average),
		 MPI_BYTE, remoteRank, 1, MPI_COMM_WORLD,&(receiveRequests[ii++]));
  }

  //compute average and weight for each field that we want to send to dccrg grid
  for(auto const &snd: onFsgridMapRemoteProcess){
    int remoteRank = snd.first;
    int count = snd.second.size();
    auto& sendBuffer = sendData[remoteRank];
    sendBuffer.resize(count);
    
    ii=0;
    for(auto const dccrgCell: snd.second){
      //loop over dccrg cells to which we shall send data for this remoteRank
      auto const &fsgridCells = onFsgridMapCells[dccrgCell];
      for (auto const fsgridCell: fsgridCells){
        //loop over fsgrid cells for which we compute the average that is sent to dccrgCell on rank remoteRank
        if(technicalGrid.get(fsgridCell)->sysBoundaryFlag == sysboundarytype::DO_NOT_COMPUTE) {
           continue;
        }
        std::array<Real, fsgrids::volfields::N_VOL> * volcell = volumeFieldsGrid.get(fsgridCell);
	std::array<Real, fsgrids::bgbfield::N_BGB> * bgcell = BgBGrid.get(fsgridCell);
	std::array<Real, fsgrids::egradpe::N_EGRADPE> * egradpecell = EGradPeGrid.get(fsgridCell);	
<<<<<<< HEAD
        std::array<Real, fsgrids::dmoments::N_DMOMENTS> * dmomentscell = DMomentsGrid.get(fsgridCell);
=======
        std::array<Real, fsgrids::dmoments::N_DMOMENTS> * dmomentscell = dMomentsGrid.get(fsgridCell);
>>>>>>> 158dfce1

        sendBuffer[ii].sums[0 ] += volcell->at(fsgrids::volfields::PERBXVOL);
        sendBuffer[ii].sums[1 ] += volcell->at(fsgrids::volfields::PERBYVOL);
        sendBuffer[ii].sums[2 ] += volcell->at(fsgrids::volfields::PERBZVOL);
	sendBuffer[ii].sums[3 ] += volcell->at(fsgrids::volfields::EXVOL);
	sendBuffer[ii].sums[4 ] += volcell->at(fsgrids::volfields::EYVOL);
	sendBuffer[ii].sums[5 ] += volcell->at(fsgrids::volfields::EZVOL);
        sendBuffer[ii].sums[6 ] += volcell->at(fsgrids::volfields::dPERBXVOLdy) / technicalGrid.DY;
        sendBuffer[ii].sums[7 ] += volcell->at(fsgrids::volfields::dPERBXVOLdz) / technicalGrid.DZ;
        sendBuffer[ii].sums[8 ] += volcell->at(fsgrids::volfields::dPERBYVOLdx) / technicalGrid.DX;
        sendBuffer[ii].sums[9 ] += volcell->at(fsgrids::volfields::dPERBYVOLdz) / technicalGrid.DZ;
        sendBuffer[ii].sums[10] += volcell->at(fsgrids::volfields::dPERBZVOLdx) / technicalGrid.DX;
        sendBuffer[ii].sums[11] += volcell->at(fsgrids::volfields::dPERBZVOLdy) / technicalGrid.DY;
        sendBuffer[ii].sums[12] += bgcell->at(fsgrids::bgbfield::BGBXVOL);
        sendBuffer[ii].sums[13] += bgcell->at(fsgrids::bgbfield::BGBYVOL);
        sendBuffer[ii].sums[14] += bgcell->at(fsgrids::bgbfield::BGBZVOL);
        sendBuffer[ii].sums[15] += egradpecell->at(fsgrids::egradpe::EXGRADPE);
        sendBuffer[ii].sums[16] += egradpecell->at(fsgrids::egradpe::EYGRADPE);
        sendBuffer[ii].sums[17] += egradpecell->at(fsgrids::egradpe::EZGRADPE);
<<<<<<< HEAD
	sendBuffer[ii].sums[18] += volcell->at(fsgrids::volfields::EXVOL);
	sendBuffer[ii].sums[19] += volcell->at(fsgrids::volfields::EYVOL);
	sendBuffer[ii].sums[20] += volcell->at(fsgrids::volfields::EZVOL);
        sendBuffer[ii].sums[21] += dmomentscell->at(fsgrids::dmoments::RHOQEx);
        sendBuffer[ii].sums[22] += dmomentscell->at(fsgrids::dmoments::RHOQEy);
        sendBuffer[ii].sums[23] += dmomentscell->at(fsgrids::dmoments::RHOQEz);
=======
        sendBuffer[ii].sums[18] += dmomentscell->at(fsgrids::dmoments::RHOQEx);
        sendBuffer[ii].sums[19] += dmomentscell->at(fsgrids::dmoments::RHOQEy);
        sendBuffer[ii].sums[20] += dmomentscell->at(fsgrids::dmoments::RHOQEz);
>>>>>>> 158dfce1
        sendBuffer[ii].cells++;
      }
      ii++;
    }
  }
  
  //post sends
  sendRequests.resize(onFsgridMapRemoteProcess.size());
  ii=0;
  for(auto const &sends: onFsgridMapRemoteProcess){
    int remoteRank = sends.first;
    int count = sends.second.size();
    MPI_Isend(sendData[remoteRank].data(), count * sizeof(Average),
	     MPI_BYTE, remoteRank, 1, MPI_COMM_WORLD,&(sendRequests[ii++]));
  }
  
  MPI_Waitall(receiveRequests.size(), receiveRequests.data(), MPI_STATUSES_IGNORE);


  //Aggregate receives, compute the weighted average of these
  ii=0;
  for (auto const &rcv : onDccrgMapRemoteProcess){
    int remoteRank = rcv.first; 
    std::vector<Average>& receiveBuffer=receivedData[remoteRank];
    ii=0;
    for (CellID dccrgCell: rcv.second ) {
      //aggregate result. Average strct has operator += and a constructor
      aggregatedResult[dccrgCell] += receiveBuffer[ii++];
    }
  }
  
  //Store data in dccrg
  for (auto const &cellAggregate : aggregatedResult) {
    auto cellParams = mpiGrid[cellAggregate.first]->get_cell_parameters();
    if ( cellAggregate.second.cells > 0) {
      cellParams[CellParams::PERBXVOL] = cellAggregate.second.sums[0] / cellAggregate.second.cells;
      cellParams[CellParams::PERBYVOL] = cellAggregate.second.sums[1] / cellAggregate.second.cells;
      cellParams[CellParams::PERBZVOL] = cellAggregate.second.sums[2] / cellAggregate.second.cells;
      cellParams[CellParams::EXVOL] = cellAggregate.second.sums[3] / cellAggregate.second.cells;
      cellParams[CellParams::EYVOL] = cellAggregate.second.sums[4] / cellAggregate.second.cells;
      cellParams[CellParams::EZVOL] = cellAggregate.second.sums[5] / cellAggregate.second.cells;
      mpiGrid[cellAggregate.first]->derivativesBVOL[bvolderivatives::dPERBXVOLdy] = cellAggregate.second.sums[6] / cellAggregate.second.cells;
      mpiGrid[cellAggregate.first]->derivativesBVOL[bvolderivatives::dPERBXVOLdz] = cellAggregate.second.sums[7] / cellAggregate.second.cells;
      mpiGrid[cellAggregate.first]->derivativesBVOL[bvolderivatives::dPERBYVOLdx] = cellAggregate.second.sums[8] / cellAggregate.second.cells;
      mpiGrid[cellAggregate.first]->derivativesBVOL[bvolderivatives::dPERBYVOLdz] = cellAggregate.second.sums[9] / cellAggregate.second.cells;
      mpiGrid[cellAggregate.first]->derivativesBVOL[bvolderivatives::dPERBZVOLdx] = cellAggregate.second.sums[10] / cellAggregate.second.cells;
      mpiGrid[cellAggregate.first]->derivativesBVOL[bvolderivatives::dPERBZVOLdy] = cellAggregate.second.sums[11] / cellAggregate.second.cells;
      cellParams[CellParams::BGBXVOL]  = cellAggregate.second.sums[12] / cellAggregate.second.cells;
      cellParams[CellParams::BGBYVOL]  = cellAggregate.second.sums[13] / cellAggregate.second.cells;
      cellParams[CellParams::BGBZVOL]  = cellAggregate.second.sums[14] / cellAggregate.second.cells;
      cellParams[CellParams::EXGRADPE] = cellAggregate.second.sums[15] / cellAggregate.second.cells;
      cellParams[CellParams::EYGRADPE] = cellAggregate.second.sums[16] / cellAggregate.second.cells;
      cellParams[CellParams::EZGRADPE] = cellAggregate.second.sums[17] / cellAggregate.second.cells;
<<<<<<< HEAD
      cellParams[CellParams::EXVOL] = cellAggregate.second.sums[18] / cellAggregate.second.cells;
      cellParams[CellParams::EYVOL] = cellAggregate.second.sums[19] / cellAggregate.second.cells;
      cellParams[CellParams::EZVOL] = cellAggregate.second.sums[20] / cellAggregate.second.cells;
      cellParams[CellParams::ERHOQX]   = cellAggregate.second.sums[21] / cellAggregate.second.cells;
      cellParams[CellParams::ERHOQY]   = cellAggregate.second.sums[22] / cellAggregate.second.cells;
      cellParams[CellParams::ERHOQZ]   = cellAggregate.second.sums[23] / cellAggregate.second.cells;
=======
      cellParams[CellParams::ERHOQX]   = cellAggregate.second.sums[18] / cellAggregate.second.cells;
      cellParams[CellParams::ERHOQY]   = cellAggregate.second.sums[19] / cellAggregate.second.cells;
      cellParams[CellParams::ERHOQZ]   = cellAggregate.second.sums[20] / cellAggregate.second.cells;
>>>>>>> 158dfce1
    }
    else{
      // This could happpen if all fsgrid cells are do not compute
      cellParams[CellParams::PERBXVOL] = 0;
      cellParams[CellParams::PERBYVOL] = 0;
      cellParams[CellParams::PERBZVOL] = 0;
      cellParams[CellParams::EXVOL] = 0;
      cellParams[CellParams::EYVOL] = 0;
      cellParams[CellParams::EZVOL] = 0;
      mpiGrid[cellAggregate.first]->derivativesBVOL[bvolderivatives::dPERBXVOLdy] = 0;
      mpiGrid[cellAggregate.first]->derivativesBVOL[bvolderivatives::dPERBXVOLdz] = 0;
      mpiGrid[cellAggregate.first]->derivativesBVOL[bvolderivatives::dPERBYVOLdx] = 0;
      mpiGrid[cellAggregate.first]->derivativesBVOL[bvolderivatives::dPERBYVOLdz] = 0;
      mpiGrid[cellAggregate.first]->derivativesBVOL[bvolderivatives::dPERBZVOLdx] = 0;
      mpiGrid[cellAggregate.first]->derivativesBVOL[bvolderivatives::dPERBZVOLdy] = 0;
      cellParams[CellParams::BGBXVOL]  = 0;
      cellParams[CellParams::BGBYVOL]  = 0;
      cellParams[CellParams::BGBZVOL]  = 0;
      cellParams[CellParams::EXGRADPE] = 0;
      cellParams[CellParams::EYGRADPE] = 0;
      cellParams[CellParams::EZGRADPE] = 0;
<<<<<<< HEAD
      cellParams[CellParams::EXVOL] = 0;
      cellParams[CellParams::EYVOL] = 0;
      cellParams[CellParams::EZVOL] = 0;
=======
>>>>>>> 158dfce1
      cellParams[CellParams::ERHOQX]   = 0;
      cellParams[CellParams::ERHOQY]   = 0;
      cellParams[CellParams::ERHOQZ]   = 0;
    }
  }
  
  MPI_Waitall(sendRequests.size(), sendRequests.data(), MPI_STATUSES_IGNORE);
}

/*
Map from dccrg cell id to fsgrid global cell ids when they aren't identical (ie. when dccrg has refinement).
*/

std::vector<CellID> mapDccrgIdToFsGridGlobalID(dccrg::Dccrg<SpatialCell,dccrg::Cartesian_Geometry>& mpiGrid,
					       CellID dccrgID) {
   const auto maxRefLvl  = mpiGrid.get_maximum_refinement_level();
   const auto refLvl = mpiGrid.get_refinement_level(dccrgID);
   const auto cellLength = pow(2,maxRefLvl-refLvl);
   const auto topLeftIndices = mpiGrid.mapping.get_indices(dccrgID);
   std::array<int,3> fsgridDims;
   
   fsgridDims[0] = P::xcells_ini * pow(2,mpiGrid.get_maximum_refinement_level());
   fsgridDims[1] = P::ycells_ini * pow(2,mpiGrid.get_maximum_refinement_level());
   fsgridDims[2] = P::zcells_ini * pow(2,mpiGrid.get_maximum_refinement_level());

   std::vector<CellID> fsgridIDs(cellLength * cellLength * cellLength);
   for (uint k = 0; k < cellLength; ++k) {
      for (uint j = 0; j < cellLength; ++j) {
         for (uint i = 0; i < cellLength; ++i) {
	   const std::array<uint64_t,3> indices = {{topLeftIndices[0] + i,topLeftIndices[1] + j,topLeftIndices[2] + k}};
	   fsgridIDs[k*cellLength*cellLength + j*cellLength + i] = indices[0] + indices[1] * fsgridDims[0] + indices[2] * fsgridDims[1] * fsgridDims[0];
	 }
      }
   }
   return fsgridIDs;
}


/* Specialized function only used by ElVentana project */
void getdBvolFieldsFromFsGrid(
   FsGrid< std::array<Real, fsgrids::volfields::N_VOL>, 2>& volumeFieldsGrid,
<<<<<<< HEAD
=======
   FsGrid< std::array<Real, fsgrids::bgbfield::N_BGB>, 2>& BgBGrid,
>>>>>>> 158dfce1
   FsGrid< fsgrids::technical, 2>& technicalGrid,
   dccrg::Dccrg<SpatialCell,dccrg::Cartesian_Geometry>& mpiGrid,
   const std::vector<CellID>& cells
) {
  
<<<<<<< HEAD
  const int fieldsToCommunicate = 6;
=======
  const int fieldsToCommunicate = 12;
>>>>>>> 158dfce1
  struct Average {
    Real sums[fieldsToCommunicate];
    int cells;
    Average()  {
      cells = 0;
      for(int i = 0; i < fieldsToCommunicate; i++){
         sums[i] = 0;
      }
    }
    Average operator+=(const Average& rhs) {
      this->cells += rhs.cells;
      for(int i = 0; i < fieldsToCommunicate; i++){
         this->sums[i] += rhs.sums[i];
      }
      return *this;
    }
  };
    
  int ii;
  //sorted list of dccrg cells. cells is typicall already sorted, but just to make sure....
  std::vector<CellID> dccrgCells = cells;
  std::sort(dccrgCells.begin(), dccrgCells.end());

  //Datastructure for coupling
  std::map<int, std::set<CellID> > onDccrgMapRemoteProcess; 
  std::map<int, std::set<CellID> > onFsgridMapRemoteProcess; 
  std::map<CellID, std::vector<int64_t> >  onFsgridMapCells;
    
  // map receive process => receive buffers 
  std::map<int, std::vector<Average> > receivedData; 

  // send buffers  to each process
  std::map<int, std::vector<Average> > sendData;

  // map where we finally aggregate result for each local dccrg cell
  std::map<CellID, Average> aggregatedResult;

  //list of requests
  std::vector<MPI_Request> sendRequests;
  std::vector<MPI_Request> receiveRequests;

  
  //computeCoupling
  computeCoupling(mpiGrid, cells, volumeFieldsGrid, onDccrgMapRemoteProcess, onFsgridMapRemoteProcess, onFsgridMapCells);

  //post receives
  ii=0;
  receiveRequests.resize(onDccrgMapRemoteProcess.size());
  for (auto const &rcv : onDccrgMapRemoteProcess){
    int remoteRank = rcv.first; 
    int count = rcv.second.size();
    auto& receiveBuffer=receivedData[remoteRank];
    
    receiveBuffer.resize(count);
    MPI_Irecv(receiveBuffer.data(), count * sizeof(Average),
		 MPI_BYTE, remoteRank, 1, MPI_COMM_WORLD,&(receiveRequests[ii++]));
  }

  //compute average and weight for each field that we want to send to dccrg grid
  for(auto const &snd: onFsgridMapRemoteProcess){
    int remoteRank = snd.first;
    int count = snd.second.size();
    auto& sendBuffer = sendData[remoteRank];
    sendBuffer.resize(count);
    
    ii=0;
    for(auto const dccrgCell: snd.second){
      //loop over dccrg cells to which we shall send data for this remoteRank
      auto const &fsgridCells = onFsgridMapCells[dccrgCell];
      for (auto const fsgridCell: fsgridCells){
        //loop over fsgrid cells for which we compute the average that is sent to dccrgCell on rank remoteRank
        if(technicalGrid.get(fsgridCell)->sysBoundaryFlag == sysboundarytype::DO_NOT_COMPUTE) {
           continue;
        }
        std::array<Real, fsgrids::volfields::N_VOL> * volcell = volumeFieldsGrid.get(fsgridCell);
<<<<<<< HEAD

        sendBuffer[ii].sums[0] += volcell->at(fsgrids::volfields::dPERBXVOLdy) / technicalGrid.DY;
        sendBuffer[ii].sums[1] += volcell->at(fsgrids::volfields::dPERBXVOLdz) / technicalGrid.DZ;
        sendBuffer[ii].sums[2] += volcell->at(fsgrids::volfields::dPERBYVOLdx) / technicalGrid.DX;
        sendBuffer[ii].sums[3] += volcell->at(fsgrids::volfields::dPERBYVOLdz) / technicalGrid.DZ;
        sendBuffer[ii].sums[4] += volcell->at(fsgrids::volfields::dPERBZVOLdx) / technicalGrid.DX;
        sendBuffer[ii].sums[5] += volcell->at(fsgrids::volfields::dPERBZVOLdy) / technicalGrid.DY;
	
=======
	std::array<Real, fsgrids::bgbfield::N_BGB> * bgcell = BgBGrid.get(fsgridCell);
        sendBuffer[ii].sums[0 ] += volcell->at(fsgrids::volfields::PERBXVOL);
        sendBuffer[ii].sums[1 ] += volcell->at(fsgrids::volfields::PERBYVOL);
        sendBuffer[ii].sums[2 ] += volcell->at(fsgrids::volfields::PERBZVOL);
        sendBuffer[ii].sums[3 ] += volcell->at(fsgrids::volfields::dPERBXVOLdy) / technicalGrid.DY;
        sendBuffer[ii].sums[4 ] += volcell->at(fsgrids::volfields::dPERBXVOLdz) / technicalGrid.DZ;
        sendBuffer[ii].sums[5 ] += volcell->at(fsgrids::volfields::dPERBYVOLdx) / technicalGrid.DX;
        sendBuffer[ii].sums[6 ] += volcell->at(fsgrids::volfields::dPERBYVOLdz) / technicalGrid.DZ;
        sendBuffer[ii].sums[7 ] += volcell->at(fsgrids::volfields::dPERBZVOLdx) / technicalGrid.DX;
        sendBuffer[ii].sums[8 ] += volcell->at(fsgrids::volfields::dPERBZVOLdy) / technicalGrid.DY;
        sendBuffer[ii].sums[9 ] += bgcell->at(fsgrids::bgbfield::BGBXVOL);
        sendBuffer[ii].sums[10] += bgcell->at(fsgrids::bgbfield::BGBYVOL);
        sendBuffer[ii].sums[11] += bgcell->at(fsgrids::bgbfield::BGBZVOL);
>>>>>>> 158dfce1
        sendBuffer[ii].cells++;
      }
      ii++;
    }
  }
  
  //post sends
  sendRequests.resize(onFsgridMapRemoteProcess.size());
  ii=0;
  for(auto const &sends: onFsgridMapRemoteProcess){
    int remoteRank = sends.first;
    int count = sends.second.size();
    MPI_Isend(sendData[remoteRank].data(), count * sizeof(Average),
	     MPI_BYTE, remoteRank, 1, MPI_COMM_WORLD,&(sendRequests[ii++]));
  }
  
  MPI_Waitall(receiveRequests.size(), receiveRequests.data(), MPI_STATUSES_IGNORE);


  //Aggregate receives, compute the weighted average of these
  ii=0;
  for (auto const &rcv : onDccrgMapRemoteProcess){
    int remoteRank = rcv.first; 
    std::vector<Average>& receiveBuffer=receivedData[remoteRank];
    ii=0;
    for (CellID dccrgCell: rcv.second ) {
      //aggregate result. Average strct has operator += and a constructor
      aggregatedResult[dccrgCell] += receiveBuffer[ii++];
    }
  }
  
  //Store data in dccrg
  for (auto const &cellAggregate : aggregatedResult) {
    auto cellParams = mpiGrid[cellAggregate.first]->get_cell_parameters();    
    if ( cellAggregate.second.cells > 0) {
<<<<<<< HEAD
      mpiGrid[cellAggregate.first]->derivativesBVOL[bvolderivatives::dPERBXVOLdy] = cellAggregate.second.sums[0] / cellAggregate.second.cells;
      mpiGrid[cellAggregate.first]->derivativesBVOL[bvolderivatives::dPERBXVOLdz] = cellAggregate.second.sums[1] / cellAggregate.second.cells;
      mpiGrid[cellAggregate.first]->derivativesBVOL[bvolderivatives::dPERBYVOLdx] = cellAggregate.second.sums[2] / cellAggregate.second.cells;
      mpiGrid[cellAggregate.first]->derivativesBVOL[bvolderivatives::dPERBYVOLdz] = cellAggregate.second.sums[3] / cellAggregate.second.cells;
      mpiGrid[cellAggregate.first]->derivativesBVOL[bvolderivatives::dPERBZVOLdx] = cellAggregate.second.sums[4] / cellAggregate.second.cells;
      mpiGrid[cellAggregate.first]->derivativesBVOL[bvolderivatives::dPERBZVOLdy] = cellAggregate.second.sums[5] / cellAggregate.second.cells;
      //std::cerr << "aggregate " << cellAggregate.second.sums[0] << " " << cellAggregate.second.sums[1] << " " << cellAggregate.second.sums[2] << " " << cellAggregate.second.sums[3] << " " << cellAggregate.second.sums[4] << " " << cellAggregate.second.sums[5] << " " << cellAggregate.second.cells << std::endl;
    }
    else{
      // This could happpen if all fsgrid cells are do not compute
=======
      cellParams[CellParams::PERBXVOL] = cellAggregate.second.sums[0] / cellAggregate.second.cells;
      cellParams[CellParams::PERBYVOL] = cellAggregate.second.sums[1] / cellAggregate.second.cells;
      cellParams[CellParams::PERBZVOL] = cellAggregate.second.sums[2] / cellAggregate.second.cells;
      mpiGrid[cellAggregate.first]->derivativesBVOL[bvolderivatives::dPERBXVOLdy] = cellAggregate.second.sums[3] / cellAggregate.second.cells;
      mpiGrid[cellAggregate.first]->derivativesBVOL[bvolderivatives::dPERBXVOLdz] = cellAggregate.second.sums[4] / cellAggregate.second.cells;
      mpiGrid[cellAggregate.first]->derivativesBVOL[bvolderivatives::dPERBYVOLdx] = cellAggregate.second.sums[5] / cellAggregate.second.cells;
      mpiGrid[cellAggregate.first]->derivativesBVOL[bvolderivatives::dPERBYVOLdz] = cellAggregate.second.sums[6] / cellAggregate.second.cells;
      mpiGrid[cellAggregate.first]->derivativesBVOL[bvolderivatives::dPERBZVOLdx] = cellAggregate.second.sums[7] / cellAggregate.second.cells;
      mpiGrid[cellAggregate.first]->derivativesBVOL[bvolderivatives::dPERBZVOLdy] = cellAggregate.second.sums[8] / cellAggregate.second.cells;
      cellParams[CellParams::BGBXVOL]  = cellAggregate.second.sums[9] / cellAggregate.second.cells;
      cellParams[CellParams::BGBYVOL]  = cellAggregate.second.sums[10] / cellAggregate.second.cells;
      cellParams[CellParams::BGBZVOL]  = cellAggregate.second.sums[11] / cellAggregate.second.cells;
    }
    else{
      // This could happpen if all fsgrid cells are do not compute
      cellParams[CellParams::PERBXVOL] = 0;
      cellParams[CellParams::PERBYVOL] = 0;
      cellParams[CellParams::PERBZVOL] = 0;
>>>>>>> 158dfce1
      mpiGrid[cellAggregate.first]->derivativesBVOL[bvolderivatives::dPERBXVOLdy] = 0;
      mpiGrid[cellAggregate.first]->derivativesBVOL[bvolderivatives::dPERBXVOLdz] = 0;
      mpiGrid[cellAggregate.first]->derivativesBVOL[bvolderivatives::dPERBYVOLdx] = 0;
      mpiGrid[cellAggregate.first]->derivativesBVOL[bvolderivatives::dPERBYVOLdz] = 0;
      mpiGrid[cellAggregate.first]->derivativesBVOL[bvolderivatives::dPERBZVOLdx] = 0;
      mpiGrid[cellAggregate.first]->derivativesBVOL[bvolderivatives::dPERBZVOLdy] = 0;
<<<<<<< HEAD
=======
      cellParams[CellParams::BGBXVOL]  = 0;
      cellParams[CellParams::BGBYVOL]  = 0;
      cellParams[CellParams::BGBZVOL]  = 0;
>>>>>>> 158dfce1
    }
  }
  
  MPI_Waitall(sendRequests.size(), sendRequests.data(), MPI_STATUSES_IGNORE);
  
}<|MERGE_RESOLUTION|>--- conflicted
+++ resolved
@@ -308,10 +308,7 @@
   }   
 }
 
-<<<<<<< HEAD
-=======
 /* Specialized function only used by ElVentana project */
->>>>>>> 158dfce1
 void feedPerBIntoFsGrid(dccrg::Dccrg<SpatialCell,dccrg::Cartesian_Geometry>& mpiGrid,
 			const std::vector<CellID>& cells,
 			FsGrid< std::array<Real, fsgrids::bfield::N_BFIELD>, 2>& perBGrid) {
@@ -392,8 +389,6 @@
   MPI_Waitall(sendRequests.size(), sendRequests.data(), MPI_STATUSES_IGNORE);
 
 }
-<<<<<<< HEAD
-=======
 
 /* Specialized function only used by ElVentana project */
 void feedEIntoFsGrid(dccrg::Dccrg<SpatialCell,dccrg::Cartesian_Geometry>& mpiGrid,
@@ -476,24 +471,19 @@
   MPI_Waitall(sendRequests.size(), sendRequests.data(), MPI_STATUSES_IGNORE);
 
 }
->>>>>>> 158dfce1
 
 void getFieldsFromFsGrid(
    FsGrid< std::array<Real, fsgrids::volfields::N_VOL>, 2>& volumeFieldsGrid,
    FsGrid< std::array<Real, fsgrids::bgbfield::N_BGB>, 2>& BgBGrid,
    FsGrid< std::array<Real, fsgrids::egradpe::N_EGRADPE>, 2>& EGradPeGrid,
-<<<<<<< HEAD
-   FsGrid< std::array<Real, fsgrids::dmoments::N_DMOMENTS>, 2>& DMomentsGrid,
-=======
    FsGrid< std::array<Real, fsgrids::dmoments::N_DMOMENTS>, 2>& dMomentsGrid,
->>>>>>> 158dfce1
    FsGrid< fsgrids::technical, 2>& technicalGrid,
    dccrg::Dccrg<SpatialCell,dccrg::Cartesian_Geometry>& mpiGrid,
    const std::vector<CellID>& cells
 ) {
   // TODO: solver only needs bgb + PERB, we could combine them
   
-  const int fieldsToCommunicate = 24;
+  const int fieldsToCommunicate = 21;
   struct Average {
     Real sums[fieldsToCommunicate];
     int cells;
@@ -572,11 +562,7 @@
         std::array<Real, fsgrids::volfields::N_VOL> * volcell = volumeFieldsGrid.get(fsgridCell);
 	std::array<Real, fsgrids::bgbfield::N_BGB> * bgcell = BgBGrid.get(fsgridCell);
 	std::array<Real, fsgrids::egradpe::N_EGRADPE> * egradpecell = EGradPeGrid.get(fsgridCell);	
-<<<<<<< HEAD
-        std::array<Real, fsgrids::dmoments::N_DMOMENTS> * dmomentscell = DMomentsGrid.get(fsgridCell);
-=======
         std::array<Real, fsgrids::dmoments::N_DMOMENTS> * dmomentscell = dMomentsGrid.get(fsgridCell);
->>>>>>> 158dfce1
 
         sendBuffer[ii].sums[0 ] += volcell->at(fsgrids::volfields::PERBXVOL);
         sendBuffer[ii].sums[1 ] += volcell->at(fsgrids::volfields::PERBYVOL);
@@ -596,18 +582,9 @@
         sendBuffer[ii].sums[15] += egradpecell->at(fsgrids::egradpe::EXGRADPE);
         sendBuffer[ii].sums[16] += egradpecell->at(fsgrids::egradpe::EYGRADPE);
         sendBuffer[ii].sums[17] += egradpecell->at(fsgrids::egradpe::EZGRADPE);
-<<<<<<< HEAD
-	sendBuffer[ii].sums[18] += volcell->at(fsgrids::volfields::EXVOL);
-	sendBuffer[ii].sums[19] += volcell->at(fsgrids::volfields::EYVOL);
-	sendBuffer[ii].sums[20] += volcell->at(fsgrids::volfields::EZVOL);
-        sendBuffer[ii].sums[21] += dmomentscell->at(fsgrids::dmoments::RHOQEx);
-        sendBuffer[ii].sums[22] += dmomentscell->at(fsgrids::dmoments::RHOQEy);
-        sendBuffer[ii].sums[23] += dmomentscell->at(fsgrids::dmoments::RHOQEz);
-=======
         sendBuffer[ii].sums[18] += dmomentscell->at(fsgrids::dmoments::RHOQEx);
         sendBuffer[ii].sums[19] += dmomentscell->at(fsgrids::dmoments::RHOQEy);
         sendBuffer[ii].sums[20] += dmomentscell->at(fsgrids::dmoments::RHOQEz);
->>>>>>> 158dfce1
         sendBuffer[ii].cells++;
       }
       ii++;
@@ -661,18 +638,9 @@
       cellParams[CellParams::EXGRADPE] = cellAggregate.second.sums[15] / cellAggregate.second.cells;
       cellParams[CellParams::EYGRADPE] = cellAggregate.second.sums[16] / cellAggregate.second.cells;
       cellParams[CellParams::EZGRADPE] = cellAggregate.second.sums[17] / cellAggregate.second.cells;
-<<<<<<< HEAD
-      cellParams[CellParams::EXVOL] = cellAggregate.second.sums[18] / cellAggregate.second.cells;
-      cellParams[CellParams::EYVOL] = cellAggregate.second.sums[19] / cellAggregate.second.cells;
-      cellParams[CellParams::EZVOL] = cellAggregate.second.sums[20] / cellAggregate.second.cells;
-      cellParams[CellParams::ERHOQX]   = cellAggregate.second.sums[21] / cellAggregate.second.cells;
-      cellParams[CellParams::ERHOQY]   = cellAggregate.second.sums[22] / cellAggregate.second.cells;
-      cellParams[CellParams::ERHOQZ]   = cellAggregate.second.sums[23] / cellAggregate.second.cells;
-=======
       cellParams[CellParams::ERHOQX]   = cellAggregate.second.sums[18] / cellAggregate.second.cells;
       cellParams[CellParams::ERHOQY]   = cellAggregate.second.sums[19] / cellAggregate.second.cells;
       cellParams[CellParams::ERHOQZ]   = cellAggregate.second.sums[20] / cellAggregate.second.cells;
->>>>>>> 158dfce1
     }
     else{
       // This could happpen if all fsgrid cells are do not compute
@@ -694,12 +662,6 @@
       cellParams[CellParams::EXGRADPE] = 0;
       cellParams[CellParams::EYGRADPE] = 0;
       cellParams[CellParams::EZGRADPE] = 0;
-<<<<<<< HEAD
-      cellParams[CellParams::EXVOL] = 0;
-      cellParams[CellParams::EYVOL] = 0;
-      cellParams[CellParams::EZVOL] = 0;
-=======
->>>>>>> 158dfce1
       cellParams[CellParams::ERHOQX]   = 0;
       cellParams[CellParams::ERHOQY]   = 0;
       cellParams[CellParams::ERHOQZ]   = 0;
@@ -741,20 +703,13 @@
 /* Specialized function only used by ElVentana project */
 void getdBvolFieldsFromFsGrid(
    FsGrid< std::array<Real, fsgrids::volfields::N_VOL>, 2>& volumeFieldsGrid,
-<<<<<<< HEAD
-=======
    FsGrid< std::array<Real, fsgrids::bgbfield::N_BGB>, 2>& BgBGrid,
->>>>>>> 158dfce1
    FsGrid< fsgrids::technical, 2>& technicalGrid,
    dccrg::Dccrg<SpatialCell,dccrg::Cartesian_Geometry>& mpiGrid,
    const std::vector<CellID>& cells
 ) {
   
-<<<<<<< HEAD
-  const int fieldsToCommunicate = 6;
-=======
   const int fieldsToCommunicate = 12;
->>>>>>> 158dfce1
   struct Average {
     Real sums[fieldsToCommunicate];
     int cells;
@@ -830,16 +785,6 @@
            continue;
         }
         std::array<Real, fsgrids::volfields::N_VOL> * volcell = volumeFieldsGrid.get(fsgridCell);
-<<<<<<< HEAD
-
-        sendBuffer[ii].sums[0] += volcell->at(fsgrids::volfields::dPERBXVOLdy) / technicalGrid.DY;
-        sendBuffer[ii].sums[1] += volcell->at(fsgrids::volfields::dPERBXVOLdz) / technicalGrid.DZ;
-        sendBuffer[ii].sums[2] += volcell->at(fsgrids::volfields::dPERBYVOLdx) / technicalGrid.DX;
-        sendBuffer[ii].sums[3] += volcell->at(fsgrids::volfields::dPERBYVOLdz) / technicalGrid.DZ;
-        sendBuffer[ii].sums[4] += volcell->at(fsgrids::volfields::dPERBZVOLdx) / technicalGrid.DX;
-        sendBuffer[ii].sums[5] += volcell->at(fsgrids::volfields::dPERBZVOLdy) / technicalGrid.DY;
-	
-=======
 	std::array<Real, fsgrids::bgbfield::N_BGB> * bgcell = BgBGrid.get(fsgridCell);
         sendBuffer[ii].sums[0 ] += volcell->at(fsgrids::volfields::PERBXVOL);
         sendBuffer[ii].sums[1 ] += volcell->at(fsgrids::volfields::PERBYVOL);
@@ -853,7 +798,6 @@
         sendBuffer[ii].sums[9 ] += bgcell->at(fsgrids::bgbfield::BGBXVOL);
         sendBuffer[ii].sums[10] += bgcell->at(fsgrids::bgbfield::BGBYVOL);
         sendBuffer[ii].sums[11] += bgcell->at(fsgrids::bgbfield::BGBZVOL);
->>>>>>> 158dfce1
         sendBuffer[ii].cells++;
       }
       ii++;
@@ -889,18 +833,6 @@
   for (auto const &cellAggregate : aggregatedResult) {
     auto cellParams = mpiGrid[cellAggregate.first]->get_cell_parameters();    
     if ( cellAggregate.second.cells > 0) {
-<<<<<<< HEAD
-      mpiGrid[cellAggregate.first]->derivativesBVOL[bvolderivatives::dPERBXVOLdy] = cellAggregate.second.sums[0] / cellAggregate.second.cells;
-      mpiGrid[cellAggregate.first]->derivativesBVOL[bvolderivatives::dPERBXVOLdz] = cellAggregate.second.sums[1] / cellAggregate.second.cells;
-      mpiGrid[cellAggregate.first]->derivativesBVOL[bvolderivatives::dPERBYVOLdx] = cellAggregate.second.sums[2] / cellAggregate.second.cells;
-      mpiGrid[cellAggregate.first]->derivativesBVOL[bvolderivatives::dPERBYVOLdz] = cellAggregate.second.sums[3] / cellAggregate.second.cells;
-      mpiGrid[cellAggregate.first]->derivativesBVOL[bvolderivatives::dPERBZVOLdx] = cellAggregate.second.sums[4] / cellAggregate.second.cells;
-      mpiGrid[cellAggregate.first]->derivativesBVOL[bvolderivatives::dPERBZVOLdy] = cellAggregate.second.sums[5] / cellAggregate.second.cells;
-      //std::cerr << "aggregate " << cellAggregate.second.sums[0] << " " << cellAggregate.second.sums[1] << " " << cellAggregate.second.sums[2] << " " << cellAggregate.second.sums[3] << " " << cellAggregate.second.sums[4] << " " << cellAggregate.second.sums[5] << " " << cellAggregate.second.cells << std::endl;
-    }
-    else{
-      // This could happpen if all fsgrid cells are do not compute
-=======
       cellParams[CellParams::PERBXVOL] = cellAggregate.second.sums[0] / cellAggregate.second.cells;
       cellParams[CellParams::PERBYVOL] = cellAggregate.second.sums[1] / cellAggregate.second.cells;
       cellParams[CellParams::PERBZVOL] = cellAggregate.second.sums[2] / cellAggregate.second.cells;
@@ -919,19 +851,15 @@
       cellParams[CellParams::PERBXVOL] = 0;
       cellParams[CellParams::PERBYVOL] = 0;
       cellParams[CellParams::PERBZVOL] = 0;
->>>>>>> 158dfce1
       mpiGrid[cellAggregate.first]->derivativesBVOL[bvolderivatives::dPERBXVOLdy] = 0;
       mpiGrid[cellAggregate.first]->derivativesBVOL[bvolderivatives::dPERBXVOLdz] = 0;
       mpiGrid[cellAggregate.first]->derivativesBVOL[bvolderivatives::dPERBYVOLdx] = 0;
       mpiGrid[cellAggregate.first]->derivativesBVOL[bvolderivatives::dPERBYVOLdz] = 0;
       mpiGrid[cellAggregate.first]->derivativesBVOL[bvolderivatives::dPERBZVOLdx] = 0;
       mpiGrid[cellAggregate.first]->derivativesBVOL[bvolderivatives::dPERBZVOLdy] = 0;
-<<<<<<< HEAD
-=======
       cellParams[CellParams::BGBXVOL]  = 0;
       cellParams[CellParams::BGBYVOL]  = 0;
       cellParams[CellParams::BGBZVOL]  = 0;
->>>>>>> 158dfce1
     }
   }
   
