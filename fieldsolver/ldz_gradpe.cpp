--- conflicted
+++ resolved
@@ -43,14 +43,14 @@
       case 0:
          cerr << __FILE__ << __LINE__ << "You shouldn't be in a electron pressure gradient term function if Parameters::ohmGradPeTerm == 0." << endl;
          break;
-         
+
       case 1:
          rhoq = momentsGrid.get(i,j,k)->at(fsgrids::moments::RHOQ);
          hallRhoq = (rhoq <= Parameters::hallMinimumRhoq ) ? Parameters::hallMinimumRhoq : rhoq ;
          //EGradPeGrid.get(i,j,k)->at(fsgrids::egradpe::EXGRADPE) = -physicalconstants::K_B*Parameters::electronTemperature*dMomentsGrid.get(i,j,k)->at(fsgrids::dmoments::drhoqdx) / (hallRhoq*EGradPeGrid.DX);
          EGradPeGrid.get(i,j,k)->at(fsgrids::egradpe::EXGRADPE) = - dMomentsGrid.get(i,j,k)->at(fsgrids::dmoments::dPedx) / (hallRhoq*EGradPeGrid.DX);
 	 break;
-         
+
       default:
          cerr << __FILE__ << ":" << __LINE__ << "You are welcome to code higher-order Hall term correction terms." << endl;
          break;
@@ -71,14 +71,14 @@
       case 0:
          cerr << __FILE__ << __LINE__ << "You shouldn't be in a electron pressure gradient term function if Parameters::ohmGradPeTerm == 0." << endl;
          break;
-         
+
       case 1:
          rhoq = momentsGrid.get(i,j,k)->at(fsgrids::moments::RHOQ);
          hallRhoq = (rhoq <= Parameters::hallMinimumRhoq ) ? Parameters::hallMinimumRhoq : rhoq ;
          //EGradPeGrid.get(i,j,k)->at(fsgrids::egradpe::EYGRADPE) = -physicalconstants::K_B*Parameters::electronTemperature*dMomentsGrid.get(i,j,k)->at(fsgrids::dmoments::drhoqdy) / (hallRhoq*EGradPeGrid.DY);
          EGradPeGrid.get(i,j,k)->at(fsgrids::egradpe::EYGRADPE) = - dMomentsGrid.get(i,j,k)->at(fsgrids::dmoments::dPedy) / (hallRhoq*EGradPeGrid.DY);
          break;
-         
+
       default:
          cerr << __FILE__ << ":" << __LINE__ << "You are welcome to code higher-order Hall term correction terms." << endl;
          break;
@@ -99,14 +99,14 @@
       case 0:
          cerr << __FILE__ << __LINE__ << "You shouldn't be in a electron pressure gradient term function if Parameters::ohmGradPeTerm == 0." << endl;
          break;
-         
+
       case 1:
          rhoq = momentsGrid.get(i,j,k)->at(fsgrids::moments::RHOQ);
          hallRhoq = (rhoq <= Parameters::hallMinimumRhoq ) ? Parameters::hallMinimumRhoq : rhoq ;
          //EGradPeGrid.get(i,j,k)->at(fsgrids::egradpe::EZGRADPE) = -physicalconstants::K_B*Parameters::electronTemperature*dMomentsGrid.get(i,j,k)->at(fsgrids::dmoments::drhoqdz) / (hallRhoq*EGradPeGrid.DZ);
          EGradPeGrid.get(i,j,k)->at(fsgrids::egradpe::EZGRADPE) = - dMomentsGrid.get(i,j,k)->at(fsgrids::dmoments::dPedz) / (hallRhoq*EGradPeGrid.DZ);
          break;
-         
+
       default:
          cerr << __FILE__ << ":" << __LINE__ << "You are welcome to code higher-order Hall term correction terms." << endl;
          break;
@@ -132,13 +132,13 @@
       exit(1);
    }
    #endif
-   
+
    cuint cellSysBoundaryFlag = technicalGrid.get(i,j,k)->sysBoundaryFlag;
-   
+
    if (cellSysBoundaryFlag == sysboundarytype::DO_NOT_COMPUTE) return;
-   
+
    cuint cellSysBoundaryLayer = technicalGrid.get(i,j,k)->sysBoundaryLayer;
-   
+
    if ((cellSysBoundaryFlag != sysboundarytype::NOT_SYSBOUNDARY) && (cellSysBoundaryLayer != 1)) {
       sysBoundaries.getSysBoundary(cellSysBoundaryFlag)->fieldSolverBoundaryCondGradPeElectricField(EGradPeGrid,i,j,k,0);
       sysBoundaries.getSysBoundary(cellSysBoundaryFlag)->fieldSolverBoundaryCondGradPeElectricField(EGradPeGrid,i,j,k,1);
@@ -159,27 +159,20 @@
    SysBoundary& sysBoundaries,
    cint& RKCase
 ) {
-   int timer;
    //const std::array<int, 3> gridDims = technicalGrid.getLocalSize();
    const int* gridDims = &technicalGrid.getLocalSize()[0];
    const size_t N_cells = gridDims[0]*gridDims[1]*gridDims[2];
    phiprof::Timer gradPeTimer {"Calculate GradPe term"};
+   int computeTimerId {phiprof::initializeTimer("EgradPe compute cells")};
 
-<<<<<<< HEAD
-   timer=phiprof::initializeTimer("EgradPe field update ghosts MPI","MPI");
-   phiprof::start(timer);
-=======
-   phiprof::Timer mpiTimer {"MPI", {"MPI"}};
->>>>>>> 82476d99
+   phiprof::Timer mpiTimer {"EgradPe field update ghosts MPI", {"MPI"}};
    dMomentsGrid.updateGhostCells();
    mpiTimer.stop();
 
    // Calculate GradPe term
-<<<<<<< HEAD
    #pragma omp parallel
    {
-      //timer=phiprof::initializeTimer("EgradPe Compute cells");
-      phiprof::start("EgradPe Compute cells");
+      phiprof::Timer computeTimer {computeTimerId};
       #pragma omp for collapse(2)
       for (int k=0; k<gridDims[2]; k++) {
          for (int j=0; j<gridDims[1]; j++) {
@@ -189,28 +182,11 @@
                } else {
                   calculateGradPeTerm(EGradPeGrid, momentsDt2Grid, dMomentsGrid, technicalGrid, i, j, k, sysBoundaries);
                }
-=======
-   phiprof::Timer computeTimer {"Compute cells"};
-   #pragma omp parallel for collapse(3)
-   for (int k=0; k<gridDims[2]; k++) {
-      for (int j=0; j<gridDims[1]; j++) {
-         for (int i=0; i<gridDims[0]; i++) {
-            if (RKCase == RK_ORDER1 || RKCase == RK_ORDER2_STEP2) {
-               calculateGradPeTerm(EGradPeGrid, momentsGrid, dMomentsGrid, technicalGrid, i, j, k, sysBoundaries);
-            } else {
-               calculateGradPeTerm(EGradPeGrid, momentsDt2Grid, dMomentsGrid, technicalGrid, i, j, k, sysBoundaries);
->>>>>>> 82476d99
             }
          }
       }
-      //phiprof::stop(timer,N_cells,"EgradPe Compute cells");
-      phiprof::stop("EgradPe Compute cells");
+      computeTimer.stop(N_cells,"Spatial Cells");
    }
-<<<<<<< HEAD
-   phiprof::stop("Calculate GradPe term",N_cells,"Spatial Cells");
-=======
-   computeTimer.stop(N_cells,"Spatial Cells");
-   
+
    gradPeTimer.stop(N_cells,"Spatial Cells");
->>>>>>> 82476d99
 }