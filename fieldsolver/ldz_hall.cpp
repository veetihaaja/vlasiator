--- conflicted
+++ resolved
@@ -442,6 +442,8 @@
    
    Real By = 0.0;
    Real Bz = 0.0;
+   Real hallRho = 0.0;
+   Real EXHall = 0.0;
    
    switch (Parameters::ohmHallTerm) {
     case 0:
@@ -449,48 +451,9 @@
       break;
       
     case 1:
-<<<<<<< HEAD
-      if (RKCase == RK_ORDER1 || RKCase == RK_ORDER2_STEP2) {
-         By = cp[CellParams::PERBY]+cp[CellParams::BGBY];
-         Bz = cp[CellParams::PERBZ]+cp[CellParams::BGBZ];
-      }
-      if (RKCase == RK_ORDER2_STEP1) {
-         By = cp[CellParams::PERBY_DT2]+cp[CellParams::BGBY];
-         Bz = cp[CellParams::PERBZ_DT2]+cp[CellParams::BGBZ];
-      }
-
-      cp[CellParams::EXHALL_000_100] =
-      cp[CellParams::EXHALL_010_110] =
-      cp[CellParams::EXHALL_001_101] =
-      cp[CellParams::EXHALL_011_111] = Bz*((derivs[fieldsolver::dBGBxdz]+derivs[fieldsolver::dPERBxdz])/cp[CellParams::DZ] -
-                                           (derivs[fieldsolver::dBGBzdx]+derivs[fieldsolver::dPERBzdx])/cp[CellParams::DX]) -
-                                       By*((derivs[fieldsolver::dBGBydx]+derivs[fieldsolver::dPERBydx])/cp[CellParams::DX]-
-                                           (derivs[fieldsolver::dBGBxdy]+derivs[fieldsolver::dPERBxdy])/cp[CellParams::DY]);
-      break;
-    case 2:
-      if (RKCase == RK_ORDER1 || RKCase == RK_ORDER2_STEP2) {
-         cp[CellParams::EXHALL_000_100] = JXBX_000_100(perturbedCoefficients, cp[CellParams::BGBY], cp[CellParams::BGBZ], 
-                                                       cp[CellParams::DX], cp[CellParams::DY], cp[CellParams::DZ]);
-         cp[CellParams::EXHALL_010_110] = JXBX_010_110(perturbedCoefficients, cp[CellParams::BGBY], cp[CellParams::BGBZ], 
-                                                       cp[CellParams::DX], cp[CellParams::DY], cp[CellParams::DZ]);
-         cp[CellParams::EXHALL_001_101] = JXBX_001_101(perturbedCoefficients, cp[CellParams::BGBY], cp[CellParams::BGBZ], 
-                                                       cp[CellParams::DX], cp[CellParams::DY], cp[CellParams::DZ]);
-         cp[CellParams::EXHALL_011_111] = JXBX_011_111(perturbedCoefficients, cp[CellParams::BGBY], cp[CellParams::BGBZ], 
-                                                       cp[CellParams::DX], cp[CellParams::DY], cp[CellParams::DZ]);
-      }
-      if (RKCase == RK_ORDER2_STEP1) {
-         cp[CellParams::EXHALL_000_100] = JXBX_000_100(perturbedCoefficients, cp[CellParams::BGBY], cp[CellParams::BGBZ], 
-                                                       cp[CellParams::DX], cp[CellParams::DY], cp[CellParams::DZ]);
-         cp[CellParams::EXHALL_010_110] = JXBX_010_110(perturbedCoefficients, cp[CellParams::BGBY], cp[CellParams::BGBZ], 
-                                                       cp[CellParams::DX], cp[CellParams::DY], cp[CellParams::DZ]);
-         cp[CellParams::EXHALL_001_101] = JXBX_001_101(perturbedCoefficients, cp[CellParams::BGBY], cp[CellParams::BGBZ], 
-                                                       cp[CellParams::DX], cp[CellParams::DY], cp[CellParams::DZ]);
-         cp[CellParams::EXHALL_011_111] = JXBX_011_111(perturbedCoefficients, cp[CellParams::BGBY], cp[CellParams::BGBZ], 
-                                                       cp[CellParams::DX], cp[CellParams::DY], cp[CellParams::DZ]);
-      }
-=======
       By = perBGrid.get(i,j,k)->at(fsgrids::bfield::PERBY)+BgBGrid.get(i,j,k)->at(fsgrids::bgbfield::BGBY);
       Bz = perBGrid.get(i,j,k)->at(fsgrids::bfield::PERBZ)+BgBGrid.get(i,j,k)->at(fsgrids::bgbfield::BGBZ);
+      
       hallRho =  (momentsGrid.get(i,j,k)->at(fsgrids::moments::RHO) <= Parameters::hallMinimumRho ) ? Parameters::hallMinimumRho : momentsGrid.get(i,j,k)->at(fsgrids::moments::RHO) ;
       EXHall = (Bz*((BgBGrid.get(i,j,k)->at(fsgrids::bgbfield::dBGBxdz)+dPerBGrid.get(i,j,k)->at(fsgrids::dperb::dPERBxdz))/technicalGrid.DZ -
                      (BgBGrid.get(i,j,k)->at(fsgrids::bgbfield::dBGBzdx)+dPerBGrid.get(i,j,k)->at(fsgrids::dperb::dPERBzdx))/technicalGrid.DX) -
@@ -502,20 +465,20 @@
       EHallGrid.get(i,j,k)->at(fsgrids::ehall::EXHALL_010_110) =
       EHallGrid.get(i,j,k)->at(fsgrids::ehall::EXHALL_001_101) =
       EHallGrid.get(i,j,k)->at(fsgrids::ehall::EXHALL_011_111) = EXHall;
+
       break;
     case 2:
       hallRho =  (momentsGrid.get(i,j,k)->at(fsgrids::moments::RHO) <= Parameters::hallMinimumRho ) ? Parameters::hallMinimumRho : momentsGrid.get(i,j,k)->at(fsgrids::moments::RHO) ;
       EHallGrid.get(i,j,k)->at(fsgrids::ehall::EXHALL_000_100) = JXBX_000_100(perturbedCoefficients, BgBGrid.get(i,j,k)->at(fsgrids::bgbfield::BGBY), BgBGrid.get(i,j,k)->at(fsgrids::bgbfield::BGBZ), technicalGrid.DX, technicalGrid.DY, technicalGrid.DZ)
-                                       / (physicalconstants::MU_0*hallRho*physicalconstants::CHARGE);
+         / (physicalconstants::MU_0*hallRho*physicalconstants::CHARGE);
       EHallGrid.get(i,j,k)->at(fsgrids::ehall::EXHALL_010_110) = JXBX_010_110(perturbedCoefficients, BgBGrid.get(i,j,k)->at(fsgrids::bgbfield::BGBY), BgBGrid.get(i,j,k)->at(fsgrids::bgbfield::BGBZ), technicalGrid.DX, technicalGrid.DY, technicalGrid.DZ)
-                                       / (physicalconstants::MU_0*hallRho*physicalconstants::CHARGE);
+         / (physicalconstants::MU_0*hallRho*physicalconstants::CHARGE);
       EHallGrid.get(i,j,k)->at(fsgrids::ehall::EXHALL_001_101) = JXBX_001_101(perturbedCoefficients, BgBGrid.get(i,j,k)->at(fsgrids::bgbfield::BGBY), BgBGrid.get(i,j,k)->at(fsgrids::bgbfield::BGBZ), technicalGrid.DX, technicalGrid.DY, technicalGrid.DZ)
-                                       / (physicalconstants::MU_0*hallRho*physicalconstants::CHARGE);
+         / (physicalconstants::MU_0*hallRho*physicalconstants::CHARGE);
       EHallGrid.get(i,j,k)->at(fsgrids::ehall::EXHALL_011_111) = JXBX_011_111(perturbedCoefficients, BgBGrid.get(i,j,k)->at(fsgrids::bgbfield::BGBY), BgBGrid.get(i,j,k)->at(fsgrids::bgbfield::BGBZ), technicalGrid.DX, technicalGrid.DY, technicalGrid.DZ)
-                                       / (physicalconstants::MU_0*hallRho*physicalconstants::CHARGE);
->>>>>>> f0d84545
-      break;
-
+         / (physicalconstants::MU_0*hallRho*physicalconstants::CHARGE);
+      break;
+      
     default:
       cerr << __FILE__ << ":" << __LINE__ << "You are welcome to code higher-order Hall term correction terms." << endl;
       break;
@@ -548,6 +511,8 @@
    
    Real Bx = 0.0;
    Real Bz = 0.0;
+   Real hallRho = 0.0;
+   Real EYHall = 0.0;
    
    switch (Parameters::ohmHallTerm) {
     case 0:
@@ -555,56 +520,16 @@
       break;
       
     case 1:
-<<<<<<< HEAD
-      if (RKCase == RK_ORDER1 || RKCase == RK_ORDER2_STEP2) {
-         Bx = cp[CellParams::PERBX]+cp[CellParams::BGBX];
-         Bz = cp[CellParams::PERBZ]+cp[CellParams::BGBZ];
-      }
-      if (RKCase == RK_ORDER2_STEP1) {
-         Bx = cp[CellParams::PERBX_DT2]+cp[CellParams::BGBX];
-         Bz = cp[CellParams::PERBZ_DT2]+cp[CellParams::BGBZ];
-      }
-
-      cp[CellParams::EYHALL_000_010] =
-      cp[CellParams::EYHALL_100_110] =
-      cp[CellParams::EYHALL_101_111] =
-      cp[CellParams::EYHALL_001_011] = Bx*((derivs[fieldsolver::dBGBydx]+derivs[fieldsolver::dPERBydx])/cp[CellParams::DX] -
-                                           (derivs[fieldsolver::dBGBxdy]+derivs[fieldsolver::dPERBxdy])/cp[CellParams::DY]) -
-                                       Bz*((derivs[fieldsolver::dBGBzdy]+derivs[fieldsolver::dPERBzdy])/cp[CellParams::DY] -
-                                           (derivs[fieldsolver::dBGBydz]+derivs[fieldsolver::dPERBydz])/cp[CellParams::DZ]);
-      break;
-      
-    case 2:
-      if (RKCase == RK_ORDER1 || RKCase == RK_ORDER2_STEP2) {
-         cp[CellParams::EYHALL_000_010] = JXBY_000_010(perturbedCoefficients, cp[CellParams::BGBX], cp[CellParams::BGBZ], 
-                                                       cp[CellParams::DX], cp[CellParams::DY], cp[CellParams::DZ]);
-         cp[CellParams::EYHALL_100_110] = JXBY_100_110(perturbedCoefficients, cp[CellParams::BGBX], cp[CellParams::BGBZ], 
-                                                       cp[CellParams::DX], cp[CellParams::DY], cp[CellParams::DZ]);
-         cp[CellParams::EYHALL_001_011] = JXBY_001_011(perturbedCoefficients, cp[CellParams::BGBX], cp[CellParams::BGBZ], 
-                                                       cp[CellParams::DX], cp[CellParams::DY], cp[CellParams::DZ]);
-         cp[CellParams::EYHALL_101_111] = JXBY_101_111(perturbedCoefficients, cp[CellParams::BGBX], cp[CellParams::BGBZ], 
-                                                       cp[CellParams::DX], cp[CellParams::DY], cp[CellParams::DZ]);
-      }
-      if (RKCase == RK_ORDER2_STEP1) {
-         cp[CellParams::EYHALL_000_010] = JXBY_000_010(perturbedCoefficients, cp[CellParams::BGBX], cp[CellParams::BGBZ], 
-                                                       cp[CellParams::DX], cp[CellParams::DY], cp[CellParams::DZ]);
-         cp[CellParams::EYHALL_100_110] = JXBY_100_110(perturbedCoefficients, cp[CellParams::BGBX], cp[CellParams::BGBZ], 
-                                                       cp[CellParams::DX], cp[CellParams::DY], cp[CellParams::DZ]);
-         cp[CellParams::EYHALL_001_011] = JXBY_001_011(perturbedCoefficients, cp[CellParams::BGBX], cp[CellParams::BGBZ], 
-                                                       cp[CellParams::DX], cp[CellParams::DY], cp[CellParams::DZ]);
-         cp[CellParams::EYHALL_101_111] = JXBY_101_111(perturbedCoefficients, cp[CellParams::BGBX], cp[CellParams::BGBZ], 
-                                                       cp[CellParams::DX], cp[CellParams::DY], cp[CellParams::DZ]);
-      }
-=======
       Bx = perBGrid.get(i,j,k)->at(fsgrids::bfield::PERBX)+BgBGrid.get(i,j,k)->at(fsgrids::bgbfield::BGBX);
       Bz = perBGrid.get(i,j,k)->at(fsgrids::bfield::PERBZ)+BgBGrid.get(i,j,k)->at(fsgrids::bgbfield::BGBZ);
+      
       hallRho =  (momentsGrid.get(i,j,k)->at(fsgrids::moments::RHO) <= Parameters::hallMinimumRho ) ? Parameters::hallMinimumRho : momentsGrid.get(i,j,k)->at(fsgrids::moments::RHO) ;
       EYHall = (Bx*((BgBGrid.get(i,j,k)->at(fsgrids::bgbfield::dBGBydx)+dPerBGrid.get(i,j,k)->at(fsgrids::dperb::dPERBydx))/technicalGrid.DX -
                     (BgBGrid.get(i,j,k)->at(fsgrids::bgbfield::dBGBxdy)+dPerBGrid.get(i,j,k)->at(fsgrids::dperb::dPERBxdy))/technicalGrid.DY) -
                 Bz*((BgBGrid.get(i,j,k)->at(fsgrids::bgbfield::dBGBzdy)+dPerBGrid.get(i,j,k)->at(fsgrids::dperb::dPERBzdy))/technicalGrid.DY -
                     ((BgBGrid.get(i,j,k)->at(fsgrids::bgbfield::dBGBydz)+dPerBGrid.get(i,j,k)->at(fsgrids::dperb::dPERBydz))/technicalGrid.DZ )))
              / (physicalconstants::MU_0*hallRho*physicalconstants::CHARGE);
-      
+
       EHallGrid.get(i,j,k)->at(fsgrids::ehall::EYHALL_000_010) =
       EHallGrid.get(i,j,k)->at(fsgrids::ehall::EYHALL_100_110) =
       EHallGrid.get(i,j,k)->at(fsgrids::ehall::EYHALL_101_111) =
@@ -614,16 +539,15 @@
     case 2:
       hallRho =  (momentsGrid.get(i,j,k)->at(fsgrids::moments::RHO) <= Parameters::hallMinimumRho ) ? Parameters::hallMinimumRho : momentsGrid.get(i,j,k)->at(fsgrids::moments::RHO) ;
       EHallGrid.get(i,j,k)->at(fsgrids::ehall::EYHALL_000_010) = JXBY_000_010(perturbedCoefficients, BgBGrid.get(i,j,k)->at(fsgrids::bgbfield::BGBX), BgBGrid.get(i,j,k)->at(fsgrids::bgbfield::BGBZ), technicalGrid.DX, technicalGrid.DY, technicalGrid.DZ)
-                                 / (physicalconstants::MU_0*hallRho*physicalconstants::CHARGE);
+         / (physicalconstants::MU_0*hallRho*physicalconstants::CHARGE);
       EHallGrid.get(i,j,k)->at(fsgrids::ehall::EYHALL_100_110) = JXBY_100_110(perturbedCoefficients, BgBGrid.get(i,j,k)->at(fsgrids::bgbfield::BGBX), BgBGrid.get(i,j,k)->at(fsgrids::bgbfield::BGBZ), technicalGrid.DX, technicalGrid.DY, technicalGrid.DZ)
-                                 / (physicalconstants::MU_0*hallRho*physicalconstants::CHARGE);
+         / (physicalconstants::MU_0*hallRho*physicalconstants::CHARGE);
       EHallGrid.get(i,j,k)->at(fsgrids::ehall::EYHALL_001_011) = JXBY_001_011(perturbedCoefficients, BgBGrid.get(i,j,k)->at(fsgrids::bgbfield::BGBX), BgBGrid.get(i,j,k)->at(fsgrids::bgbfield::BGBZ), technicalGrid.DX, technicalGrid.DY, technicalGrid.DZ)
-                                 / (physicalconstants::MU_0*hallRho*physicalconstants::CHARGE);
+         / (physicalconstants::MU_0*hallRho*physicalconstants::CHARGE);
       EHallGrid.get(i,j,k)->at(fsgrids::ehall::EYHALL_101_111) = JXBY_101_111(perturbedCoefficients, BgBGrid.get(i,j,k)->at(fsgrids::bgbfield::BGBX), BgBGrid.get(i,j,k)->at(fsgrids::bgbfield::BGBZ), technicalGrid.DX, technicalGrid.DY, technicalGrid.DZ)
-                                 / (physicalconstants::MU_0*hallRho*physicalconstants::CHARGE);
->>>>>>> f0d84545
-      break;
-
+         / (physicalconstants::MU_0*hallRho*physicalconstants::CHARGE);
+      break;
+      
     default:
       cerr << __FILE__ << ":" << __LINE__ << "You are welcome to code higher-order Hall term correction terms." << endl;
       break;
@@ -656,6 +580,8 @@
    
    Real Bx = 0.0;
    Real By = 0.0;
+   Real hallRho = 0.0;
+   Real EZHall = 0.0;
    
    switch (Parameters::ohmHallTerm) {
    case 0:
@@ -663,60 +589,20 @@
      break;
 
    case 1:
-<<<<<<< HEAD
-     if (RKCase == RK_ORDER1 || RKCase == RK_ORDER2_STEP2) {
-        Bx = cp[CellParams::PERBX]+cp[CellParams::BGBX];
-        By = cp[CellParams::PERBY]+cp[CellParams::BGBY];
-     }
-     if (RKCase == RK_ORDER2_STEP1) {
-        Bx = cp[CellParams::PERBX_DT2]+cp[CellParams::BGBX];
-        By = cp[CellParams::PERBY_DT2]+cp[CellParams::BGBY];
-     }
-
-      cp[CellParams::EZHALL_000_001] =
-      cp[CellParams::EZHALL_100_101] =
-      cp[CellParams::EZHALL_110_111] =
-      cp[CellParams::EZHALL_010_011] = By*((derivs[fieldsolver::dBGBzdy]+derivs[fieldsolver::dPERBzdy])/cp[CellParams::DY] -
-                                           (derivs[fieldsolver::dBGBydz]+derivs[fieldsolver::dPERBydz])/cp[CellParams::DZ]) -
-                                       Bx*((derivs[fieldsolver::dBGBxdz]+derivs[fieldsolver::dPERBxdz])/cp[CellParams::DZ] -
-                                           (derivs[fieldsolver::dBGBzdx]+derivs[fieldsolver::dPERBzdx])/cp[CellParams::DX]);
-     break;
-
-   case 2:
-      if (RKCase == RK_ORDER1 || RKCase == RK_ORDER2_STEP2) {
-         cp[CellParams::EZHALL_000_001] = JXBZ_000_001(perturbedCoefficients, cp[CellParams::BGBX], cp[CellParams::BGBY], 
-                                                       cp[CellParams::DX], cp[CellParams::DY], cp[CellParams::DZ]);
-         cp[CellParams::EZHALL_100_101] = JXBZ_100_101(perturbedCoefficients, cp[CellParams::BGBX], cp[CellParams::BGBY], 
-                                                       cp[CellParams::DX], cp[CellParams::DY], cp[CellParams::DZ]);
-         cp[CellParams::EZHALL_010_011] = JXBZ_010_011(perturbedCoefficients, cp[CellParams::BGBX], cp[CellParams::BGBY], 
-                                                       cp[CellParams::DX], cp[CellParams::DY], cp[CellParams::DZ]);
-         cp[CellParams::EZHALL_110_111] = JXBZ_110_111(perturbedCoefficients, cp[CellParams::BGBX], cp[CellParams::BGBY], 
-                                                       cp[CellParams::DX], cp[CellParams::DY], cp[CellParams::DZ]);
-      }
-      if (RKCase == RK_ORDER2_STEP1) {
-         cp[CellParams::EZHALL_000_001] = JXBZ_000_001(perturbedCoefficients, cp[CellParams::BGBX], cp[CellParams::BGBY], 
-                                                       cp[CellParams::DX], cp[CellParams::DY], cp[CellParams::DZ]);
-         cp[CellParams::EZHALL_100_101] = JXBZ_100_101(perturbedCoefficients, cp[CellParams::BGBX], cp[CellParams::BGBY], 
-                                                       cp[CellParams::DX], cp[CellParams::DY], cp[CellParams::DZ]);
-         cp[CellParams::EZHALL_010_011] = JXBZ_010_011(perturbedCoefficients, cp[CellParams::BGBX], cp[CellParams::BGBY], 
-                                                       cp[CellParams::DX], cp[CellParams::DY], cp[CellParams::DZ]);
-         cp[CellParams::EZHALL_110_111] = JXBZ_110_111(perturbedCoefficients, cp[CellParams::BGBX], cp[CellParams::BGBY], 
-                                                       cp[CellParams::DX], cp[CellParams::DY], cp[CellParams::DZ]);
-      }
-=======
-      Bx = perBGrid.get(i,j,k)->at(fsgrids::bfield::PERBX)+BgBGrid.get(i,j,k)->at(fsgrids::bgbfield::BGBX);
-      By = perBGrid.get(i,j,k)->at(fsgrids::bfield::PERBY)+BgBGrid.get(i,j,k)->at(fsgrids::bgbfield::BGBY);
-      hallRho =  (momentsGrid.get(i,j,k)->at(fsgrids::moments::RHO) <= Parameters::hallMinimumRho ) ? Parameters::hallMinimumRho : momentsGrid.get(i,j,k)->at(fsgrids::moments::RHO) ;
-      EZHall = (By*((BgBGrid.get(i,j,k)->at(fsgrids::bgbfield::dBGBzdy)+dPerBGrid.get(i,j,k)->at(fsgrids::dperb::dPERBzdy))/technicalGrid.DY -
-                     (BgBGrid.get(i,j,k)->at(fsgrids::bgbfield::dBGBydz)+dPerBGrid.get(i,j,k)->at(fsgrids::dperb::dPERBydz))/technicalGrid.DZ) -
-               Bx*((BgBGrid.get(i,j,k)->at(fsgrids::bgbfield::dBGBxdz)+dPerBGrid.get(i,j,k)->at(fsgrids::dperb::dPERBxdz))/technicalGrid.DZ -
-                     ((BgBGrid.get(i,j,k)->at(fsgrids::bgbfield::dBGBzdx)+dPerBGrid.get(i,j,k)->at(fsgrids::dperb::dPERBzdx))/technicalGrid.DX)))
-         / (physicalconstants::MU_0*hallRho*physicalconstants::CHARGE);
-
-      EHallGrid.get(i,j,k)->at(fsgrids::ehall::EZHALL_000_001) =
-      EHallGrid.get(i,j,k)->at(fsgrids::ehall::EZHALL_100_101) =
-      EHallGrid.get(i,j,k)->at(fsgrids::ehall::EZHALL_110_111) =
-      EHallGrid.get(i,j,k)->at(fsgrids::ehall::EZHALL_010_011) = EZHall;
+     Bx = perBGrid.get(i,j,k)->at(fsgrids::bfield::PERBX)+BgBGrid.get(i,j,k)->at(fsgrids::bgbfield::BGBX);
+     By = perBGrid.get(i,j,k)->at(fsgrids::bfield::PERBY)+BgBGrid.get(i,j,k)->at(fsgrids::bgbfield::BGBY);
+     
+     hallRho =  (momentsGrid.get(i,j,k)->at(fsgrids::moments::RHO) <= Parameters::hallMinimumRho ) ? Parameters::hallMinimumRho : momentsGrid.get(i,j,k)->at(fsgrids::moments::RHO) ;
+     EZHall = (By*((BgBGrid.get(i,j,k)->at(fsgrids::bgbfield::dBGBzdy)+dPerBGrid.get(i,j,k)->at(fsgrids::dperb::dPERBzdy))/technicalGrid.DY -
+              (BgBGrid.get(i,j,k)->at(fsgrids::bgbfield::dBGBydz)+dPerBGrid.get(i,j,k)->at(fsgrids::dperb::dPERBydz))/technicalGrid.DZ) -
+           Bx*((BgBGrid.get(i,j,k)->at(fsgrids::bgbfield::dBGBxdz)+dPerBGrid.get(i,j,k)->at(fsgrids::dperb::dPERBxdz))/technicalGrid.DZ -
+              ((BgBGrid.get(i,j,k)->at(fsgrids::bgbfield::dBGBzdx)+dPerBGrid.get(i,j,k)->at(fsgrids::dperb::dPERBzdx))/technicalGrid.DX)))
+        / (physicalconstants::MU_0*hallRho*physicalconstants::CHARGE);
+
+     EHallGrid.get(i,j,k)->at(fsgrids::ehall::EZHALL_000_001) =
+     EHallGrid.get(i,j,k)->at(fsgrids::ehall::EZHALL_100_101) =
+     EHallGrid.get(i,j,k)->at(fsgrids::ehall::EZHALL_110_111) =
+     EHallGrid.get(i,j,k)->at(fsgrids::ehall::EZHALL_010_011) = EZHall;
      break;
 
    case 2:
@@ -729,7 +615,6 @@
          / (physicalconstants::MU_0*hallRho*physicalconstants::CHARGE);
       EHallGrid.get(i,j,k)->at(fsgrids::ehall::EZHALL_110_111) = JXBZ_110_111(perturbedCoefficients, BgBGrid.get(i,j,k)->at(fsgrids::bgbfield::BGBX), BgBGrid.get(i,j,k)->at(fsgrids::bgbfield::BGBY), technicalGrid.DX, technicalGrid.DY, technicalGrid.DZ)
          / (physicalconstants::MU_0*hallRho*physicalconstants::CHARGE);
->>>>>>> f0d84545
       break;
       
     default:
