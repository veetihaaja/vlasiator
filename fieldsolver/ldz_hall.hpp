--- conflicted
+++ resolved
@@ -8,7 +8,7 @@
 #ifndef LDZ_HALL_HPP
 #define LDZ_HALL_HPP
 
-<<<<<<< HEAD
+
 void calculateEdgeHallTermXComponents(
    Real* cp,
    Real* derivs,
@@ -36,33 +36,13 @@
    const std::vector<uint16_t>& cells,
    cint& RKCase
 );
-=======
-void calculateEdgeHallTermXComponents(Real* cp,Real* derivs,
-                                      const Real* const perturbedCoefficients,
-                                      cint& RKCase);
-
-void calculateEdgeHallTermYComponents(Real* cp,Real* derivs,
-                                      const Real* const perturbedCoefficients,
-                                      cint& RKCase);
-
-void calculateEdgeHallTermZComponents(Real* cp,Real* derivs,
-                                      const Real* const perturbedCoefficients,
-                                      cint& RKCase);
-
-void calculateHallTerm(SysBoundary& sysBoundaries,std::vector<fs_cache::CellCache>& cache,
-                       const std::vector<uint16_t>& cells,cint& RKCase);
->>>>>>> 95ae4ef8
 
 void calculateHallTermSimple(
    dccrg::Dccrg<SpatialCell,dccrg::Cartesian_Geometry>& mpiGrid,
    SysBoundary& sysBoundaries,
    const vector<CellID>& localCells,
-<<<<<<< HEAD
-   cint& RKCase
-=======
    cint& RKCase,
    const bool communicateDerivatives
->>>>>>> 95ae4ef8
 );
 
 #endif