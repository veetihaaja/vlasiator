/*
 * This file is part of Vlasiator.
 * 
 *
 * For details of usage, see the COPYING file and read the "Rules of the Road"
 * at http://www.physics.helsinki.fi/vlasiator/
 *
 * This program is free software; you can redistribute it and/or modify
 * it under the terms of the GNU General Public License as published by
 * the Free Software Foundation; either version 2 of the License, or
 * (at your option) any later version.
 *
 * This program is distributed in the hope that it will be useful,
 * but WITHOUT ANY WARRANTY; without even the implied warranty of
 * MERCHANTABILITY or FITNESS FOR A PARTICULAR PURPOSE.  See the
 * GNU General Public License for more details.
 *
 * You should have received a copy of the GNU General Public License along
 * with this program; if not, write to the Free Software Foundation, Inc.,
 * 51 Franklin Street, Fifth Floor, Boston, MA 02110-1301 USA.
 */

/*!\file fieldtracing.cpp
 * \brief Implementation of the field tracing algorithms used in Magnetosphere runs and in magnetosphere-ionosphere coupling.
 */

#include "../fieldsolver/fs_common.h"
#include "fieldtracing.h"

#include <Eigen/Dense>

#define Vec3d Eigen::Vector3d
#define cross_product(av,bv) (av).cross(bv)
#define dot_product(av,bv) (av).dot(bv)
#define vector_length(v) (v).norm()
#define normalize_vector(v) (v).normalized()

namespace FieldTracing {
   FieldTracingParameters fieldTracingParameters;

   /* Call the heavier operations for DROs to be called only if needed, before an IO.
    */
   void reduceData(
      FsGrid< fsgrids::technical, FS_STENCIL_WIDTH> & technicalGrid,
      FsGrid< std::array<Real, fsgrids::bfield::N_BFIELD>, FS_STENCIL_WIDTH> & perBGrid,
      FsGrid< std::array<Real, fsgrids::dperb::N_DPERB>, FS_STENCIL_WIDTH> & dPerBGrid,
      dccrg::Dccrg<SpatialCell,dccrg::Cartesian_Geometry> & mpiGrid,
      std::vector<SBC::SphericalTriGrid::Node> & nodes
   ) {
      if(fieldTracingParameters.doTraceOpenClosed) {
         traceOpenClosedConnection(technicalGrid, perBGrid, dPerBGrid, nodes);
      }
      if(fieldTracingParameters.doTraceFullBox) {
         traceFullBoxConnectionAndFluxRopes(technicalGrid, perBGrid, dPerBGrid, mpiGrid);
      }
   }
   
   /*! Calculate mapping between ionospheric nodes and fsGrid cells.
   * To do so, the magnetic field lines are traced from all mesh nodes
   * outwards until a non-boundary cell is encountered. Their proportional
   * coupling values are recorded in the grid nodes.
   */
   void calculateIonosphereFsgridCoupling(
      FsGrid< fsgrids::technical, FS_STENCIL_WIDTH> & technicalGrid,
      FsGrid< std::array<Real, fsgrids::bfield::N_BFIELD>, FS_STENCIL_WIDTH> & perBGrid,
      FsGrid< std::array<Real, fsgrids::dperb::N_DPERB>, FS_STENCIL_WIDTH> & dPerBGrid,
      std::vector<SBC::SphericalTriGrid::Node> & nodes,
      creal couplingRadius
   ) {
      
      // we don't need to do anything if we have no nodes
      if(nodes.size() == 0) {
         return;
      }
      
      phiprof::Timer timer {"fieldtracing-ionosphere-fsgridCoupling"};
      // Pick an initial stepsize
      creal stepSize = min(100e3, technicalGrid.DX / 2.);
      std::vector<Real> nodeTracingStepSize(nodes.size(), stepSize); // In-flight storage of step size, needed when crossing into next MPI domain
      std::vector<Real> reducedNodeTracingStepSize(nodes.size());
      
      std::vector<Real> nodeDistance(nodes.size(), std::numeric_limits<Real>::max()); // For reduction of node coordinate in case of multiple hits
      std::vector<int> nodeNeedsContinuedTracing(nodes.size(), 1);                    // Flag, whether tracing needs to continue on another task
      std::vector<std::array<Real, 3>> nodeTracingCoordinates(nodes.size());          // In-flight node upmapping coordinates (for global reduction)
      for(uint n=0; n<nodes.size(); n++) {
         nodeTracingCoordinates.at(n) = nodes.at(n).x;
         nodes.at(n).haveCouplingData = 0;
         for (uint c=0; c<3; c++) {
            nodes.at(n).xMapped.at(c) = 0;
            nodes.at(n).parameters.at(ionosphereParameters::UPMAPPED_BX+c) = 0;
         }
      }
      bool anyNodeNeedsTracing;
      
      TracingFieldFunction<Real> tracingFullField = [&perBGrid, &dPerBGrid, &technicalGrid](std::array<Real,3>& r, const bool alongB, std::array<Real,3>& b)->bool{
         return traceFullFieldFunction(perBGrid, dPerBGrid, technicalGrid, r, alongB, b);
      };
      
      int itCount = 0;
      do {
         itCount++;
         anyNodeNeedsTracing = false;
         
         #pragma omp parallel
         {
            // Trace node coordinates outwards until a non-sysboundary cell is encountered or the local fsgrid domain has been left.
            #pragma omp for schedule(dynamic)
            for(uint n=0; n<nodes.size(); n++) {
               
               if(!nodeNeedsContinuedTracing[n]) {
                  // This node has already found its target, no need for us to do anything about it.
                  continue;
               }
               SBC::SphericalTriGrid::Node& no = nodes[n];
               
               std::array<Real, 3> x = nodeTracingCoordinates[n];
               std::array<Real, 3> v({0,0,0});
               
               while( true ) {
                  
                  // Check if the current coordinates (pre-step) are in our own domain.
                  std::array<int, 3> fsgridCell = getLocalFsGridCellIndexForCoord(technicalGrid,x);
                  // If it is not in our domain, somebody else takes care of it.
                  if(fsgridCell[0] == -1) {
                     nodeNeedsContinuedTracing[n] = 0;
                     nodeTracingCoordinates[n] = {0,0,0};
                     nodeTracingStepSize[n]=0;
                     break;
                  }
                  
                  // Make one step along the fieldline
                  stepFieldLine(x,v, nodeTracingStepSize[n],fieldTracingParameters.min_tracer_dx,technicalGrid.DX/2,fieldTracingParameters.tracingMethod,tracingFullField,(no.x[2] < 0));
                  
                  // If we map back into the ionosphere, we obviously don't couple out to SBC::Ionosphere::downmapRadius.
                  if(x.at(0)*x.at(0) + x.at(1)*x.at(1) + x.at(2)*x.at(2) < SBC::Ionosphere::innerRadius*SBC::Ionosphere::innerRadius) {
                     nodeNeedsContinuedTracing.at(n) = 0;
                     nodeTracingCoordinates.at(n) = {0,0,0};
                     break;
                  }
                  
                  // Store the cells mapped coordinates and upmapped magnetic field at exact crossing point
                  if(x[0]*x[0]+x[1]*x[1]+x[2]*x[2] > SBC::Ionosphere::downmapRadius*SBC::Ionosphere::downmapRadius) {
                     const std::array<Real, 3> x_out = x;

                     // Take a step back and find the downmapRadius crossing point
                     stepFieldLine(x,v, nodeTracingStepSize[n],fieldTracingParameters.min_tracer_dx,technicalGrid.DX/2,fieldTracingParameters.tracingMethod,tracingFullField,!(no.x[2] < 0));
                     Real r_out = sqrt(x_out[0]*x_out[0] + x_out[1]*x_out[1] + x_out[2]*x_out[2]);
                     Real r_in = sqrt(x[0]*x[0] + x[1]*x[1] + x[2]*x[2]);
                     Real alpha = (SBC::Ionosphere::downmapRadius-r_out)/(r_in - r_out);
                     Real xi = x[0]-x_out[0];
                     Real yi = x[1]-x_out[1];
                     Real zi = x[2]-x_out[2];
                     no.xMapped[0] = x_out[0] + xi*alpha;
                     no.xMapped[1] = x_out[1] + yi*alpha;
                     no.xMapped[2] = x_out[2] + zi*alpha;

                     // Look up the fsgrid cell belonging to these coordinates, including ghost IDs as we might have stepped back across the domain edge
                     fsgridCell = getLocalFsGridCellIndexWithGhostsForCoord(technicalGrid,x);

                     // Interpolate and record upmapped B at final xMapped ccordinates
                     const std::array<Real, 3> perB = interpolatePerturbedB(
                        perBGrid,
                        dPerBGrid,
                        technicalGrid,
                        fieldTracingParameters.reconstructionCoefficientsCache,
                        fsgridCell[0], fsgridCell[1], fsgridCell[2],
                        no.xMapped
                     );
                     no.parameters[ionosphereParameters::UPMAPPED_BX] = SBC::ionosphereGrid.dipoleField(x[0],x[1],x[2],X,0,X) + SBC::ionosphereGrid.BGB[0] + perB[0];
                     no.parameters[ionosphereParameters::UPMAPPED_BY] = SBC::ionosphereGrid.dipoleField(x[0],x[1],x[2],Y,0,Y) + SBC::ionosphereGrid.BGB[1] + perB[1];
                     no.parameters[ionosphereParameters::UPMAPPED_BZ] = SBC::ionosphereGrid.dipoleField(x[0],x[1],x[2],Z,0,Z) + SBC::ionosphereGrid.BGB[2] + perB[2];
                     
                     no.haveCouplingData = 1;
                     nodeDistance[n] = sqrt((no.xMapped[0]-no.x[0])*(no.xMapped[0]-no.x[0])+(no.xMapped[1]-no.x[1])*(no.xMapped[1]-no.x[1])+(no.xMapped[2]-no.x[2])*(no.xMapped[2]-no.x[2]));
                     nodeNeedsContinuedTracing[n] = 0;
                     nodeTracingCoordinates[n] = {0,0,0};
                     break;
                  }

                  // Look up the fsgrid cell belonging to these coordinates, again only local (no ghosts)
                  fsgridCell = getLocalFsGridCellIndexForCoord(technicalGrid,x);
                  // Now, after stepping, if it is no longer in our domain, another MPI rank will pick up later.
                  if(fsgridCell[0] == -1) {
                     nodeNeedsContinuedTracing[n] = 1;
                     nodeTracingCoordinates[n] = x;
                     break;
                  }
               } // while(true)
            } // for
         } // pragma omp parallel
         
         // Globally reduce whether any node still needs to be picked up and traced onwards
         std::vector<int> sumNodeNeedsContinuedTracing(nodes.size());
         std::vector<std::array<Real, 3>> sumNodeTracingCoordinates(nodes.size());
         MPI_Allreduce(nodeNeedsContinuedTracing.data(), sumNodeNeedsContinuedTracing.data(), nodes.size(), MPI_INT, MPI_SUM, MPI_COMM_WORLD);
         if(sizeof(Real) == sizeof(double)) {
            MPI_Allreduce(nodeTracingCoordinates.data(), sumNodeTracingCoordinates.data(), 3*nodes.size(), MPI_DOUBLE, MPI_SUM, MPI_COMM_WORLD);
            MPI_Allreduce(nodeTracingStepSize.data(), reducedNodeTracingStepSize.data(), nodes.size(), MPI_DOUBLE, MPI_MAX, MPI_COMM_WORLD);
         } else {
            MPI_Allreduce(nodeTracingCoordinates.data(), sumNodeTracingCoordinates.data(), 3*nodes.size(), MPI_FLOAT, MPI_SUM, MPI_COMM_WORLD);
            MPI_Allreduce(nodeTracingStepSize.data(), reducedNodeTracingStepSize.data(), nodes.size(), MPI_FLOAT, MPI_MAX, MPI_COMM_WORLD);
         }
         for(uint n=0; n<nodes.size(); n++) {
            if(sumNodeNeedsContinuedTracing[n] > 0) {
               anyNodeNeedsTracing=true;
               nodeNeedsContinuedTracing[n] = 1;
               
               // Update that nodes' tracing coordinates
               nodeTracingCoordinates[n][0] = sumNodeTracingCoordinates[n][0] / sumNodeNeedsContinuedTracing[n];
               nodeTracingCoordinates[n][1] = sumNodeTracingCoordinates[n][1] / sumNodeNeedsContinuedTracing[n];
               nodeTracingCoordinates[n][2] = sumNodeTracingCoordinates[n][2] / sumNodeNeedsContinuedTracing[n];
            }
            nodeTracingStepSize[n] = reducedNodeTracingStepSize[n];
         }
         
      } while(anyNodeNeedsTracing);
      
      logFile << "(fieldtracing) fsgrid coupling traced in " << itCount << " iterations of the tracing loop." << endl;
      
      std::vector<Real> reducedNodeDistance(nodes.size());
      if(sizeof(Real) == sizeof(double)) {
         MPI_Allreduce(nodeDistance.data(), reducedNodeDistance.data(), nodes.size(), MPI_DOUBLE, MPI_MIN, MPI_COMM_WORLD);
      } else {
         MPI_Allreduce(nodeDistance.data(), reducedNodeDistance.data(), nodes.size(), MPI_FLOAT, MPI_MIN, MPI_COMM_WORLD);
      }
      
      // Reduce upmapped magnetic field to be consistent on all nodes
      std::vector<Real> sendUpmappedB(3 * nodes.size());
      std::vector<Real> reducedUpmappedB(3 * nodes.size());
      // Likewise, reduce upmapped coordinates
      std::vector<Real> sendxMapped(3 * nodes.size());
      std::vector<Real> reducedxMapped(3 * nodes.size());
      // And coupling rank number
      std::vector<int> sendCouplingNum(nodes.size());
      std::vector<int> reducedCouplingNum(nodes.size());
      
      for(uint n=0; n<nodes.size(); n++) {
         SBC::SphericalTriGrid::Node& no = nodes[n];
         // Discard false hits from cells that are further out from the node
         if(nodeDistance[n] > reducedNodeDistance[n]) {
            no.haveCouplingData = 0;
            for(int c=0; c<3; c++) {
               no.parameters[ionosphereParameters::UPMAPPED_BX+c] = 0;
               no.xMapped[c] = 0;
            }
         } else {
            // Cell found, add association.
            SBC::ionosphereGrid.isCouplingInwards = true;
         }
         
         
         sendUpmappedB[3*n] = no.parameters[ionosphereParameters::UPMAPPED_BX];
         sendUpmappedB[3*n+1] = no.parameters[ionosphereParameters::UPMAPPED_BY];
         sendUpmappedB[3*n+2] = no.parameters[ionosphereParameters::UPMAPPED_BZ];
         sendxMapped[3*n] = no.xMapped[0];
         sendxMapped[3*n+1] = no.xMapped[1];
         sendxMapped[3*n+2] = no.xMapped[2];
         sendCouplingNum[n] = no.haveCouplingData;
      }
      if(sizeof(Real) == sizeof(double)) { 
         MPI_Allreduce(sendUpmappedB.data(), reducedUpmappedB.data(), 3*nodes.size(), MPI_DOUBLE, MPI_SUM, MPI_COMM_WORLD);
         MPI_Allreduce(sendxMapped.data(), reducedxMapped.data(), 3*nodes.size(), MPI_DOUBLE, MPI_SUM, MPI_COMM_WORLD);
      } else {
         MPI_Allreduce(sendUpmappedB.data(), reducedUpmappedB.data(), 3*nodes.size(), MPI_FLOAT, MPI_SUM, MPI_COMM_WORLD);
         MPI_Allreduce(sendxMapped.data(), reducedxMapped.data(), 3*nodes.size(), MPI_FLOAT, MPI_SUM, MPI_COMM_WORLD);
      }
      MPI_Allreduce(sendCouplingNum.data(), reducedCouplingNum.data(), nodes.size(), MPI_INT, MPI_SUM, MPI_COMM_WORLD);
      
      for(uint n=0; n<nodes.size(); n++) {
         SBC::SphericalTriGrid::Node& no = nodes[n];
         
         // We don't even care about nodes that couple nowhere.
         if(reducedCouplingNum[n] == 0) {
            continue;
         }
         no.parameters[ionosphereParameters::UPMAPPED_BX] = reducedUpmappedB[3*n] / reducedCouplingNum[n];
         no.parameters[ionosphereParameters::UPMAPPED_BY] = reducedUpmappedB[3*n+1] / reducedCouplingNum[n];
         no.parameters[ionosphereParameters::UPMAPPED_BZ] = reducedUpmappedB[3*n+2] / reducedCouplingNum[n];
         no.xMapped[0] = reducedxMapped[3*n] / reducedCouplingNum[n];
         no.xMapped[1] = reducedxMapped[3*n+1] / reducedCouplingNum[n];
         no.xMapped[2] = reducedxMapped[3*n+2] / reducedCouplingNum[n];
      }
   }

   /*! Calculate mapping between ionospheric nodes and Vlasov grid cells.
   * Input is the cell coordinate of the vlasov grid cell.
   * To do so, magnetic field lines are traced inwords from the Vlasov grid
   * IONOSPHERE boundary cells to the ionosphere shell.
   *
   * The return value is a pair of nodeID and coupling factor for the three
   * corners of the containing element.
   */
   std::array<std::pair<int, Real>, 3> calculateIonosphereVlasovGridCoupling(
      std::array<Real,3> x,
      std::vector<SBC::SphericalTriGrid::Node> & nodes,
      creal couplingRadius
   ) {
      
      std::array<std::pair<int, Real>, 3> coupling;
      
      Real stepSize = 100e3;
      std::array<Real,3> v;
      phiprof::Timer timer {"fieldtracing-ionosphere-VlasovGridCoupling"};
      
      // For tracing towards the vlasov boundary, we only require the dipole field.
      TracingFieldFunction<Real> dipoleFieldOnly = [](std::array<Real,3>& r, const bool outwards, std::array<Real,3>& b)->bool {
         
         // Get field direction
         b[0] = SBC::ionosphereGrid.dipoleField(r[0],r[1],r[2],X,0,X) + SBC::ionosphereGrid.BGB[0];
         b[1] = SBC::ionosphereGrid.dipoleField(r[0],r[1],r[2],Y,0,Y) + SBC::ionosphereGrid.BGB[1];
         b[2] = SBC::ionosphereGrid.dipoleField(r[0],r[1],r[2],Z,0,Z) + SBC::ionosphereGrid.BGB[2];
         
         // Normalize
         Real  norm = 1. / sqrt(b[0]*b[0] + b[1]*b[1] + b[2]*b[2]);
         for(int c=0; c<3; c++) {
            b[c] = b[c] * norm;
         }
         
         // Make sure motion is outwards. Flip b if dot(r,b) < 0
         if(outwards) {
            if(b[0]*r[0] + b[1]*r[1] + b[2]*r[2] < 0) {
               b[0]*=-1;
               b[1]*=-1;
               b[2]*=-1;
            }
         } else {
            if(b[0]*r[0] + b[1]*r[1] + b[2]*r[2] > 0) {
               b[0]*=-1;
               b[1]*=-1;
               b[2]*=-1;
            }
         }
         return true;
      };
      
      while(x[0]*x[0]+x[1]*x[1]+x[2]*x[2] > SBC::Ionosphere::innerRadius*SBC::Ionosphere::innerRadius) {
         
         // Make one step along the fieldline
         stepFieldLine(x,v, stepSize,50e3,100e3,fieldTracingParameters.tracingMethod,dipoleFieldOnly,false);
         
         // If the field lines is moving even further outwards, abort.
         // (this shouldn't happen under normal magnetospheric conditions, but who
         // knows what crazy driving this will be run with)
         if(x[0]*x[0]+x[1]*x[1]+x[2]*x[2] > 1.5*1.5*couplingRadius*couplingRadius) {
            cerr << "(fieldtracing) Warning: coupling of Vlasov grid cell failed due to weird magnetic field topology." << endl;
            
            // Return a coupling that has 0 value and results in zero potential
            return coupling;
         }
      }

      const std::array<Real,3> x_in = x;
      Real r_in = sqrt(x[0]*x[0] + x[1]*x[1] + x[2]*x[2]);
      // Take a step back and find the innerRadius crossing point
      stepFieldLine(x,v, stepSize,50e3,100e3,fieldTracingParameters.tracingMethod,dipoleFieldOnly,false);
      Real r_out = sqrt(x[0]*x[0] + x[1]*x[1] + x[2]*x[2]);
      Real alpha = (SBC::Ionosphere::innerRadius - r_in)/(r_out - r_in);
      Real xi = x[0]-x_in[0];
      Real yi = x[1]-x_in[1];
      Real zi = x[2]-x_in[2];
      x[0] = x_in[0] + xi*alpha;
      x[1] = x_in[1] + yi*alpha;
      x[2] = x_in[2] + zi*alpha;
      
      // Determine the nearest ionosphere node to this point.
      uint32_t nearestNode = SBC::ionosphereGrid.findNodeAtCoordinates(x);
      int32_t elementIndex = nodes[nearestNode].touchingElements[0];
      int32_t oldElementIndex;
      
      std::unordered_set<int32_t> elementHistory;
      bool override=false;
      
      for (uint toto=0; toto<15; toto++) {
         const SBC::SphericalTriGrid::Element& el = SBC::ionosphereGrid.elements[elementIndex];
         oldElementIndex = elementIndex;
         
         if(elementHistory.find(elementIndex) == elementHistory.end()) {
            elementHistory.insert(elementIndex);
         } else {
            // This element was already seen, entering a loop, let's get out
            // It happens when the projection rx is left seen from the right triangle and right seen from the left triangle.
            cerr << "Entered a loop, taking the current element " << elementIndex << "." << endl;
            override=true;
         }
         
         // Calculate barycentric coordinates for x in this element.
         Vec3d r1(nodes[el.corners[0]].x.data());
         Vec3d r2(nodes[el.corners[1]].x.data());
         Vec3d r3(nodes[el.corners[2]].x.data());
         
         Vec3d rx(x[0],x[1],x[2]);
         
         cint handedness = sign(dot_product(cross_product(r2-r1, r3-r1), r1));
         
         creal kappa1 = handedness*sign(dot_product(cross_product(r1, r2-r1), rx-r1));
         creal kappa2 = handedness*sign(dot_product(cross_product(r2, r3-r2), rx-r2));
         creal kappa3 = handedness*sign(dot_product(cross_product(r3, r1-r3), rx-r3));
         
         if(override || (kappa1 > 0 && kappa2 > 0 && kappa3 > 0)) {
            // Total area
            Real A = vector_length(cross_product(r2-r1,r3-r1));
            
            // Project x into the plane of this triangle
            Vec3d normal = normalize_vector(cross_product(r2-r1, r3-r1));
            rx -= normal*dot_product(rx-r1, normal);
            
            // Area of the sub-triangles
            Real lambda1 = vector_length(cross_product(r2-rx, r3-rx)) / A;
            Real lambda2 = vector_length(cross_product(r1-rx, r3-rx)) / A;
            Real lambda3 = vector_length(cross_product(r1-rx, r2-rx)) / A;
            
            coupling[0] = {el.corners[0], lambda1};
            coupling[1] = {el.corners[1], lambda2};
            coupling[2] = {el.corners[2], lambda3};
            return coupling;
         } else if (kappa1 > 0 && kappa2 > 0 && kappa3 < 0) {
            elementIndex = SBC::ionosphereGrid.findElementNeighbour(elementIndex,0,2);
         } else if (kappa2 > 0 && kappa3 > 0 && kappa1 < 0) {
            elementIndex = SBC::ionosphereGrid.findElementNeighbour(elementIndex,0,1);
         } else if (kappa3 > 0 && kappa1 > 0 && kappa2 < 0) {
            elementIndex = SBC::ionosphereGrid.findElementNeighbour(elementIndex,1,2);
         } else if (kappa1 < 0 && kappa2 < 0 && kappa3 > 0) {
            if (handedness > 0) {
               elementIndex = SBC::ionosphereGrid.findElementNeighbour(elementIndex,0,1);
            } else {
               elementIndex = SBC::ionosphereGrid.findElementNeighbour(elementIndex,1,2);
            }
         } else if (kappa1 < 0 && kappa2 > 0 && kappa3 < 0) {
            if (handedness > 0) {
               elementIndex = SBC::ionosphereGrid.findElementNeighbour(elementIndex,0,2);
            } else {
               elementIndex = SBC::ionosphereGrid.findElementNeighbour(elementIndex,0,1);
            }
         } else if (kappa1 > 0 && kappa2 < 0 && kappa3 < 0) {
            if (handedness > 0) {
               elementIndex = SBC::ionosphereGrid.findElementNeighbour(elementIndex,1,2);
            } else {
               elementIndex = SBC::ionosphereGrid.findElementNeighbour(elementIndex,0,2);
            }
         }  else {
            cerr << "This fell through, strange."
            << " kappas " << kappa1 << " " << kappa2 << " " << kappa3
            << " handedness " << handedness
            << " r1 " << r1[0] << " " << r1[1] << " " << r1[2]
            << " r2 " << r2[0] << " " << r2[1] << " " << r2[2]
            << " r3 " << r3[0] << " " << r3[1] << " " << r3[2]
            << " rx " << rx[0] << " " << rx[1] << " " << rx[2]
            << endl;
         }
         if(elementIndex == -1) {
            cerr << __FILE__ << ":" << __LINE__ << ": invalid elementIndex returned for coordinate "
            << x[0] << " " << x[1] << " " << x[2] << " projected to rx " << rx[0] << " " << rx[1] << " " << rx[2]
            << ". Last valid elementIndex: " << oldElementIndex << "." << endl;
            return coupling;
         }
      }
      
      // If we arrived here, we did not find an element to couple to (why?)
      // Return an empty coupling instead
      cerr << "(fieldtracing) Failed to find an ionosphere element to couple to for coordinate " <<
      x[0] << " " << x[1] << " " << x[2] << endl;
      return coupling;
   }

   /*! Trace magnetic field lines out from ionospheric nodes to record whether they are on an open or closed field line.
   */
   void traceOpenClosedConnection(
      FsGrid< fsgrids::technical, FS_STENCIL_WIDTH> & technicalGrid,
      FsGrid< std::array<Real, fsgrids::bfield::N_BFIELD>, FS_STENCIL_WIDTH> & perBGrid,
      FsGrid< std::array<Real, fsgrids::dperb::N_DPERB>, FS_STENCIL_WIDTH> & dPerBGrid,
      std::vector<SBC::SphericalTriGrid::Node> & nodes
   ) {
      
      // we don't need to do anything if we have no nodes
      if(nodes.size() == 0) {
         return;
      }

      phiprof::Timer tracingTimer {"fieldtracing-ionosphere-openclosedTracing"};
      // Pick an initial stepsize
      const TReal stepSize = min(1000e3, technicalGrid.DX / 2.);
      std::vector<TReal> nodeTracingStepSize(nodes.size(), stepSize); // In-flight storage of step size, needed when crossing into next MPI domain
      std::vector<TReal> reducedNodeTracingStepSize(nodes.size());
      std::array<int, 3> gridSize = technicalGrid.getGlobalSize();
      uint64_t maxTracingSteps = 8 * (gridSize[0] * technicalGrid.DX + gridSize[1] * technicalGrid.DY + gridSize[2] * technicalGrid.DZ) / stepSize;
      
      std::vector<int> nodeMapping(nodes.size(), TracingLineEndType::UNPROCESSED);                                 /*!< For reduction of node coupling */
      std::vector<uint64_t> nodeStepCounter(nodes.size());                                 /*!< Count number of field line tracing steps */
      std::vector<int> nodeNeedsContinuedTracing(nodes.size(), 1);                    /*!< Flag, whether tracing needs to continue on another task */
      std::vector<std::array<TReal, 3>> nodeTracingCoordinates(nodes.size());          /*!< In-flight node upmapping coordinates (for global reduction) */
      
      std::vector<int> nodeTracingStepCount(nodes.size());
      
      for(uint n=0; n<nodes.size(); n++) {
         // Real -> TReal hence 3 lines...
         nodeTracingCoordinates.at(n)[0] = nodes.at(n).x[0];
         nodeTracingCoordinates.at(n)[1] = nodes.at(n).x[1];
         nodeTracingCoordinates.at(n)[2] = nodes.at(n).x[2];
      }
      bool anyNodeNeedsTracing;
      
      TracingFieldFunction<TReal> tracingFullField = [&perBGrid, &dPerBGrid, &technicalGrid](std::array<TReal,3>& r, const bool alongB, std::array<TReal,3>& b)->bool{
         return traceFullFieldFunction(perBGrid, dPerBGrid, technicalGrid, r, alongB, b);
      };
      
      int itCount=0;
      bool warnMaxStepsExceeded = false;
      do {
         anyNodeNeedsTracing = false;
         itCount++;
         
         #pragma omp parallel
         {
            // Trace node coordinates outwards until a non-sysboundary cell is encountered or the local fsgrid domain has been left.
            #pragma omp for schedule(dynamic)
            for(uint n=0; n<nodes.size(); n++) {
               
               if(!nodeNeedsContinuedTracing[n]) {
                  // This node has already found its target, no need for us to do anything about it.
                  continue;
               }
               SBC::SphericalTriGrid::Node& no = nodes[n];
               
               std::array<TReal, 3> x = nodeTracingCoordinates[n];
               std::array<TReal, 3> v({0,0,0});
               
               while( true ) {
                  nodeStepCounter[n]++;
                  
                  // Check if the current coordinates (pre-step) are in our own domain.
                  std::array<int, 3> fsgridCell = getLocalFsGridCellIndexForCoord(technicalGrid,{(TReal)x[0], (TReal)x[1], (TReal)x[2]});
                  // If it is not in our domain, somebody else takes care of it.
                  if(fsgridCell[0] == -1) {
                     nodeNeedsContinuedTracing[n] = 0;
                     nodeTracingCoordinates[n] = {0,0,0};
                     nodeTracingStepSize[n]=0;
                     break;
                  }
                  
                  if(nodeStepCounter[n] > maxTracingSteps) {
                     nodeNeedsContinuedTracing[n] = 0;
                     nodeTracingCoordinates[n] = {0,0,0};
                     #pragma omp critical
                     {
                        warnMaxStepsExceeded = true;
                     }
                     break;
                  }
                  
                  // Make one step along the fieldline
                  // If the node is in the North, trace along -B (false for last argument), in the South, trace along B
                  stepFieldLine(x,v, nodeTracingStepSize[n],(TReal)fieldTracingParameters.min_tracer_dx,(TReal)technicalGrid.DX/2,fieldTracingParameters.tracingMethod,tracingFullField,(no.x[2] < 0));
                  nodeTracingStepCount[n]++;
                  
                  // Look up the fsgrid cell belonging to these coordinates
                  fsgridCell = getLocalFsGridCellIndexForCoord(technicalGrid,{(TReal)x[0], (TReal)x[1], (TReal)x[2]});
                  
                  // If we map into the ionosphere, this node is on a closed field line.
                  if(x.at(0)*x.at(0) + x.at(1)*x.at(1) + x.at(2)*x.at(2) < SBC::Ionosphere::innerRadius*SBC::Ionosphere::innerRadius) {
                     nodeNeedsContinuedTracing[n] = 0;
                     nodeTracingCoordinates[n] = {0,0,0};
                     nodeMapping[n] = TracingLineEndType::CLOSED;
                     break;
                  }
                  
                  // If we map out of the box, this node is on an open field line.
                  if(   x[0] > P::xmax - 4*P::dx_ini
                     || x[0] < P::xmin + 4*P::dx_ini
                     || x[1] > P::ymax - 4*P::dy_ini
                     || x[1] < P::ymin + 4*P::dy_ini
                     || x[2] > P::zmax - 4*P::dz_ini
                     || x[2] < P::zmin + 4*P::dz_ini
                  ) {
                     nodeNeedsContinuedTracing[n] = 0;
                     nodeTracingCoordinates[n] = {0,0,0};
                     nodeMapping[n] = TracingLineEndType::OPEN;
                     break;
                  }
                  
                  // Now, after stepping, if it is no longer in our domain, another MPI rank will pick up later.
                  if(fsgridCell[0] == -1) {
                     nodeNeedsContinuedTracing[n] = 1;
                     nodeTracingCoordinates[n] = x;
                     break;
                  }
               }
            } // pragma omp parallel
         }
         
         // Globally reduce whether any node still needs to be picked up and traced onwards
         std::vector<int> sumNodeNeedsContinuedTracing(nodes.size());
         std::vector<std::array<TReal, 3>> sumNodeTracingCoordinates(nodes.size());
         std::vector<uint64_t> maxNodeStepCounter(nodes.size());
         MPI_Allreduce(nodeNeedsContinuedTracing.data(), sumNodeNeedsContinuedTracing.data(), nodes.size(), MPI_INT, MPI_SUM, MPI_COMM_WORLD);
         MPI_Allreduce(nodeStepCounter.data(), maxNodeStepCounter.data(), nodes.size(), MPI_UINT64_T, MPI_MAX, MPI_COMM_WORLD);
         if(sizeof(TReal) == sizeof(double)) {
            MPI_Allreduce(nodeTracingCoordinates.data(), sumNodeTracingCoordinates.data(), 3*nodes.size(), MPI_DOUBLE, MPI_SUM, MPI_COMM_WORLD);
            MPI_Allreduce(nodeTracingStepSize.data(), reducedNodeTracingStepSize.data(), nodes.size(), MPI_DOUBLE, MPI_MAX, MPI_COMM_WORLD);
         } else {
            MPI_Allreduce(nodeTracingCoordinates.data(), sumNodeTracingCoordinates.data(), 3*nodes.size(), MPI_FLOAT, MPI_SUM, MPI_COMM_WORLD);
            MPI_Allreduce(nodeTracingStepSize.data(), reducedNodeTracingStepSize.data(), nodes.size(), MPI_FLOAT, MPI_MAX, MPI_COMM_WORLD);
         }
         for(uint n=0; n<nodes.size(); n++) {
            if(sumNodeNeedsContinuedTracing[n] > 0) {
               anyNodeNeedsTracing=true;
               nodeNeedsContinuedTracing[n] = 1;
               
               // Update that nodes' tracing coordinates
               nodeTracingCoordinates[n][0] = sumNodeTracingCoordinates[n][0] / sumNodeNeedsContinuedTracing[n];
               nodeTracingCoordinates[n][1] = sumNodeTracingCoordinates[n][1] / sumNodeNeedsContinuedTracing[n];
               nodeTracingCoordinates[n][2] = sumNodeTracingCoordinates[n][2] / sumNodeNeedsContinuedTracing[n];
               
               nodeStepCounter[n] = maxNodeStepCounter[n];
            }
            nodeTracingStepSize[n] = reducedNodeTracingStepSize[n];
         }
      } while(anyNodeNeedsTracing);
      
      logFile << "(fieldtracing) open-closed tracing traced in " << itCount << " iterations of the tracing loop." << endl;
      
      bool redWarning = false;
      MPI_Allreduce(&warnMaxStepsExceeded, &redWarning, 1, MPI_C_BOOL, MPI_LOR, MPI_COMM_WORLD);
      int rank;
      MPI_Comm_rank(MPI_COMM_WORLD, &rank);
      if(redWarning && rank == MASTER_RANK) {
         logFile << "(fieldtracing) Warning: reached the maximum number of tracing steps " << maxTracingSteps << " allowed for open-closed ionosphere tracing." << endl;
      }
      
      std::vector<int> reducedNodeMapping(nodes.size());
      std::vector<int> reducedNodeTracingStepCount(nodes.size());
      MPI_Allreduce(nodeMapping.data(), reducedNodeMapping.data(), nodes.size(), MPI_INT, MPI_MAX, MPI_COMM_WORLD);
      MPI_Allreduce(nodeTracingStepCount.data(), reducedNodeTracingStepCount.data(), nodes.size(), MPI_INT, MPI_SUM, MPI_COMM_WORLD);
      
      for(uint n=0; n<nodes.size(); n++) {
         nodes[n].openFieldLine = reducedNodeMapping.at(n);
      }
   }
   
   /*!< Inside the tracing loop for full box + flux rope tracing,
    * trace all field lines across this task's domain.
    * Beware this is inside a threaded region.
    * \sa traceFullBoxConnectionAndFluxRopes
    */
   void stepCellAcrossTaskDomain(
      cint n,
      FsGrid< fsgrids::technical, FS_STENCIL_WIDTH> & technicalGrid,
      TracingFieldFunction<TReal> & tracingFullField,
      const std::vector<std::array<TReal,3>> & cellInitialCoordinates,
      const std::vector<TReal> & cellCurvatureRadius,
      std::vector<std::array<TReal, 3>> & cellTracingCoordinates,
      std::vector<TReal> & cellTracingStepSize,
      std::vector<TReal> & cellRunningDistance,
      std::vector<TReal> & cellMaxExtension,
      std::vector<signed char> & cellConnection,
      bool & warnMaxDistanceExceeded,
      const TReal maxTracingDistance,
      cuint DIRECTION
   ) {
      std::array<TReal, 3> x = cellTracingCoordinates[n];
      std::array<TReal, 3> v({0,0,0});
      while( true ) {
         // Check if the current coordinates (pre-step) are in our own domain.
         std::array<int, 3> fsgridCell = getLocalFsGridCellIndexForCoord(technicalGrid,{(Real)x[0], (Real)x[1], (Real)x[2]});
         // If it is not in our domain, somebody else takes care of it.
         if(fsgridCell[0] == -1) {
            cellTracingCoordinates[n] = {0,0,0};
            cellTracingStepSize[n]=0;
            break;
         }
         
         // Make one step along the fieldline
         // Forward tracing means true for last argument
         stepFieldLine(x,v, cellTracingStepSize[n],(TReal)100e3,(TReal)technicalGrid.DX/2,fieldTracingParameters.tracingMethod,tracingFullField,(DIRECTION == Direction::FORWARD));
         cellRunningDistance[n] += cellTracingStepSize[n];
         
         // Look up the fsgrid cell belonging to these coordinates
         fsgridCell = getLocalFsGridCellIndexForCoord(technicalGrid,{(Real)x[0], (Real)x[1], (Real)x[2]});
         
         // If we map into the ionosphere, discard this field line.
         if(x.at(0)*x.at(0) + x.at(1)*x.at(1) + x.at(2)*x.at(2) < fieldTracingParameters.innerBoundaryRadius*fieldTracingParameters.innerBoundaryRadius) {
            cellTracingCoordinates[n] = x;
            cellConnection[n] += TracingLineEndType::CLOSED;

            // Take a step back and find the innerRadius crossing point
            stepFieldLine(x,v, cellTracingStepSize[n],(TReal)100e3,(TReal)technicalGrid.DX/2,fieldTracingParameters.tracingMethod,tracingFullField,!(DIRECTION == Direction::FORWARD));
            TReal r_in = sqrt(cellTracingCoordinates[n][0]*cellTracingCoordinates[n][0] + cellTracingCoordinates[n][1]*cellTracingCoordinates[n][1] + cellTracingCoordinates[n][2]*cellTracingCoordinates[n][2]);
            TReal r_out = sqrt(x[0]*x[0] + x[1]*x[1] + x[2]*x[2]);
            TReal alpha = (fieldTracingParameters.innerBoundaryRadius-r_in)/(r_out - r_in);
            TReal xi = x[0]-cellTracingCoordinates[n][0];
            TReal yi = x[1]-cellTracingCoordinates[n][1];
            TReal zi = x[2]-cellTracingCoordinates[n][2];
            cellTracingCoordinates[n][0] += xi*alpha;
            cellTracingCoordinates[n][1] += yi*alpha;
            cellTracingCoordinates[n][2] += zi*alpha;
            cellRunningDistance[n] -= cellTracingStepSize[n]*alpha;
            break;
         }
         
         // If we map out of the box, discard this field line.
         if(
               x[0] > P::xmax - 4*P::dx_ini
            || x[0] < P::xmin + 4*P::dx_ini
            || x[1] > P::ymax - 4*P::dy_ini
            || x[1] < P::ymin + 4*P::dy_ini
            || x[2] > P::zmax - 4*P::dz_ini
            || x[2] < P::zmin + 4*P::dz_ini
         ) {
            cellTracingCoordinates[n] = x;
            cellConnection[n] += TracingLineEndType::OPEN;
            break;
         }
         
         // If we exceed the max tracing distance we're probably looping
         if(cellRunningDistance[n] > maxTracingDistance) {
            cellTracingCoordinates[n] = x;
            cellConnection[n] += TracingLineEndType::DANGLING;
            #pragma omp critical
            {
               warnMaxDistanceExceeded = true;
            }
            break;
         }
         
         // See the longer comment for the function traceFullBoxConnectionAndFluxRopes for details.
         // If we are still in the race for flux rope...
         if(cellConnection[n] < TracingLineEndType::N_TYPES) {
            const TReal extension = sqrt(
                 (x[0]-(cellInitialCoordinates[n])[0])*(x[0]-(cellInitialCoordinates[n])[0])
               + (x[1]-(cellInitialCoordinates[n])[1])*(x[1]-(cellInitialCoordinates[n])[1])
               + (x[2]-(cellInitialCoordinates[n])[2])*(x[2]-(cellInitialCoordinates[n])[2])
            );
            cellMaxExtension[n] = max(cellMaxExtension[n], extension);
            // ...and if we traced too far from the seed, this is not a flux rope candidate and we do a single +=
            if(extension > fieldTracingParameters.fluxrope_max_curvature_radii_extent*cellCurvatureRadius[n]) {
               cellConnection[n] += TracingLineEndType::N_TYPES;
            } else if(cellRunningDistance[n] > fieldTracingParameters.fluxrope_max_curvature_radii_to_trace*cellCurvatureRadius[n]) {
               // If we're still in the game and reach this limit we have a hit and we do a double +=
               cellConnection[n] += 2*TracingLineEndType::N_TYPES;
            }
         }
         
         // Now, after stepping, if it is no longer in our domain, another MPI rank will pick up later.
         if(fsgridCell[0] == -1) {
            cellTracingCoordinates[n] = x;
            break;
         }
      } // while true
   }
   
   /*!< \brief Trace magnetic field lines forward and backward from each DCCRG cell to record the connectivity and detect flux ropes.
    *
    * Full box connection and flux rope tracing
    *
    * We are doing two things in one function here as we save a *lot* especially in MPI reductions by combining those. And they are
    * doing very similar things anyway.
    *
    * Firstly we are interested in knowing the ultimate magnetic connection forward and backward from any given location. The
    * locations are the DCCRG cell centers, there's too many fsgrid cells for practical purposes.
    * We initially discard cells too close to the domain boundaries or inside the inner radius as type OUTSIDE.
    * Therefore we step along the magnetic field until we hit an outer box wall (OPEN) or the inner boundary
    * radius (CLOSED). In rare cases the line might not have reached either of these two termination conditions by the time the
    * field line has reached a length of maxTracingDistance. In that case we call it DANGLING, it likely ended up in a loop
    * somewhere (we don't call it "loop" to avoid confusion with the flux rope tracing). As long as we have not hit any of the above
    * termination conditions, the type is called UNPROCESSED. We allow fieldTracingParameters.fullbox_max_incomplete_cells to remain
    * UNPROCESSED when we exit the loop, that is a fraction of the total cells left over, as this allows substantial shortening of
    * the total time spent due to the MPI_Allreduce calls occurring when we cross MPI domain boundaries. (NOTE: an algorithm doing
    * direct task-to-task communication will likely be more efficient!) The connection type of the field line is a member of the
    * enum TracingLineEndType and stored in cellFWConnection, cellBWConnection, cellConnection and the reduction arrays.
    * enum TracingLineEndType {
    *    UNPROCESSED,
    *    CLOSED,
    *    OPEN,
    *    DANGLING,
    *    OUTSIDE,
    *    N_TYPES
    * };
    * Once we have obtained a connection type for both directions, we parse the combinations and assign a value in the enum
    * TracingPointConnectionType below to CellParams::CONNECTION that will be written out by the vg_connection DRO.
    * enum TracingPointConnectionType {
    *    CLOSED_CLOSED,
    *    CLOSED_OPEN,
    *    OPEN_CLOSED,
    *    OPEN_OPEN,
    *    CLOSED_DANGLING,
    *    DANGLING_CLOSED,
    *    OPEN_DANGLING,
    *    DANGLING_OPEN,
    *    DANGLING_DANGLING,
    *    INVALID
    * };
    *
    * Secondly, we are interested in finding out whether the seed point/DCCRG cell centre coordinate (again, too many fsgrid cells
    * for sanity) are near/in a flux rope. As this relies also on tracing forward and backward along the field, we piggyback on the
    * full box connection algorithm explained above.
    * We trace along the field up to fieldTracingParameters.fluxrope_max_curvature_radii_to_trace*cellCurvatureRadius[n] and if
    * within that tracing distance we have't extended further than
    * fieldTracingParameters.fluxrope_max_curvature_radii_extent*cellCurvatureRadius[n] we are rolled up tightly enough to consider
    * being close to a flux rope. We'll store the max extension reached into cellMaxExtension[n] for later fine-grained analysis.
    * The arithmetic idea to avoid using yet more arrays:
    * We use the cellFWConnection[n]/cellBWConnection[n]/cellConnection[n] (that can only be UNPROCESSED, CLOSED, OPEN or DANGLING,
    * see TracingLineEndType enum above, ending with N_TYPES). As long as no full box tracing termination condition was reached
    * we are at UNPROCESSED. If we exceed fieldTracingParameters.fluxrope_max_curvature_radii_to_trace*cellCurvatureRadius[n], we
    * definitely are not near a flux rope and we mark this by adding N_TYPES to cellConnection[n].
    * If we reach fieldTracingParameters.fluxrope_max_curvature_radii_to_trace*cellCurvatureRadius[n] without hitting the other
    * thresholds or the inner/outer domain limits we are near/at a flux rope and we mark this by adding 2*N_TYPES to
    * cellConnection[n].
    * Later in the tracing when we reach a full box tracing termination condition we add CLOSED, OPEN or DANGLING to
    * cellConnection[n]. If we reached such termination condition before the flux rope method reached a conclusion it's fine too,
    * nothing has been added to cellConnection[n].
    * At the very end, we check whether both cellFWConnection[n] and cellBWConnection[n] >= 2*TracingLineEndType::N_TYPES. If yes,
    * this cell is near a fluxrope. This means we store the value of cellMaxExtension[n] into CellParams::FLUXROPE. Otherwise we
    * store zero.
    * After that we apply % TracingLineEndType::N_TYPES to recover values UNPROCESSED, CLOSED, OPEN, DANGLING, OUTSIDE in
    * cellFWConnection[n] and cellBWConnection[n] so that we can assign the connection types for the full box connection described
    * above.
    *
    * As a freebie since we computed the curvature anyway for flux rope tracing we store that into CellParams::CURVATUREX/Y/Z.
    *
    * \sa stepCellAcrossTaskDomain
    */
   void traceFullBoxConnectionAndFluxRopes(
      FsGrid< fsgrids::technical, FS_STENCIL_WIDTH> & technicalGrid,
      FsGrid< std::array<Real, fsgrids::bfield::N_BFIELD>, FS_STENCIL_WIDTH> & perBGrid,
      FsGrid< std::array<Real, fsgrids::dperb::N_DPERB>, FS_STENCIL_WIDTH> & dPerBGrid,
      dccrg::Dccrg<SpatialCell,dccrg::Cartesian_Geometry>& mpiGrid
   ) {
      phiprof::Timer fluxTracingTimer {"fieldtracing-fullAndFluxTracing"};
      
      std::vector<CellID> localDccrgCells = getLocalCells();
      int localDccrgSize = localDccrgCells.size();
      int globalDccrgSize;
      MPI_Allreduce(&localDccrgSize, &globalDccrgSize, 1, MPI_INT, MPI_SUM, MPI_COMM_WORLD);
      int commSize;
      MPI_Comm_size(MPI_COMM_WORLD, &commSize);
      std::vector<int> amounts(commSize);
      std::vector<int> displacements(commSize);
      std::vector<CellID> allDccrgCells(globalDccrgSize);
      MPI_Allgather(&localDccrgSize, 1, MPI_INT, amounts.data(), 1, MPI_INT, MPI_COMM_WORLD);
      for(int i=1; i<commSize; i++) {
         displacements[i] = displacements[i-1] + amounts[i-1];
      }
      MPI_Allgatherv(localDccrgCells.data(), localDccrgSize, MPI_UINT64_T, allDccrgCells.data(), amounts.data(), displacements.data(), MPI_UINT64_T, MPI_COMM_WORLD);
      
      // Pick an initial stepsize
      const TReal stepSize = min(1000e3, technicalGrid.DX / 2.);
      std::vector<TReal> cellFWTracingStepSize(globalDccrgSize, stepSize); // In-flight storage of step size, needed when crossing into next MPI domain
      std::vector<TReal> cellBWTracingStepSize(globalDccrgSize, stepSize); // In-flight storage of step size, needed when crossing into next MPI domain
      
      std::array<int, 3> gridSize = technicalGrid.getGlobalSize();
<<<<<<< HEAD
      // This is a heuristic considering how far an IMF+dipole combo can sensibly stretch in the box before we're safe to assume it's rolled up more or less pathologically.
      const TReal maxTracingDistance = gridSize[0] * technicalGrid.DX + gridSize[1] * technicalGrid.DY + gridSize[2] * technicalGrid.DZ;
=======
      // If fullbox_and_fluxrope_max_distance is unset, use this heuristic considering how far an IMF+dipole combo can sensibly stretch in the box before we're safe to assume it's rolled up more or less pathologically.
      const TReal maxTracingDistance = fieldTracingParameters.fullbox_and_fluxrope_max_distance > 0 ? fieldTracingParameters.fullbox_and_fluxrope_max_distance : gridSize[0] * technicalGrid.DX + gridSize[1] * technicalGrid.DY + gridSize[2] * technicalGrid.DZ;
>>>>>>> 6bf18b89
      
      std::vector<TReal> cellCurvatureRadius(globalDccrgSize);
      std::vector<TReal> reducedCellCurvatureRadius(globalDccrgSize);
      
      std::vector<signed char> cellFWConnection(globalDccrgSize, TracingLineEndType::UNPROCESSED); /*!< For reduction of node coupling */
      std::vector<signed char> cellBWConnection(globalDccrgSize, TracingLineEndType::UNPROCESSED); /*!< For reduction of node coupling */
      
      std::vector<std::array<TReal, 3>> cellFWTracingCoordinates(globalDccrgSize); /*!< In-flight node upmapping coordinates (for global reduction) */
      std::vector<std::array<TReal, 3>> cellBWTracingCoordinates(globalDccrgSize); /*!< In-flight node upmapping coordinates (for global reduction) */
      std::vector<TReal> cellFWRunningDistance(globalDccrgSize);
      std::vector<TReal> cellBWRunningDistance(globalDccrgSize);
      
      // This we need only once and not forward and backward separately as we'll only record the max
      std::vector<TReal> cellMaxExtension(globalDccrgSize);
      
      // These guys are needed in the reductions
      std::vector<std::array<TReal, 3>> sumCellFWTracingCoordinates(globalDccrgSize);
      std::vector<std::array<TReal, 3>> sumCellBWTracingCoordinates(globalDccrgSize);
      std::vector<TReal> reducedCellFWRunningDistance(globalDccrgSize);
      std::vector<TReal> reducedCellBWRunningDistance(globalDccrgSize);
      std::vector<TReal> reducedCellFWTracingStepSize(globalDccrgSize);
      std::vector<TReal> reducedCellBWTracingStepSize(globalDccrgSize);
      std::vector<signed char> storedCellFWConnection(globalDccrgSize);
      std::vector<signed char> storedCellBWConnection(globalDccrgSize);
      
      phiprof::Timer initializationTimer {"initialization-loop"};
      for(int n=0; n<globalDccrgSize; n++) {
         const CellID id = allDccrgCells[n];
         const std::array<Real, 3> ctr = mpiGrid.get_center(id);
         cellFWTracingCoordinates.at(n) = {(TReal)ctr[0], (TReal)ctr[1], (TReal)ctr[2]};
         cellBWTracingCoordinates.at(n) = cellFWTracingCoordinates.at(n);
         if(mpiGrid.is_local(id)) {
            if((mpiGrid[id]->sysBoundaryFlag != sysboundarytype::NOT_SYSBOUNDARY)
               || cellFWTracingCoordinates[n][0] > P::xmax - 4*P::dx_ini
               || cellFWTracingCoordinates[n][0] < P::xmin + 4*P::dx_ini
               || cellFWTracingCoordinates[n][1] > P::ymax - 4*P::dy_ini
               || cellFWTracingCoordinates[n][1] < P::ymin + 4*P::dy_ini
               || cellFWTracingCoordinates[n][2] > P::zmax - 4*P::dz_ini
               || cellFWTracingCoordinates[n][2] < P::zmin + 4*P::dz_ini
            ) {
               cellFWConnection[n] = TracingLineEndType::OUTSIDE;
               cellBWConnection[n] = TracingLineEndType::OUTSIDE;
               cellFWTracingCoordinates[n] = {0,0,0};
               cellBWTracingCoordinates[n] = {0,0,0};
               cellFWTracingStepSize[n] = 0;
               cellBWTracingStepSize[n] = 0;
            } else {
               cellCurvatureRadius[n] = 1 / sqrt(mpiGrid[id]->parameters[CellParams::CURVATUREX]*mpiGrid[id]->parameters[CellParams::CURVATUREX] + mpiGrid[id]->parameters[CellParams::CURVATUREY]*mpiGrid[id]->parameters[CellParams::CURVATUREY] + mpiGrid[id]->parameters[CellParams::CURVATUREZ]*mpiGrid[id]->parameters[CellParams::CURVATUREZ]);
               if(fieldTracingParameters.fluxrope_max_curvature_radii_to_trace*cellCurvatureRadius[n] > maxTracingDistance) {
                  cellCurvatureRadius[n] = 0; // This will stop fluxrope tracing for these field lines in the first iteration below.
               }
            }
         }
      }
      initializationTimer.stop();
      
      // The FW, BW and this copy of coordinates were created using mpiGrid.get_center() which is for all cells, not just local ones, so no need to reduce them now.
      const std::vector<std::array<TReal,3>> cellInitialCoordinates = cellFWTracingCoordinates;
      
      // We use the connection type array to track what needs to be traced, and we need to store the previous iteration's values.
      MPI_Allreduce(cellFWConnection.data(), storedCellFWConnection.data(), globalDccrgSize, MPI_SIGNED_CHAR, MPI_MAX, MPI_COMM_WORLD);
      MPI_Allreduce(cellBWConnection.data(), storedCellBWConnection.data(), globalDccrgSize, MPI_SIGNED_CHAR, MPI_MAX, MPI_COMM_WORLD);
      if(sizeof(TReal) == sizeof(double)) {
         MPI_Allreduce(cellFWTracingStepSize.data(), reducedCellFWTracingStepSize.data(), globalDccrgSize, MPI_DOUBLE, MPI_MIN, MPI_COMM_WORLD);
         MPI_Allreduce(cellBWTracingStepSize.data(), reducedCellBWTracingStepSize.data(), globalDccrgSize, MPI_DOUBLE, MPI_MIN, MPI_COMM_WORLD);
         MPI_Allreduce(cellCurvatureRadius.data(), reducedCellCurvatureRadius.data(), globalDccrgSize, MPI_DOUBLE, MPI_MAX, MPI_COMM_WORLD);
      } else {
         MPI_Allreduce(cellFWTracingStepSize.data(), reducedCellFWTracingStepSize.data(), globalDccrgSize, MPI_FLOAT, MPI_MIN, MPI_COMM_WORLD);
         MPI_Allreduce(cellBWTracingStepSize.data(), reducedCellBWTracingStepSize.data(), globalDccrgSize, MPI_FLOAT, MPI_MIN, MPI_COMM_WORLD);
         MPI_Allreduce(cellCurvatureRadius.data(), reducedCellCurvatureRadius.data(), globalDccrgSize, MPI_FLOAT, MPI_MAX, MPI_COMM_WORLD);
      }
      // Don't swap the first two as the stored guys are used below
      cellFWConnection = storedCellFWConnection;
      cellBWConnection = storedCellBWConnection;
      cellFWTracingStepSize.swap(reducedCellFWTracingStepSize);
      cellBWTracingStepSize.swap(reducedCellBWTracingStepSize);
      cellCurvatureRadius.swap(reducedCellCurvatureRadius);
      
      TracingFieldFunction<TReal> tracingFullField = [&perBGrid, &dPerBGrid, &technicalGrid](std::array<TReal,3>& r, const bool alongB, std::array<TReal,3>& b)->bool {
         return traceFullFieldFunction(perBGrid, dPerBGrid, technicalGrid, r, alongB, b);
      };
      int itCount = 0;
      bool warnMaxDistanceExceeded = false;
      int cellsToDoFullBox, cellsToDoFluxRopes;
      int smallSizeFW, smallSizeBW;
      
      std::vector<int> indicesToReduceFW, indicesToReduceBW;
      std::vector<std::array<TReal, 3>> smallCellFWTracingCoordinates, smallCellBWTracingCoordinates;
      std::vector<TReal> smallCellFWRunningDistance, smallCellBWRunningDistance;
      std::vector<TReal> smallCellFWTracingStepSize, smallCellBWTracingStepSize;
      std::vector<signed char> smallCellFWConnection, smallCellBWConnection;

      std::vector<std::array<TReal, 3>> smallSumCellFWTracingCoordinates, smallSumCellBWTracingCoordinates;
      std::vector<TReal> smallReducedCellFWRunningDistance, smallReducedCellBWRunningDistance;
      std::vector<TReal> smallReducedCellFWTracingStepSize, smallReducedCellBWTracingStepSize;
      std::vector<signed char> smallReducedCellFWConnection, smallReducedCellBWConnection;


      int mpi_timer {phiprof::initializeTimer("MPI-loop")};
      phiprof::Timer loopTimer {"loop"};
      #pragma omp parallel shared(cellsToDoFullBox,cellsToDoFluxRopes)
      {
         do { // while(either leftover fraction is not achieved
            #pragma omp single
            {
               itCount++;
            }
            // Trace node coordinates forward and backwards until a non-sysboundary cell is encountered or the local fsgrid domain has been left.
            #pragma omp for schedule(dynamic)
            for(int n=0; n<globalDccrgSize; n++) {
               if(cellFWConnection[n] % TracingLineEndType::N_TYPES == TracingLineEndType::UNPROCESSED) {
                  stepCellAcrossTaskDomain(
                     n,
                     technicalGrid,
                     tracingFullField,
                     cellInitialCoordinates,
                     cellCurvatureRadius,
                     cellFWTracingCoordinates,
                     cellFWTracingStepSize,
                     cellFWRunningDistance,
                     cellMaxExtension,
                     cellFWConnection,
                     warnMaxDistanceExceeded,
                     maxTracingDistance,
                     Direction::FORWARD
                  );
               }
               if(cellBWConnection[n] % TracingLineEndType::N_TYPES == TracingLineEndType::UNPROCESSED) {
                  stepCellAcrossTaskDomain(
                     n,
                     technicalGrid,
                     tracingFullField,
                     cellInitialCoordinates,
                     cellCurvatureRadius,
                     cellBWTracingCoordinates,
                     cellBWTracingStepSize,
                     cellBWRunningDistance,
                     cellMaxExtension,
                     cellBWConnection,
                     warnMaxDistanceExceeded,
                     maxTracingDistance,
                     Direction::BACKWARD
                  );
               }
            } // for
            
            // Globally reduce whether any node still needs to be picked up and traced onwards
            phiprof::Timer timer {mpi_timer};
            #pragma omp master
            {
               indicesToReduceFW.clear();
               indicesToReduceBW.clear();
               smallCellFWTracingCoordinates.clear();
               smallCellBWTracingCoordinates.clear();
               smallCellFWRunningDistance.clear();
               smallCellBWRunningDistance.clear();
               smallCellFWTracingStepSize.clear();
               smallCellBWTracingStepSize.clear();
               smallCellFWConnection.clear();
               smallCellBWConnection.clear();
               for(int n=0; n<globalDccrgSize; n++) {
                  if(storedCellFWConnection[n] % TracingLineEndType::N_TYPES == TracingLineEndType::UNPROCESSED) { // This still has the allreduce MPI_SUM results from the previous round, so that all globally continuing cells are accounted for.
                     indicesToReduceFW.push_back(n);
                     smallCellFWTracingCoordinates.push_back(cellFWTracingCoordinates[n]);
                     smallCellFWRunningDistance.push_back(cellFWRunningDistance[n]);
                     smallCellFWTracingStepSize.push_back(cellFWTracingStepSize[n]);
                     smallCellFWConnection.push_back(cellFWConnection[n]);
                  }
                  if(storedCellBWConnection[n] % TracingLineEndType::N_TYPES == TracingLineEndType::UNPROCESSED) { // This still has the allreduce MPI_SUM results from the previous round, so that all globally continuing cells are accounted for.
                     indicesToReduceBW.push_back(n);
                     smallCellBWTracingCoordinates.push_back(cellBWTracingCoordinates[n]);
                     smallCellBWRunningDistance.push_back(cellBWRunningDistance[n]);
                     smallCellBWTracingStepSize.push_back(cellBWTracingStepSize[n]);
                     smallCellBWConnection.push_back(cellBWConnection[n]);
                  }
               }
               smallSizeFW = indicesToReduceFW.size();
               smallSizeBW = indicesToReduceBW.size();
               
               smallSumCellFWTracingCoordinates.resize(smallSizeFW);
               smallSumCellBWTracingCoordinates.resize(smallSizeBW);
               smallReducedCellFWRunningDistance.resize(smallSizeFW);
               smallReducedCellBWRunningDistance.resize(smallSizeBW);
               smallReducedCellFWTracingStepSize.resize(smallSizeFW);
               smallReducedCellBWTracingStepSize.resize(smallSizeBW);
               smallReducedCellFWConnection.resize(smallSizeFW);
               smallReducedCellBWConnection.resize(smallSizeBW);
               
               MPI_Allreduce(smallCellFWConnection.data(), smallReducedCellFWConnection.data(), smallSizeFW, MPI_SIGNED_CHAR, MPI_MAX, MPI_COMM_WORLD);
               MPI_Allreduce(smallCellBWConnection.data(), smallReducedCellBWConnection.data(), smallSizeBW, MPI_SIGNED_CHAR, MPI_MAX, MPI_COMM_WORLD);
               if(sizeof(TReal) == sizeof(double)) {
                  MPI_Allreduce(smallCellFWTracingCoordinates.data(), smallSumCellFWTracingCoordinates.data(), 3*smallSizeFW, MPI_DOUBLE, MPI_SUM, MPI_COMM_WORLD);
                  MPI_Allreduce(smallCellBWTracingCoordinates.data(), smallSumCellBWTracingCoordinates.data(), 3*smallSizeBW, MPI_DOUBLE, MPI_SUM, MPI_COMM_WORLD);
                  MPI_Allreduce(smallCellFWTracingStepSize.data(), smallReducedCellFWTracingStepSize.data(), smallSizeFW, MPI_DOUBLE, MPI_MAX, MPI_COMM_WORLD);
                  MPI_Allreduce(smallCellBWTracingStepSize.data(), smallReducedCellBWTracingStepSize.data(), smallSizeBW, MPI_DOUBLE, MPI_MAX, MPI_COMM_WORLD);
                  MPI_Allreduce(smallCellFWRunningDistance.data(), smallReducedCellFWRunningDistance.data(), smallSizeFW, MPI_DOUBLE, MPI_MAX, MPI_COMM_WORLD);
                  MPI_Allreduce(smallCellBWRunningDistance.data(), smallReducedCellBWRunningDistance.data(), smallSizeBW, MPI_DOUBLE, MPI_MAX, MPI_COMM_WORLD);
               } else {
                  MPI_Allreduce(smallCellFWTracingCoordinates.data(), smallSumCellFWTracingCoordinates.data(), 3*smallSizeFW, MPI_FLOAT, MPI_SUM, MPI_COMM_WORLD);
                  MPI_Allreduce(smallCellBWTracingCoordinates.data(), smallSumCellBWTracingCoordinates.data(), 3*smallSizeBW, MPI_FLOAT, MPI_SUM, MPI_COMM_WORLD);
                  MPI_Allreduce(smallCellFWTracingStepSize.data(), smallReducedCellFWTracingStepSize.data(), smallSizeFW, MPI_FLOAT, MPI_MAX, MPI_COMM_WORLD);
                  MPI_Allreduce(smallCellBWTracingStepSize.data(), smallReducedCellBWTracingStepSize.data(), smallSizeBW, MPI_FLOAT, MPI_MAX, MPI_COMM_WORLD);
                  MPI_Allreduce(smallCellFWRunningDistance.data(), smallReducedCellFWRunningDistance.data(), smallSizeFW, MPI_FLOAT, MPI_MAX, MPI_COMM_WORLD);
                  MPI_Allreduce(smallCellBWRunningDistance.data(), smallReducedCellBWRunningDistance.data(), smallSizeBW, MPI_FLOAT, MPI_MAX, MPI_COMM_WORLD);
               }
            }
            #pragma omp barrier
            #pragma omp for schedule(dynamic)
            for(int n=0; n<smallSizeFW; n++) {
               cellFWTracingStepSize[indicesToReduceFW[n]] = smallReducedCellFWTracingStepSize[n];
               cellFWRunningDistance[indicesToReduceFW[n]] = smallReducedCellFWRunningDistance[n];
               cellFWConnection[indicesToReduceFW[n]] = smallReducedCellFWConnection[n];
               cellFWTracingCoordinates[indicesToReduceFW[n]] = smallSumCellFWTracingCoordinates[n];
            }
            #pragma omp for schedule(dynamic)
            for(int n=0; n<smallSizeBW; n++) {
               cellBWTracingStepSize[indicesToReduceBW[n]] = smallReducedCellBWTracingStepSize[n];
               cellBWRunningDistance[indicesToReduceBW[n]] = smallReducedCellBWRunningDistance[n];
               cellBWConnection[indicesToReduceBW[n]] = smallReducedCellBWConnection[n];
               cellBWTracingCoordinates[indicesToReduceBW[n]] = smallSumCellBWTracingCoordinates[n];
            }
            timer.stop();
            #pragma omp single
            {
               cellsToDoFullBox = 0;
               cellsToDoFluxRopes = 0;
               // These are used for the small arrays ~70 lines up.
               storedCellFWConnection = cellFWConnection;
               storedCellBWConnection = cellBWConnection;
            }
            #pragma omp for schedule(dynamic) reduction(+:cellsToDoFullBox) reduction(+:cellsToDoFluxRopes)
            for(int n=0; n<globalDccrgSize; n++) {
               if(cellFWConnection[n] % TracingLineEndType::N_TYPES == TracingLineEndType::UNPROCESSED || cellBWConnection[n] % TracingLineEndType::N_TYPES == TracingLineEndType::UNPROCESSED) {
                  cellsToDoFullBox++;
                  if(cellFWConnection[n] == TracingLineEndType::UNPROCESSED || cellBWConnection[n] == TracingLineEndType::UNPROCESSED) {
                     cellsToDoFluxRopes++;
                  }
               }
            }
            #pragma omp barrier
         } while(!(
            cellsToDoFullBox <= fieldTracingParameters.fullbox_max_incomplete_cells * globalDccrgSize
            && cellsToDoFluxRopes <= fieldTracingParameters.fluxrope_max_incomplete_cells * globalDccrgSize
         ));
      } // pragma omp parallel
      loopTimer.stop();
      
      logFile << "(fieldtracing) combined flux rope + full box tracing traced in " << itCount
         << " iterations of the tracing loop with flux rope " << cellsToDoFluxRopes
         << ", full box " << cellsToDoFullBox
         << " remaining incomplete field lines (total spatial cells " << globalDccrgSize
         << ")." << endl;
      
      bool redWarning = false;
      MPI_Allreduce(&warnMaxDistanceExceeded, &redWarning, 1, MPI_C_BOOL, MPI_LOR, MPI_COMM_WORLD);
      int rank;
      MPI_Comm_rank(MPI_COMM_WORLD, &rank);
      if(redWarning && rank == MASTER_RANK) {
         logFile << "(fieldtracing) Warning: reached the maximum tracing distance " << maxTracingDistance << " m allowed for combined flux rope + full box tracing." << endl;
      }
      
      // Now we're all done we want to reduce the max extension so we can store it
      std::vector<TReal> reducedCellMaxExtension(globalDccrgSize);
      if(sizeof(TReal) == sizeof(double)) {
         MPI_Allreduce(cellMaxExtension.data(), reducedCellMaxExtension.data(), globalDccrgSize, MPI_DOUBLE, MPI_MAX, MPI_COMM_WORLD);
      } else {
         MPI_Allreduce(cellMaxExtension.data(), reducedCellMaxExtension.data(), globalDccrgSize, MPI_FLOAT, MPI_MAX, MPI_COMM_WORLD);
      }
      
      phiprof::Timer finalLoopTimer {"final-loop"};
      for(int n=0; n<globalDccrgSize; n++) {
         const CellID id = allDccrgCells.at(n);
         if(mpiGrid.is_local(id)) {
            // Handle flux ropes
            mpiGrid[id]->parameters[CellParams::FLUXROPE] = 0;
            // Earlier, if we marked nothing (e.g. hit a wall or ionosphere before making a call) cellXWConnection[n] is less than N_TYPES.
            // If we went beyond the thresholds we did += N_TYPES, which is also not a positive hit.
            // If we identified a flux rope we did a double += by N_TYPES and we pick them out with this.
            if(   cellFWConnection[n] >= 2*TracingLineEndType::N_TYPES
               && cellBWConnection[n] >= 2*TracingLineEndType::N_TYPES
            ) {
               mpiGrid[id]->parameters[CellParams::FLUXROPE] = reducedCellMaxExtension[n] / cellCurvatureRadius[n];
            }
            
            // Now remove the flux rope mark so we're left with UNPROCESSED, OPEN, CLOSED, DANGLING, OUTSIDE.
            cellFWConnection[n] %= TracingLineEndType::N_TYPES;
            cellBWConnection[n] %= TracingLineEndType::N_TYPES;
            
            // Handle full box connection
            mpiGrid[id]->parameters[CellParams::CONNECTION] = TracingPointConnectionType::INVALID;
            if (cellFWConnection[n] == TracingLineEndType::CLOSED && cellBWConnection[n] == TracingLineEndType::CLOSED) {
               mpiGrid[id]->parameters[CellParams::CONNECTION] = TracingPointConnectionType::CLOSED_CLOSED;
            }
            if (cellFWConnection[n] == TracingLineEndType::CLOSED && cellBWConnection[n] == TracingLineEndType::OPEN) {
               mpiGrid[id]->parameters[CellParams::CONNECTION] = TracingPointConnectionType::CLOSED_OPEN;
            }
            if (cellFWConnection[n] == TracingLineEndType::OPEN && cellBWConnection[n] == TracingLineEndType::CLOSED) {
               mpiGrid[id]->parameters[CellParams::CONNECTION] = TracingPointConnectionType::OPEN_CLOSED;
            }
            if (cellFWConnection[n] == TracingLineEndType::OPEN && cellBWConnection[n] == TracingLineEndType::OPEN) {
               mpiGrid[id]->parameters[CellParams::CONNECTION] = TracingPointConnectionType::OPEN_OPEN;
            }
            if (cellFWConnection[n] == TracingLineEndType::CLOSED && cellBWConnection[n] == TracingLineEndType::DANGLING) {
               mpiGrid[id]->parameters[CellParams::CONNECTION] = TracingPointConnectionType::CLOSED_DANGLING;
            }
            if (cellFWConnection[n] == TracingLineEndType::DANGLING && cellBWConnection[n] == TracingLineEndType::CLOSED) {
               mpiGrid[id]->parameters[CellParams::CONNECTION] = TracingPointConnectionType::DANGLING_CLOSED;
            }
            if (cellFWConnection[n] == TracingLineEndType::OPEN && cellBWConnection[n] == TracingLineEndType::DANGLING) {
               mpiGrid[id]->parameters[CellParams::CONNECTION] = TracingPointConnectionType::OPEN_DANGLING;
            }
            if (cellFWConnection[n] == TracingLineEndType::DANGLING && cellBWConnection[n] == TracingLineEndType::OPEN) {
               mpiGrid[id]->parameters[CellParams::CONNECTION] = TracingPointConnectionType::DANGLING_OPEN;
            }
            if (cellFWConnection[n] == TracingLineEndType::DANGLING && cellBWConnection[n] == TracingLineEndType::DANGLING) {
               mpiGrid[id]->parameters[CellParams::CONNECTION] = TracingPointConnectionType::DANGLING_DANGLING;
            }
            mpiGrid[id]->parameters[CellParams::CONNECTION_FW_X] = cellFWTracingCoordinates[n][0];
            mpiGrid[id]->parameters[CellParams::CONNECTION_FW_Y] = cellFWTracingCoordinates[n][1];
            mpiGrid[id]->parameters[CellParams::CONNECTION_FW_Z] = cellFWTracingCoordinates[n][2];
            mpiGrid[id]->parameters[CellParams::CONNECTION_BW_X] = cellBWTracingCoordinates[n][0];
            mpiGrid[id]->parameters[CellParams::CONNECTION_BW_Y] = cellBWTracingCoordinates[n][1];
            mpiGrid[id]->parameters[CellParams::CONNECTION_BW_Z] = cellBWTracingCoordinates[n][2];
         }
      }
      finalLoopTimer.stop();
   }
} // namespace FieldTracing<|MERGE_RESOLUTION|>--- conflicted
+++ resolved
@@ -847,13 +847,8 @@
       std::vector<TReal> cellBWTracingStepSize(globalDccrgSize, stepSize); // In-flight storage of step size, needed when crossing into next MPI domain
       
       std::array<int, 3> gridSize = technicalGrid.getGlobalSize();
-<<<<<<< HEAD
-      // This is a heuristic considering how far an IMF+dipole combo can sensibly stretch in the box before we're safe to assume it's rolled up more or less pathologically.
-      const TReal maxTracingDistance = gridSize[0] * technicalGrid.DX + gridSize[1] * technicalGrid.DY + gridSize[2] * technicalGrid.DZ;
-=======
       // If fullbox_and_fluxrope_max_distance is unset, use this heuristic considering how far an IMF+dipole combo can sensibly stretch in the box before we're safe to assume it's rolled up more or less pathologically.
       const TReal maxTracingDistance = fieldTracingParameters.fullbox_and_fluxrope_max_distance > 0 ? fieldTracingParameters.fullbox_and_fluxrope_max_distance : gridSize[0] * technicalGrid.DX + gridSize[1] * technicalGrid.DY + gridSize[2] * technicalGrid.DZ;
->>>>>>> 6bf18b89
       
       std::vector<TReal> cellCurvatureRadius(globalDccrgSize);
       std::vector<TReal> reducedCellCurvatureRadius(globalDccrgSize);
