/*
 * This file is part of Vlasiator.
 * Copyright 2010-2016 Finnish Meteorological Institute
 *
 * For details of usage, see the COPYING file and read the "Rules of the Road"
 * at http://www.physics.helsinki.fi/vlasiator/
 *
 * This program is free software; you can redistribute it and/or modify
 * it under the terms of the GNU General Public License as published by
 * the Free Software Foundation; either version 2 of the License, or
 * (at your option) any later version.
 *
 * This program is distributed in the hope that it will be useful,
 * but WITHOUT ANY WARRANTY; without even the implied warranty of
 * MERCHANTABILITY or FITNESS FOR A PARTICULAR PURPOSE.  See the
 * GNU General Public License for more details.
 *
 * You should have received a copy of the GNU General Public License along
 * with this program; if not, write to the Free Software Foundation, Inc.,
 * 51 Franklin Street, Fifth Floor, Boston, MA 02110-1301 USA.
 */

#include <boost/assign/list_of.hpp>
#include <cstdlib>
#include <iostream>
#include <iomanip> // for setprecision()
#include <cmath>
#include <vector>
#include <sstream>
#include <ctime>
#include <omp.h>
#include "grid.h"
#include "vlasovmover.h"
#include "definitions.h"
#include "mpiconversion.h"
#include "logger.h"
#include "parameters.h"
#include "datareduction/datareducer.h"
#include "sysboundary/sysboundary.h"
#include "fieldsolver/fs_common.h"
#include "projects/project.h"
#include "iowrite.h"
#include "ioread.h"
#include "object_wrapper.h"

#ifdef PAPI_MEM
#include "papi.h" 
#endif 

#ifndef NDEBUG
   #ifdef AMR
      #define DEBUG_AMR_VALIDATE
   #endif
#endif

using namespace std;
using namespace phiprof;

extern Logger logFile, diagnostic;

void initVelocityGridGeometry(dccrg::Dccrg<SpatialCell,dccrg::Cartesian_Geometry>& mpiGrid);
void initSpatialCellCoordinates(dccrg::Dccrg<SpatialCell,dccrg::Cartesian_Geometry>& mpiGrid);
void initializeStencils(dccrg::Dccrg<SpatialCell,dccrg::Cartesian_Geometry>& mpiGrid);

void writeVelMesh(dccrg::Dccrg<SpatialCell,dccrg::Cartesian_Geometry>& mpiGrid) {
   const vector<CellID>& cells = getLocalCells();
   
   static int counter=0;
   
      stringstream fname;
   fname << "VelMesh.";
   fname.width(3);
   fname.fill(0);
   fname << counter << ".vlsv";
   
   vlsv::Writer vlsvWriter;
   vlsvWriter.open(fname.str(),MPI_COMM_WORLD,0,MPI_INFO_NULL);
   writeVelocityDistributionData(vlsvWriter,mpiGrid,cells,MPI_COMM_WORLD);
   vlsvWriter.close();
   
   ++counter;
}

void initializeGrid(
   int argn,
   char **argc,
   dccrg::Dccrg<SpatialCell,dccrg::Cartesian_Geometry>& mpiGrid,
   SysBoundary& sysBoundaries,
   Project& project
) {
   int myRank;
   MPI_Comm_rank(MPI_COMM_WORLD,&myRank);

   // Init Zoltan:
   float zoltanVersion;
   if (Zoltan_Initialize(argn,argc,&zoltanVersion) != ZOLTAN_OK) {
      if(myRank == MASTER_RANK) cerr << "\t ERROR: Zoltan initialization failed." << endl;
      exit(1);
   } else {
      logFile << "\t Zoltan " << zoltanVersion << " initialized successfully" << std::endl << writeVerbose;
   }
   
   MPI_Comm comm = MPI_COMM_WORLD;
   int neighborhood_size = max(FS_STENCIL_WIDTH, VLASOV_STENCIL_WIDTH); 

   const std::array<uint64_t, 3> grid_length = {{P::xcells_ini, P::ycells_ini, P::zcells_ini}};
   dccrg::Cartesian_Geometry::Parameters geom_params;
   geom_params.start[0] = P::xmin;
   geom_params.start[1] = P::ymin;
   geom_params.start[2] = P::zmin;
   geom_params.level_0_cell_length[0] = P::dx_ini;
   geom_params.level_0_cell_length[1] = P::dy_ini;
   geom_params.level_0_cell_length[2] = P::dz_ini;
   
<<<<<<< HEAD
   mpiGrid.set_initial_length(grid_length)
      .set_load_balancing_method(&P::loadBalanceAlgorithm[0])
      .set_neighborhood_length(neighborhood_size)
      .set_maximum_refinement_level(P::amrMaxSpatialRefLevel)
=======
   // mpiGrid.initialize(
   //    grid_length,
   //    comm,
   //    &P::loadBalanceAlgorithm[0],
   //    neighborhood_size, // neighborhood size
   //    0, // maximum refinement level
   //    sysBoundaries.isBoundaryPeriodic(0),
   //    sysBoundaries.isBoundaryPeriodic(1),
   //    sysBoundaries.isBoundaryPeriodic(2)
   // );

   mpiGrid.set_initial_length(grid_length)
      .set_load_balancing_method(&P::loadBalanceAlgorithm[0])
      .set_neighborhood_length(neighborhood_size)
      .set_maximum_refinement_level(0)
>>>>>>> 15fe3a16
      .set_periodic(sysBoundaries.isBoundaryPeriodic(0),
                    sysBoundaries.isBoundaryPeriodic(1),
                    sysBoundaries.isBoundaryPeriodic(2))
      .initialize(comm)
      .set_geometry(geom_params);
<<<<<<< HEAD


   MPI_Barrier(comm);
   if(project.refineSpatialCells(mpiGrid)) {
      recalculateLocalCellsCache();
   }
   MPI_Barrier(comm);

=======
   
>>>>>>> 15fe3a16
   // Init velocity mesh on all cells
   initVelocityGridGeometry(mpiGrid);   
   initializeStencils(mpiGrid);
   
   mpiGrid.set_partitioning_option("IMBALANCE_TOL", P::loadBalanceTolerance);
   phiprof::start("Initial load-balancing");
   if (myRank == MASTER_RANK) logFile << "(INIT): Starting initial load balance." << endl << writeVerbose;
   mpiGrid.balance_load();
   recalculateLocalCellsCache();
   phiprof::stop("Initial load-balancing");
   
   if (myRank == MASTER_RANK) logFile << "(INIT): Set initial state." << endl << writeVerbose;
   phiprof::start("Set initial state");

   phiprof::start("Set spatial cell coordinates");
   initSpatialCellCoordinates(mpiGrid);
   phiprof::stop("Set spatial cell coordinates");

   phiprof::start("Initialize system boundary conditions");
   if(sysBoundaries.initSysBoundaries(project, P::t_min) == false) {
      if (myRank == MASTER_RANK) cerr << "Error in initialising the system boundaries." << endl;
      exit(1);
   }
   phiprof::stop("Initialize system boundary conditions");

   // Initialise system boundary conditions (they need the initialised positions!!)
   phiprof::start("Classify cells (sys boundary conditions)");
   if(sysBoundaries.classifyCells(mpiGrid) == false) {
      cerr << "(MAIN) ERROR: System boundary conditions were not set correctly." << endl;
      exit(1);
   }

   phiprof::stop("Classify cells (sys boundary conditions)");

   if (P::isRestart) {
      logFile << "Restart from "<< P::restartFileName << std::endl << writeVerbose;
      phiprof::start("Read restart");
      if (readGrid(mpiGrid,P::restartFileName) == false) {
         logFile << "(MAIN) ERROR: restarting failed" << endl;
         exit(1);
      }
      phiprof::stop("Read restart");
      const vector<CellID>& cells = getLocalCells();
      //set background field, FIXME should be read in from restart
      #pragma omp parallel for schedule(dynamic)
      for (size_t i=0; i<cells.size(); ++i) {
         SpatialCell* cell = mpiGrid[cells[i]];
         project.setCellBackgroundField(cell);
      }
   
      //initial state for sys-boundary cells, will skip those not set to be reapplied at restart
      phiprof::start("Apply system boundary conditions state");
      if (sysBoundaries.applyInitialState(mpiGrid, project) == false) {
         cerr << " (MAIN) ERROR: System boundary conditions initial state was not applied correctly." << endl;
         exit(1);
      }
      phiprof::stop("Apply system boundary conditions state");
   }
   
   if (!P::isRestart) {
      //Initial state based on project, background field in all cells
      //and other initial values in non-sysboundary cells
      phiprof::start("Apply initial state");
      // Go through every cell on this node and initialize the 
      //  -Background field on all cells
      //  -Perturbed fields and ion distribution function in non-sysboundary cells
      // Each initialization has to be independent to avoid threading problems 
      const vector<CellID>& cells = getLocalCells();

      // Allow the project to set up data structures for it's setCell calls
      project.setupBeforeSetCell(cells);

      #pragma omp parallel for schedule(dynamic)
      for (size_t i=0; i<cells.size(); ++i) {
         SpatialCell* cell = mpiGrid[cells[i]];
         phiprof::start("setCellBackgroundField");
         project.setCellBackgroundField(cell);
         phiprof::stop("setCellBackgroundField");
         phiprof::start("setCell");
         if (cell->sysBoundaryFlag == sysboundarytype::NOT_SYSBOUNDARY) {
            project.setCell(cell);
         }
         phiprof::stop("setCell");
      }

      // Initial state for sys-boundary cells
      phiprof::stop("Apply initial state");
      phiprof::start("Apply system boundary conditions state");
      if (sysBoundaries.applyInitialState(mpiGrid, project) == false) {
         cerr << " (MAIN) ERROR: System boundary conditions initial state was not applied correctly." << endl;
         exit(1);
      }
      phiprof::stop("Apply system boundary conditions state");

      for (size_t i=0; i<cells.size(); ++i) {
         mpiGrid[cells[i]]->parameters[CellParams::LBWEIGHTCOUNTER] = 0;
      }

      for (uint popID=0; popID<getObjectWrapper().particleSpecies.size(); ++popID) {
         adjustVelocityBlocks(mpiGrid,cells,true,popID);
         #ifdef DEBUG_AMR_VALIDATE
            writeVelMesh(mpiGrid);
            validateMesh(mpiGrid,popID);
         #endif

            // set initial LB metric based on number of blocks, all others
         // will be based on time spent in acceleration
         for (size_t i=0; i<cells.size(); ++i) {
            mpiGrid[cells[i]]->parameters[CellParams::LBWEIGHTCOUNTER] += mpiGrid[cells[i]]->get_number_of_velocity_blocks(popID);
         }
      }
      
      shrink_to_fit_grid_data(mpiGrid); //get rid of excess data already here

      /*
      // Apply boundary conditions so that we get correct initial moments
      sysBoundaries.applySysBoundaryVlasovConditions(mpiGrid,Parameters::t);
      
      //compute moments, and set them  in RHO* and RHO_*_DT2. If restart, they are already read in
      phiprof::start("Init moments");
      calculateInitialVelocityMoments(mpiGrid);
      phiprof::stop("Init moments");
 */
   }

   // Init mesh data container
   if (getObjectWrapper().meshData.initialize("SpatialGrid") == false) {
      cerr << "(Grid) Failed to initialize mesh data container in " << __FILE__ << ":" << __LINE__ << endl;
      exit(1);
   }
   
   //Balance load before we transfer all data below
   balanceLoad(mpiGrid, sysBoundaries);

   phiprof::initializeTimer("Fetch Neighbour data","MPI");
   phiprof::start("Fetch Neighbour data");
   // update complete cell spatial data for full stencil (
   SpatialCell::set_mpi_transfer_type(Transfer::ALL_SPATIAL_DATA);
   mpiGrid.update_copies_of_remote_neighbors(FULL_NEIGHBORHOOD_ID);
   phiprof::stop("Fetch Neighbour data");

   if (P::isRestart == false) {
      // Apply boundary conditions so that we get correct initial moments
      sysBoundaries.applySysBoundaryVlasovConditions(mpiGrid,Parameters::t);
      
      //compute moments, and set them  in RHO* and RHO_*_DT2. If restart, they are already read in
      phiprof::start("Init moments");
      calculateInitialVelocityMoments(mpiGrid);
      phiprof::stop("Init moments");
   }

   phiprof::stop("Set initial state");
}

// initialize velocity grid of spatial cells before creating cells in dccrg.initialize
void initVelocityGridGeometry(dccrg::Dccrg<SpatialCell,dccrg::Cartesian_Geometry>& mpiGrid){
   // Velocity mesh(es) are created in parameters.cpp, here we just 
   // trigger the initialization of static variables in vmesh::VelocityMesh class.
   SpatialCell dummy;
   dummy.initialize_mesh();
}

void initSpatialCellCoordinates(dccrg::Dccrg<SpatialCell,dccrg::Cartesian_Geometry>& mpiGrid) {
   vector<CellID> cells = mpiGrid.get_cells();
   #pragma omp parallel for
   for (size_t i=0; i<cells.size(); ++i) {
      std::array<double, 3> cell_min = mpiGrid.geometry.get_min(cells[i]);
      std::array<double, 3> cell_length = mpiGrid.geometry.get_length(cells[i]);

      mpiGrid[cells[i]]->parameters[CellParams::XCRD] = cell_min[0];
      mpiGrid[cells[i]]->parameters[CellParams::YCRD] = cell_min[1];
      mpiGrid[cells[i]]->parameters[CellParams::ZCRD] = cell_min[2];
      mpiGrid[cells[i]]->parameters[CellParams::DX  ] = cell_length[0];
      mpiGrid[cells[i]]->parameters[CellParams::DY  ] = cell_length[1];
      mpiGrid[cells[i]]->parameters[CellParams::DZ  ] = cell_length[2];

      mpiGrid[cells[i]]->parameters[CellParams::CELLID] = cells[i];
      mpiGrid[cells[i]]->parameters[CellParams::REFINEMENT_LEVEL] = mpiGrid.get_refinement_level(cells[i]);
   }
}


void balanceLoad(dccrg::Dccrg<SpatialCell,dccrg::Cartesian_Geometry>& mpiGrid, SysBoundary& sysBoundaries){
   // Invalidate cached cell lists
   Parameters::meshRepartitioned = true;

   // tell other processes which velocity blocks exist in remote spatial cells
   phiprof::initializeTimer("Balancing load", "Load balance");
   phiprof::start("Balancing load");

   phiprof::start("deallocate boundary data");
   //deallocate blocks in remote cells to decrease memory load
   deallocateRemoteCellBlocks(mpiGrid);

   phiprof::stop("deallocate boundary data");
   //set weights based on each cells LB weight counter
   vector<CellID> cells = mpiGrid.get_cells();
   for (size_t i=0; i<cells.size(); ++i){
      //Set weight. If acceleration is enabled then we use the weight
      //counter which is updated in acceleration, otherwise we just
      //use the number of blocks.
//      if (P::propagateVlasovAcceleration) 
      mpiGrid.set_cell_weight(cells[i], mpiGrid[cells[i]]->parameters[CellParams::LBWEIGHTCOUNTER]);
//      else
//         mpiGrid.set_cell_weight(cells[i], mpiGrid[cells[i]]->get_number_of_all_velocity_blocks());
      //reset counter
      //mpiGrid[cells[i]]->parameters[CellParams::LBWEIGHTCOUNTER] = 0.0;
   }
   phiprof::start("dccrg.initialize_balance_load");
   mpiGrid.initialize_balance_load(true);
   phiprof::stop("dccrg.initialize_balance_load");

   const std::unordered_set<uint64_t>& incoming_cells = mpiGrid.get_cells_added_by_balance_load();
   std::vector<uint64_t> incoming_cells_list (incoming_cells.begin(),incoming_cells.end()); 

   const std::unordered_set<uint64_t>& outgoing_cells = mpiGrid.get_cells_removed_by_balance_load();
   std::vector<uint64_t> outgoing_cells_list (outgoing_cells.begin(),outgoing_cells.end()); 
   
   /*transfer cells in parts to preserve memory*/
   phiprof::start("Data transfers");
   const uint64_t num_part_transfers=5;
   for (uint64_t transfer_part=0; transfer_part<num_part_transfers; transfer_part++) {
      //Set transfers on/off for the incoming cells in this transfer set and prepare for receive
      for (unsigned int i=0;i<incoming_cells_list.size();i++){
         uint64_t cell_id=incoming_cells_list[i];
         SpatialCell* cell = mpiGrid[cell_id];
         if (cell_id%num_part_transfers!=transfer_part) {
            cell->set_mpi_transfer_enabled(false);
         } else {
            cell->set_mpi_transfer_enabled(true);
         }
      }
      
      //Set transfers on/off for the outgoing cells in this transfer set
      for (unsigned int i=0; i<outgoing_cells_list.size(); i++) {
         uint64_t cell_id=outgoing_cells_list[i];
         SpatialCell* cell = mpiGrid[cell_id];
         if (cell_id%num_part_transfers!=transfer_part) {
            cell->set_mpi_transfer_enabled(false);
         } else {
            cell->set_mpi_transfer_enabled(true);
         }
      }

      for (size_t p=0; p<getObjectWrapper().particleSpecies.size(); ++p) {
         // Set active population
         SpatialCell::setCommunicatedSpecies(p);

         //Transfer velocity block list
         SpatialCell::set_mpi_transfer_type(Transfer::VEL_BLOCK_LIST_STAGE1);
         mpiGrid.continue_balance_load();
         SpatialCell::set_mpi_transfer_type(Transfer::VEL_BLOCK_LIST_STAGE2);
         mpiGrid.continue_balance_load();
      
         int receives = 0;
         for (unsigned int i=0; i<incoming_cells_list.size(); i++) {
            uint64_t cell_id=incoming_cells_list[i];
            SpatialCell* cell = mpiGrid[cell_id];
            if (cell_id % num_part_transfers == transfer_part) {
               receives++;
               phiprof::start("Preparing receives");
               // reserve space for velocity block data in arriving remote cells
               cell->prepare_to_receive_blocks(p);
               phiprof::stop("Preparing receives", 1, "Spatial cells");
            }
         }
         if(receives == 0) {
            //empty phiprof timer, to avoid unneccessary divergence in unique
            //profiles (keep order same)
            phiprof::start("Preparing receives");
            phiprof::stop("Preparing receives", 0, "Spatial cells");
         }
         
         //do the actual transfer of data for the set of cells to be transferred
         phiprof::start("transfer_all_data");
         SpatialCell::set_mpi_transfer_type(Transfer::ALL_DATA);
         mpiGrid.continue_balance_load();
         phiprof::stop("transfer_all_data");

         // Free memory for cells that have been sent (the block data)
         for (unsigned int i=0;i<outgoing_cells_list.size();i++){
            uint64_t cell_id=outgoing_cells_list[i];
            SpatialCell* cell = mpiGrid[cell_id];
            
            // Free memory of this cell as it has already been transferred, 
            // it will not be used anymore. NOTE: Only clears memory allocated 
            // to the active population.
            if (cell_id % num_part_transfers == transfer_part) cell->clear(p);
         }
      } // for-loop over populations
   } // for-loop over transfer parts
   phiprof::stop("Data transfers");

   //finish up load balancing
   phiprof::start("dccrg.finish_balance_load");
   mpiGrid.finish_balance_load();
   phiprof::stop("dccrg.finish_balance_load");

   //Make sure transfers are enabled for all cells
   recalculateLocalCellsCache();
   getObjectWrapper().meshData.reallocate();
   cells = mpiGrid.get_cells();
   for (uint i=0; i<cells.size(); ++i) mpiGrid[cells[i]]->set_mpi_transfer_enabled(true);

   // Communicate all spatial data for FULL neighborhood, which
   // includes all data with the exception of dist function data
   SpatialCell::set_mpi_transfer_type(Transfer::ALL_SPATIAL_DATA);
   mpiGrid.update_copies_of_remote_neighbors(FULL_NEIGHBORHOOD_ID);

   phiprof::start("update block lists");
   //new partition, re/initialize blocklists of remote cells.
   for (uint popID=0; popID<getObjectWrapper().particleSpecies.size(); ++popID)
      updateRemoteVelocityBlockLists(mpiGrid,popID);
   phiprof::stop("update block lists");

   phiprof::start("update sysboundaries");
   sysBoundaries.updateSysBoundariesAfterLoadBalance( mpiGrid );
   phiprof::stop("update sysboundaries");

   phiprof::start("Init solvers");
   // Initialize field propagator (only if in use):
   if (Parameters::propagateField == true) {
      if (initializeFieldPropagatorAfterRebalance() == false) {
         logFile << "(MAIN): Field propagator did not initialize correctly!" << endl << writeVerbose;
         exit(1);
      }
   }

   phiprof::stop("Init solvers");   
   phiprof::stop("Balancing load");
}

/*
  Adjust sparse velocity space to make it consistent in all 6 dimensions.

  Further documentation in grid.h
*/
bool adjustVelocityBlocks(dccrg::Dccrg<SpatialCell,dccrg::Cartesian_Geometry>& mpiGrid,
                          const vector<CellID>& cellsToAdjust,
                          bool doPrepareToReceiveBlocks,
                          const uint popID) {
   phiprof::initializeTimer("re-adjust blocks","Block adjustment");
   phiprof::start("re-adjust blocks");
   SpatialCell::setCommunicatedSpecies(popID);
   const vector<CellID>& cells = getLocalCells();

   phiprof::start("Compute with_content_list");
   #pragma omp parallel for
   for (uint i=0; i<cells.size(); ++i) {
      mpiGrid[cells[i]]->updateSparseMinValue(popID);
      mpiGrid[cells[i]]->update_velocity_block_content_lists(popID);
   }
   phiprof::stop("Compute with_content_list");
   
   phiprof::initializeTimer("Transfer with_content_list","MPI");
   phiprof::start("Transfer with_content_list");
   SpatialCell::set_mpi_transfer_type(Transfer::VEL_BLOCK_WITH_CONTENT_STAGE1 );
   mpiGrid.update_copies_of_remote_neighbors(NEAREST_NEIGHBORHOOD_ID);
   SpatialCell::set_mpi_transfer_type(Transfer::VEL_BLOCK_WITH_CONTENT_STAGE2 );
   mpiGrid.update_copies_of_remote_neighbors(NEAREST_NEIGHBORHOOD_ID);
   phiprof::stop("Transfer with_content_list");
   
   //Adjusts velocity blocks in local spatial cells, doesn't adjust velocity blocks in remote cells.

   phiprof::start("Adjusting blocks");
   #pragma omp parallel for schedule(dynamic)
   for (size_t i=0; i<cellsToAdjust.size(); ++i) {
      Real density_pre_adjust=0.0;
      Real density_post_adjust=0.0;
      CellID cell_id=cellsToAdjust[i];
      SpatialCell* cell = mpiGrid[cell_id];
      
      // gather spatial neighbor list and create vector with pointers to neighbor spatial cells
      const auto* neighbors = mpiGrid.get_neighbors_of(cell_id, NEAREST_NEIGHBORHOOD_ID);
      vector<SpatialCell*> neighbor_ptrs;
      neighbor_ptrs.reserve(neighbors->size());
      for ( pair<CellID, array<int,4>> nbrPair : *neighbors) {
         CellID neighbor_id = nbrPair.first;
         if (neighbor_id == 0 || neighbor_id == cell_id) {
            continue;
         }
         neighbor_ptrs.push_back(mpiGrid[neighbor_id]);
      }
      if (getObjectWrapper().particleSpecies[popID].sparse_conserve_mass) {
         for (size_t i=0; i<cell->get_number_of_velocity_blocks(popID)*WID3; ++i) {
            density_pre_adjust += cell->get_data(popID)[i];
         }
      }
      cell->adjust_velocity_blocks(neighbor_ptrs,popID);

      if (getObjectWrapper().particleSpecies[popID].sparse_conserve_mass) {
         for (size_t i=0; i<cell->get_number_of_velocity_blocks(popID)*WID3; ++i) {
            density_post_adjust += cell->get_data(popID)[i];
         }
         if (density_post_adjust != 0.0) {
            for (size_t i=0; i<cell->get_number_of_velocity_blocks(popID)*WID3; ++i) {
               cell->get_data(popID)[i] *= density_pre_adjust/density_post_adjust;
            }
         }
      }
   }
   phiprof::stop("Adjusting blocks");

   //Updated newly adjusted velocity block lists on remote cells, and
   //prepare to receive block data
   if (doPrepareToReceiveBlocks) {
      updateRemoteVelocityBlockLists(mpiGrid,popID);
   }
   phiprof::stop("re-adjust blocks");
   return true;
}

/*! Shrink to fit velocity space data to save memory.
 * \param mpiGrid Spatial grid
 */
void shrink_to_fit_grid_data(dccrg::Dccrg<SpatialCell,dccrg::Cartesian_Geometry>& mpiGrid) {
   const std::vector<CellID>& cells = getLocalCells();
   const std::vector<CellID> remote_cells = mpiGrid.get_remote_cells_on_process_boundary(FULL_NEIGHBORHOOD_ID);
   #pragma omp parallel for
   for(size_t i=0; i<cells.size() + remote_cells.size(); ++i) {
      if(i < cells.size())
         mpiGrid[cells[i]]->shrink_to_fit();
      else
         mpiGrid[remote_cells[i - cells.size()]]->shrink_to_fit();
   }
}

/*! Estimates memory consumption and writes it into logfile. Collective operation on MPI_COMM_WORLD
 * \param mpiGrid Spatial grid
 */
void report_grid_memory_consumption(dccrg::Dccrg<SpatialCell,dccrg::Cartesian_Geometry>& mpiGrid) {
   /*now report memory consumption into logfile*/
   const vector<CellID>& cells = getLocalCells();
   const std::vector<uint64_t> remote_cells = mpiGrid.get_remote_cells_on_process_boundary();   
   int rank,n_procs;
   MPI_Comm_size(MPI_COMM_WORLD, &n_procs);
   MPI_Comm_rank(MPI_COMM_WORLD, &rank);
   /* Compute memory statistics of the memory consumption of the spatial cells.
    * Internally we use double as MPI does
    * not define proper uint64_t datatypes for MAXLOCNot Real, as we
    * want double here not to loose accuracy.
    */

   /*report data for memory needed by blocks*/
   double mem[6] = {0};
   double sum_mem[6];
   
   for(unsigned int i=0;i<cells.size();i++){
      mem[0] += mpiGrid[cells[i]]->get_cell_memory_size();
      mem[3] += mpiGrid[cells[i]]->get_cell_memory_capacity();
   }

   for(unsigned int i=0;i<remote_cells.size();i++){
      mem[1] += mpiGrid[remote_cells[i]]->get_cell_memory_size();
      mem[4] += mpiGrid[remote_cells[i]]->get_cell_memory_capacity();
   }
   
   mem[2] = mem[0] + mem[1];//total meory according to size()
   mem[5] = mem[3] + mem[4];//total memory according to capacity()


   MPI_Reduce(mem, sum_mem, 6, MPI_DOUBLE, MPI_SUM, 0, MPI_COMM_WORLD);

   logFile << "(MEM) Total size: " << sum_mem[2] << endl;   
   logFile << "(MEM) Total capacity " << sum_mem[5] << endl;   
   
   struct {
      double val;
      int   rank;
   } max_mem[3],mem_usage_loc[3],min_mem[3];
   for(uint i = 0; i<3; i++){
      mem_usage_loc[i].val = mem[i + 3]; //report on capacity numbers (6: local cells, 7: remote cells, 8: all cells)
      mem_usage_loc[i].rank = rank;
   }
   
   MPI_Reduce(mem_usage_loc, max_mem, 3, MPI_DOUBLE_INT, MPI_MAXLOC, 0, MPI_COMM_WORLD);
   MPI_Reduce(mem_usage_loc, min_mem, 3, MPI_DOUBLE_INT, MPI_MINLOC, 0, MPI_COMM_WORLD);
   
   logFile << "(MEM)   Average capacity: " << sum_mem[5]/n_procs << " local cells " << sum_mem[3]/n_procs << " remote cells " << sum_mem[4]/n_procs << endl;
   logFile << "(MEM)   Max capacity:     " << max_mem[2].val   << " on  process " << max_mem[2].rank << endl;
   logFile << "(MEM)   Min capacity:     " << min_mem[2].val   << " on  process " << min_mem[2].rank << endl;
   logFile << writeVerbose;
}

/*! Deallocates all block data in remote cells in order to save
 *  memory
 * \param mpiGrid Spatial grid
 */
void deallocateRemoteCellBlocks(dccrg::Dccrg<SpatialCell,dccrg::Cartesian_Geometry>& mpiGrid) {
   const std::vector<uint64_t> incoming_cells
      = mpiGrid.get_remote_cells_on_process_boundary(VLASOV_SOLVER_NEIGHBORHOOD_ID);
   for(unsigned int i=0;i<incoming_cells.size();i++){
      uint64_t cell_id=incoming_cells[i];
      SpatialCell* cell = mpiGrid[cell_id];
      if (cell != NULL) {
         for (uint popID=0; popID<getObjectWrapper().particleSpecies.size(); ++popID)
            cell->clear(popID);
      }
   }

}

/*
Updates velocity block lists between remote neighbors and prepares local
copies of remote neighbors for receiving velocity block data.
*/
void updateRemoteVelocityBlockLists(dccrg::Dccrg<SpatialCell,dccrg::Cartesian_Geometry>& mpiGrid,
        const uint popID)
{
   SpatialCell::setCommunicatedSpecies(popID);
   
   // update velocity block lists For small velocity spaces it is
   // faster to do it in one operation, and not by first sending size,
   // then list. For large we do it in two steps
   phiprof::initializeTimer("Velocity block list update","MPI");
   phiprof::start("Velocity block list update");
   SpatialCell::set_mpi_transfer_type(Transfer::VEL_BLOCK_LIST_STAGE1);
   mpiGrid.update_copies_of_remote_neighbors(DIST_FUNC_NEIGHBORHOOD_ID);
   SpatialCell::set_mpi_transfer_type(Transfer::VEL_BLOCK_LIST_STAGE2);
   mpiGrid.update_copies_of_remote_neighbors(DIST_FUNC_NEIGHBORHOOD_ID);
   phiprof::stop("Velocity block list update");

   // Prepare spatial cells for receiving velocity block data
   phiprof::start("Preparing receives");
   const std::vector<uint64_t> incoming_cells
      = mpiGrid.get_remote_cells_on_process_boundary(DIST_FUNC_NEIGHBORHOOD_ID);
   #pragma omp parallel for
   for (unsigned int i=0; i<incoming_cells.size(); ++i) {
      uint64_t cell_id = incoming_cells[i];
      SpatialCell* cell = mpiGrid[cell_id];
      if (cell == NULL) {
         cerr << __FILE__ << ":" << __LINE__
              << " No data for spatial cell " << cell_id
              << endl;
         abort();
      }      
      cell->prepare_to_receive_blocks(popID);
   }
   phiprof::stop("Preparing receives", incoming_cells.size(), "SpatialCells");
}

/*
  Set stencils. These are the stencils (in 2D, real ones in 3D of
  course). x are stencil neighbor to cell local cell o:

NEAREST FIELD_SOLVER  SYSBOUNDARIES  (nearest neighbor)
-----------
  xxx
  xox
  xxx
-----------

EXTENDED_SYSBOUNDARIES (second nearest neighbor, also in diagonal)
-----------
  xxxxx
  xxxxx
  xxoxx
  xxxxx
  xxxxx
-----------  

VLASOV
-----------  
    x
    x
  xxoxx
    x
    x
-----------    

VLASOV_{XYZ}
-----------
 xxoxxx
-----------

VLASOV_TARGET_{XYZ}
-----------
  xox

-----------

DIST_FUNC  (Includes all cells which should know about each others blocks and have space for them. VLASOV + SYSBOUNDARIES.
-----------  
    x
   xxx
  xxoxx
   xxx
    x
    
-----------    

   
FULL (Includes all possible communication)
-----------
  xxxxx
  xxxxx
  xxoxx
  xxxxx
  xxxxx

-----------

SHIFT_M_X    ox
SHIFT_P_X   xo
 Y, Z in the same way
*/

void initializeStencils(dccrg::Dccrg<SpatialCell,dccrg::Cartesian_Geometry>& mpiGrid){
   // set reduced neighborhoods
   typedef dccrg::Types<3>::neighborhood_item_t neigh_t;
   
   // set a reduced neighborhood for field solver
   std::vector<neigh_t> neighborhood;
   for (int z = -1; z <= 1; z++) {
      for (int y = -1; y <= 1; y++) {
         for (int x = -1; x <= 1; x++) {
            if (x == 0 && y == 0 && z == 0) {
               continue;
            }            
            neigh_t offsets = {{x, y, z}};
            neighborhood.push_back(offsets);
         }
      }
   }
   mpiGrid.add_neighborhood(FIELD_SOLVER_NEIGHBORHOOD_ID, neighborhood);
   mpiGrid.add_neighborhood(NEAREST_NEIGHBORHOOD_ID, neighborhood);
   mpiGrid.add_neighborhood(SYSBOUNDARIES_NEIGHBORHOOD_ID, neighborhood);

   neighborhood.clear();
   for (int z = -2; z <= 2; z++) {
      for (int y = -2; y <= 2; y++) {
         for (int x = -2; x <= 2; x++) {
            if (x == 0 && y == 0 && z == 0) {
               continue;
            }
            neigh_t offsets = {{x, y, z}};
            neighborhood.push_back(offsets);
         }
      }
   }
   mpiGrid.add_neighborhood(SYSBOUNDARIES_EXTENDED_NEIGHBORHOOD_ID, neighborhood);

   /*add face neighbors if stencil width larger than 2*/
   for (int d = 3; d <= VLASOV_STENCIL_WIDTH; d++) {
      neighborhood.push_back({{ d, 0, 0}});
      neighborhood.push_back({{-d, 0, 0}});
      neighborhood.push_back({{0, d, 0}});
      neighborhood.push_back({{0,-d, 0}});
      neighborhood.push_back({{0, 0, d}});
      neighborhood.push_back({{0, 0,-d}});     
   }
   
   /*all possible communication pairs*/
   mpiGrid.add_neighborhood(FULL_NEIGHBORHOOD_ID, neighborhood);

   
   /*stencils for semilagrangian propagators*/ 
   neighborhood.clear();
   for (int d = -VLASOV_STENCIL_WIDTH; d <= VLASOV_STENCIL_WIDTH; d++) {
     if (d != 0) {
        neighborhood.push_back({{d, 0, 0}});
        neighborhood.push_back({{0, d, 0}});
        neighborhood.push_back({{0, 0, d}});
     }
   }
   mpiGrid.add_neighborhood(VLASOV_SOLVER_NEIGHBORHOOD_ID, neighborhood);

   // add remaining nearest neighbors for DIST_FUNC neighborhood
   for (int z = -1; z <= 1; z++) {
      for (int y = -1; y <= 1; y++) {
         for (int x = -1; x <= 1; x++) {
            //do not add cells already in neighborhood (vlasov solver)
            if (x == 0 && y == 0 ) continue;
            if (x == 0 && z == 0 ) continue;
            if (y == 0 && z == 0 ) continue;
            
            neigh_t offsets = {{x, y, z}};
            neighborhood.push_back(offsets);
         }
      }
   }
   mpiGrid.add_neighborhood(DIST_FUNC_NEIGHBORHOOD_ID, neighborhood);
   
   neighborhood.clear();
   for (int d = -VLASOV_STENCIL_WIDTH; d <= VLASOV_STENCIL_WIDTH; d++) {
     if (d != 0) {
        neighborhood.push_back({{d, 0, 0}});
     }
   }
   mpiGrid.add_neighborhood(VLASOV_SOLVER_X_NEIGHBORHOOD_ID, neighborhood);

   
   neighborhood.clear();
   for (int d = -VLASOV_STENCIL_WIDTH; d <= VLASOV_STENCIL_WIDTH; d++) {
     if (d != 0) {
        neighborhood.push_back({{0, d, 0}});
     }
   }
   mpiGrid.add_neighborhood(VLASOV_SOLVER_Y_NEIGHBORHOOD_ID, neighborhood);

   
   neighborhood.clear();
   for (int d = -VLASOV_STENCIL_WIDTH; d <= VLASOV_STENCIL_WIDTH; d++) {
     if (d != 0) {
        neighborhood.push_back({{0, 0, d}});
     }
   }
   mpiGrid.add_neighborhood(VLASOV_SOLVER_Z_NEIGHBORHOOD_ID, neighborhood);

   neighborhood.clear();
   for (int d = -1; d <= 1; d++) {
     if (d != 0) {
        neighborhood.push_back({{d, 0, 0}});
     }
   }
   mpiGrid.add_neighborhood(VLASOV_SOLVER_TARGET_X_NEIGHBORHOOD_ID, neighborhood);

   neighborhood.clear();
   for (int d = -1; d <= 1; d++) {
     if (d != 0) {
        neighborhood.push_back({{0, d, 0}});
     }
   }
   mpiGrid.add_neighborhood(VLASOV_SOLVER_TARGET_Y_NEIGHBORHOOD_ID, neighborhood);

   neighborhood.clear();
   for (int d = -1; d <= 1; d++) {
     if (d != 0) {
        neighborhood.push_back({{0, 0, d}});
     }
   }
   mpiGrid.add_neighborhood(VLASOV_SOLVER_TARGET_Z_NEIGHBORHOOD_ID, neighborhood);


   neighborhood.clear();
   neighborhood.push_back({{1, 0, 0}});
   mpiGrid.add_neighborhood(SHIFT_M_X_NEIGHBORHOOD_ID, neighborhood);
   neighborhood.clear();
   neighborhood.push_back({{0, 1, 0}});
   mpiGrid.add_neighborhood(SHIFT_M_Y_NEIGHBORHOOD_ID, neighborhood);
   neighborhood.clear();
   neighborhood.push_back({{0, 0, 1}});
   mpiGrid.add_neighborhood(SHIFT_M_Z_NEIGHBORHOOD_ID, neighborhood);
   neighborhood.clear();
   neighborhood.push_back({{-1, 0, 0}});
   mpiGrid.add_neighborhood(SHIFT_P_X_NEIGHBORHOOD_ID, neighborhood);
   neighborhood.clear();
   neighborhood.push_back({{0, -1, 0}});
   mpiGrid.add_neighborhood(SHIFT_P_Y_NEIGHBORHOOD_ID, neighborhood);
   neighborhood.clear();
   neighborhood.push_back({{0, 0, -1}});
   mpiGrid.add_neighborhood(SHIFT_P_Z_NEIGHBORHOOD_ID, neighborhood);
   
   // Add face neighbors, needed for Poisson solver
   neighborhood.clear();
   neighborhood.push_back({{-1, 0, 0}});
   neighborhood.push_back({{+1, 0, 0}});
   neighborhood.push_back({{ 0,-1, 0}});
   neighborhood.push_back({{ 0,+1, 0}});
   neighborhood.push_back({{ 0, 0,-1}});
   neighborhood.push_back({{ 0, 0,+1}});
   mpiGrid.add_neighborhood(POISSON_NEIGHBORHOOD_ID, neighborhood);
}

bool validateMesh(dccrg::Dccrg<SpatialCell,dccrg::Cartesian_Geometry>& mpiGrid,const uint popID) {
   bool rvalue = true;
   #ifndef AMR
      return rvalue;
   #endif

   phiprof::start("mesh validation (init)");
         
   bool internallyValid = false;
      
   // First make sure that all cells local to this process have a valid mesh.
   // After the mesh is internally valid, we will update mesh structures 
   // with remote neighbors for as many times as needed.
   //
   // Note that we still assume that each spatial cell has a valid mesh 
   // with respect to velocity neighbors, i.e., we only validate the mesh 
   // with respect to spatial neighbors here.
   const vector<CellID>& cells = getLocalCells();
   int iter=0;
       
   do {
      #ifdef DEBUG_AMR_VALIDATE
      if (iter == 0) {
         writeVelMesh(mpiGrid);
      }
      #endif

      // Update velocity mesh in remote cells
      phiprof::start("MPI");
      SpatialCell::set_mpi_transfer_type(Transfer::VEL_BLOCK_LIST_STAGE1);
      mpiGrid.update_copies_of_remote_neighbors(NEAREST_NEIGHBORHOOD_ID);
      SpatialCell::set_mpi_transfer_type(Transfer::VEL_BLOCK_LIST_STAGE2);
      mpiGrid.update_copies_of_remote_neighbors(NEAREST_NEIGHBORHOOD_ID);
      phiprof::stop("MPI");
            
      // Iterate over all local spatial cells and calculate 
      // the necessary velocity block refinements
      phiprof::start("calc refinements");
      vector<set<vmesh::GlobalID> > refinements(cells.size());
            
      #pragma omp parallel for
      for (size_t c=0; c<cells.size(); ++c) {
         SpatialCell* cell = mpiGrid[cells[c]];
            
         // Get all spatial neighbors
         //const vector<CellID>* neighbors = mpiGrid.get_neighbors_of(cells[c],NEAREST_NEIGHBORHOOD_ID);
         const auto* neighbors = mpiGrid.get_neighbors_of(cells[c], NEAREST_NEIGHBORHOOD_ID);
               
         // Iterate over all spatial neighbors
         // for (size_t n=0; n<neighbors->size(); ++n) {
         for (pair<CellID,array<int,4> > nbrPair : *neighbors) {
            // CellID nbrCellID = (*neighbors)[n];
            CellID nbrCellID = nbrPair.first;
            const SpatialCell* nbr = mpiGrid[nbrCellID];
                  
            // Iterate over all blocks in the spatial neighbor, 
            // and check that the neighbor block does not have 
            // existing grandparent in this cell
            for (vmesh::LocalID b=0; b<nbr->get_number_of_velocity_blocks(popID); ++b) {
               vmesh::GlobalID blockGID = nbr->get_velocity_block_global_id(b,popID);
               vmesh::GlobalID grandParentGID = cell->velocity_block_has_grandparent(blockGID,popID);
               if (grandParentGID != cell->invalid_global_id()) {
                  //cerr << "spatial nbr block " << blockGID << " has gparent " << grandParentGID << endl;
                  
                  refinements[c].insert(cell->get_velocity_block_parent(popID,blockGID));
               }
            }
         }
      }
      phiprof::stop("calc refinements");
            
      // Apply refinements
      phiprof::start("refine mesh");
      bool needAnotherPass=false;
      vector<vector<pair<vmesh::GlobalID,vmesh::LocalID> > > newBlocks(cells.size());
            
      #pragma omp parallel for
      for (size_t c=0; c<cells.size(); ++c) {
         // Refine blocks (touches mesh structure, cannot be threaded)
         if (refinements[c].size() > 0) needAnotherPass = true;
         SpatialCell* cell = mpiGrid[cells[c]];
         map<vmesh::GlobalID,vmesh::LocalID> insertedBlocks;
         for (set<vmesh::GlobalID>::const_iterator b=refinements[c].begin(); b!=refinements[c].end(); ++b) {
            cell->refine_block(*b,insertedBlocks,popID);
         }

         // Store all new block local IDs
         for (map<vmesh::GlobalID,vmesh::LocalID>::const_iterator it=insertedBlocks.begin(); it!=insertedBlocks.end(); ++it) {
            vmesh::LocalID newLocalID = cell->get_velocity_block_local_id(it->first,popID);
            if (newLocalID != cell->invalid_local_id()) {
               newBlocks[c].push_back(make_pair(it->first,newLocalID));
            }
         }
      }
      phiprof::stop("refine mesh");

      // Recalculate distribution function values on all blocks that were refined
      phiprof::start("recalculate distrib. functions");
      vector<vector<vmesh::GlobalID> > removedBlocks(cells.size());

      #warning Chance for false sharing, counters may be on same cache line
      int counter[omp_get_max_threads()];
      vector<vector<vmesh::GlobalID> > threadRemBlocks(omp_get_max_threads());

      #pragma omp parallel
      {
         const int tid = omp_get_thread_num();
         for (size_t c=0; c<newBlocks.size(); ++c) {
            SpatialCell* cell = mpiGrid[cells[c]];
            counter[tid] = 0;
            
            // Recalculate distribution function and if f is below the sparse 
            // min value, add the block to remove list
            #pragma omp for
            for (size_t b=0; b<newBlocks[c].size(); ++b) {
               if (getObjectWrapper().project->setVelocityBlock(cell,newBlocks[c][b].second,popID) <= cell->getVelocityBlockMinValue(popID)) {
                  threadRemBlocks[tid].push_back(newBlocks[c][b].first);
                  ++counter[tid];
               }
            }

            // Sum up the number of removed blocks to master thread
            // and resize the per-cell vector to correct size
            if (tid == 0) {
               size_t sum = 0;
               for (int t=0; t<omp_get_max_threads(); ++t) sum += counter[t];
               removedBlocks[c].resize(sum);
            }
            #pragma omp barrier
            
            // Copy global IDs of removed blocks to the per-cell vector
            size_t myOffset = 0;
            for (int t=0; t<tid; ++t) myOffset += counter[t];
            
            for (int b=0; b<counter[tid]; ++b) {
               removedBlocks[c][b+myOffset] = threadRemBlocks[tid][b];
            }
         }
      }

      // Remove blocks with f below sparse min value
      #pragma omp parallel for
      for (size_t c=0; c<removedBlocks.size(); ++c) {
         SpatialCell* cell = mpiGrid[cells[c]];
         // We touch mesh structure here, cannot be threaded
         for (size_t b=0; b<removedBlocks[c].size(); ++b) {
            cell->remove_velocity_block(removedBlocks[c][b],popID);
         }
      }
      phiprof::stop("recalculate distrib. functions");
       
      #ifdef DEBUG_AMR_VALIDATE
         writeVelMesh(mpiGrid);
      #endif
      ++iter;
       
      // Exit if all processes are done with mesh refinements
      int16_t globalSuccess = 0;
      int16_t localSuccess = 0;
      if (needAnotherPass == true) localSuccess=1;
      MPI_Allreduce(&localSuccess,&globalSuccess,1,MPI_Type<int16_t>(),MPI_MAX,MPI_COMM_WORLD);
      if (globalSuccess == 0) break;
   } while (true);
   
   phiprof::stop("mesh validation (init)");
   return rvalue;
}<|MERGE_RESOLUTION|>--- conflicted
+++ resolved
@@ -112,34 +112,15 @@
    geom_params.level_0_cell_length[1] = P::dy_ini;
    geom_params.level_0_cell_length[2] = P::dz_ini;
    
-<<<<<<< HEAD
-   mpiGrid.set_initial_length(grid_length)
-      .set_load_balancing_method(&P::loadBalanceAlgorithm[0])
-      .set_neighborhood_length(neighborhood_size)
-      .set_maximum_refinement_level(P::amrMaxSpatialRefLevel)
-=======
-   // mpiGrid.initialize(
-   //    grid_length,
-   //    comm,
-   //    &P::loadBalanceAlgorithm[0],
-   //    neighborhood_size, // neighborhood size
-   //    0, // maximum refinement level
-   //    sysBoundaries.isBoundaryPeriodic(0),
-   //    sysBoundaries.isBoundaryPeriodic(1),
-   //    sysBoundaries.isBoundaryPeriodic(2)
-   // );
-
    mpiGrid.set_initial_length(grid_length)
       .set_load_balancing_method(&P::loadBalanceAlgorithm[0])
       .set_neighborhood_length(neighborhood_size)
       .set_maximum_refinement_level(0)
->>>>>>> 15fe3a16
       .set_periodic(sysBoundaries.isBoundaryPeriodic(0),
                     sysBoundaries.isBoundaryPeriodic(1),
                     sysBoundaries.isBoundaryPeriodic(2))
       .initialize(comm)
       .set_geometry(geom_params);
-<<<<<<< HEAD
 
 
    MPI_Barrier(comm);
@@ -148,9 +129,6 @@
    }
    MPI_Barrier(comm);
 
-=======
-   
->>>>>>> 15fe3a16
    // Init velocity mesh on all cells
    initVelocityGridGeometry(mpiGrid);   
    initializeStencils(mpiGrid);
