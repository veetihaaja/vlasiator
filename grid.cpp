--- conflicted
+++ resolved
@@ -1064,7 +1064,6 @@
          }
       }
    }
-<<<<<<< HEAD
    /* Add extra face neighbors if required by AMR */
    for (int d = full_neighborhood_size+1; d <= full_neighborhood_size+addStencilDepth; d++) {
       neighborhood.push_back({{ d, 0, 0}});
@@ -1074,8 +1073,6 @@
       neighborhood.push_back({{0, 0, d}});
       neighborhood.push_back({{0, 0,-d}});
    }
-=======
->>>>>>> 069a7bf7
    /*all possible communication pairs*/
    if( !mpiGrid.add_neighborhood(FULL_NEIGHBORHOOD_ID, neighborhood)){
       std::cerr << "Failed to add neighborhood FULL_NEIGHBORHOOD_ID \n";
