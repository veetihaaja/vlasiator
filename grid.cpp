--- conflicted
+++ resolved
@@ -491,23 +491,11 @@
    //set weights based on each cells LB weight counter
    const vector<CellID>& cells = getLocalCells();
    for (size_t i=0; i<cells.size(); ++i){
-<<<<<<< HEAD
-      //Set weight. If acceleration is enabled then we use the weight
-      //counter which is updated in acceleration, otherwise we just
-      //use the number of blocks.
-//      if (P::propagateVlasovAcceleration) 
-      mpiGrid.set_cell_weight(cells[i], mpiGrid[cells[i]]->parameters[CellParams::LBWEIGHTCOUNTER]* ((int)pow(P::timeclassLBmantissa, mpiGrid[cells[i]]->parameters[CellParams::TIMECLASS])));
-//      else
-//         mpiGrid.set_cell_weight(cells[i], mpiGrid[cells[i]]->get_number_of_all_velocity_blocks());
-      //reset counter
-      //mpiGrid[cells[i]]->parameters[CellParams::LBWEIGHTCOUNTER] = 0.0;
-=======
       // Set cell weight. We could use different counters or number of blocks if different solvers are active.     
       // if (P::propagateVlasovAcceleration)
       // When using the FS-SPLIT functionality, Jaro Hokkanen reported issues with using the regular
       // CellParams::LBWEIGHTCOUNTER, so use of blockscounts + 1 might be required.
-      mpiGrid.set_cell_weight(cells[i], (Real)1 + mpiGrid[cells[i]]->parameters[CellParams::LBWEIGHTCOUNTER]);
->>>>>>> a74d1d9f
+      mpiGrid.set_cell_weight(cells[i], (Real)1 + mpiGrid[cells[i]]->parameters[CellParams::LBWEIGHTCOUNTER] * ((int)pow(P::timeclassLBmantissa, mpiGrid[cells[i]]->parameters[CellParams::TIMECLASS])));
    }
 
    phiprof::Timer initLBTimer {"dccrg.initialize_balance_load"};
@@ -662,13 +650,6 @@
    // Prepare cellIDs and pencils for AMR translation
    if(P::amrMaxSpatialRefLevel > 0) {
       prepareSeedIdsAndPencils(mpiGrid);
-<<<<<<< HEAD
-      // phiprof::Timer timer {"GetSeedIdsAndBuildPencils"};
-      // for (int dimension=0; dimension<3; dimension++) {
-      //    prepareSeedIdsAndPencils(mpiGrid, dimension);
-      // }
-=======
->>>>>>> a74d1d9f
    }
 }
 
