/*
 * This file is part of Vlasiator.
 * Copyright 2010-2016 Finnish Meteorological Institute
 *
 * For details of usage, see the COPYING file and read the "Rules of the Road"
 * at http://www.physics.helsinki.fi/vlasiator/
 *
 * This program is free software; you can redistribute it and/or modify
 * it under the terms of the GNU General Public License as published by
 * the Free Software Foundation; either version 2 of the License, or
 * (at your option) any later version.
 *
 * This program is distributed in the hope that it will be useful,
 * but WITHOUT ANY WARRANTY; without even the implied warranty of
 * MERCHANTABILITY or FITNESS FOR A PARTICULAR PURPOSE.  See the
 * GNU General Public License for more details.
 *
 * You should have received a copy of the GNU General Public License along
 * with this program; if not, write to the Free Software Foundation, Inc.,
 * 51 Franklin Street, Fifth Floor, Boston, MA 02110-1301 USA.
 */

#include <cstdlib>
#include <iostream>
#include <iomanip> // for setprecision()
#include <cmath>
#include <vector>
#include <sstream>
#include <ctime>
#ifdef _OPENMP
  #include <omp.h>
#endif
#include "grid.h"
#include "vlasovmover.h"
#include "definitions.h"
#include "mpiconversion.h"
#include "logger.h"
#include "parameters.h"
#include "datareduction/datareducer.h"
#include "sysboundary/sysboundary.h"
#include "fieldsolver/fs_common.h"
#include "fieldsolver/gridGlue.hpp"
#include "fieldsolver/derivatives.hpp"
#include "projects/project.h"
#include "iowrite.h"
#include "ioread.h"
#include "object_wrapper.h"

#ifdef PAPI_MEM
#include "papi.h"
#endif

#include "vlasovsolver/cpu_trans_pencils.hpp"
#ifdef USE_GPU
#include "arch/gpu_base.hpp"
#endif

#ifdef DEBUG_VLASIATOR
   #ifdef VAMR
      #define DEBUG_VAMR_VALIDATE
   #endif
#endif

using namespace std;

int globalflags::AMRstencilWidth = VLASOV_STENCIL_WIDTH;

extern Logger logFile, diagnostic;

void initVelocityGridGeometry(dccrg::Dccrg<SpatialCell,dccrg::Cartesian_Geometry>& mpiGrid);
void initSpatialCellCoordinates(dccrg::Dccrg<SpatialCell,dccrg::Cartesian_Geometry>& mpiGrid);
void initializeStencils(dccrg::Dccrg<SpatialCell,dccrg::Cartesian_Geometry>& mpiGrid);

void writeVelMesh(dccrg::Dccrg<SpatialCell,dccrg::Cartesian_Geometry>& mpiGrid) {
   const vector<CellID>& cells = getLocalCells();

   static int counter=0;

      stringstream fname;
   fname << "VelMesh.";
   fname.width(3);
   fname.fill(0);
   fname << counter << ".vlsv";

   vlsv::Writer vlsvWriter;
   vlsvWriter.open(fname.str(),MPI_COMM_WORLD,0,MPI_INFO_NULL);
   writeVelocityDistributionData(vlsvWriter,mpiGrid,cells,MPI_COMM_WORLD);
   vlsvWriter.close();

   ++counter;
}

void initializeGrids(
   int argn,
   char **argc,
   dccrg::Dccrg<SpatialCell,dccrg::Cartesian_Geometry>& mpiGrid,
   FsGrid< std::array<Real, fsgrids::bfield::N_BFIELD>, FS_STENCIL_WIDTH> & perBGrid,
   FsGrid< std::array<Real, fsgrids::bgbfield::N_BGB>, FS_STENCIL_WIDTH> & BgBGrid,
   FsGrid< std::array<Real, fsgrids::moments::N_MOMENTS>, FS_STENCIL_WIDTH> & momentsGrid,
   FsGrid< std::array<Real, fsgrids::moments::N_MOMENTS>, FS_STENCIL_WIDTH> & momentsDt2Grid,
   FsGrid< std::array<Real, fsgrids::efield::N_EFIELD>, FS_STENCIL_WIDTH> & EGrid,
   FsGrid< std::array<Real, fsgrids::egradpe::N_EGRADPE>, FS_STENCIL_WIDTH> & EGradPeGrid,
   FsGrid< std::array<Real, fsgrids::volfields::N_VOL>, FS_STENCIL_WIDTH> & volGrid,
   FsGrid< fsgrids::technical, FS_STENCIL_WIDTH> & technicalGrid,
   SysBoundary& sysBoundaries,
   Project& project
) {
   int myRank;
   MPI_Comm_rank(MPI_COMM_WORLD,&myRank);

   // Init Zoltan:
   float zoltanVersion;
   if (Zoltan_Initialize(argn,argc,&zoltanVersion) != ZOLTAN_OK) {
      if(myRank == MASTER_RANK) cerr << "\t ERROR: Zoltan initialization failed." << endl;
      exit(1);
   } else {
      logFile << "\t Zoltan " << zoltanVersion << " initialized successfully" << std::endl << writeVerbose;
   }

   MPI_Comm comm = MPI_COMM_WORLD;
   int neighborhood_size = VLASOV_STENCIL_WIDTH;
   if (P::amrMaxSpatialRefLevel > 0) {
      switch (VLASOV_STENCIL_WIDTH) {
         case 1:
            // Required cells will be included already
            break;
         case 2:
            // looking from high to low refinement: stencil 2 will only give 1 cell, so need to add 1
            neighborhood_size = VLASOV_STENCIL_WIDTH+1;
            break;
         case 3:
            // looking from high to low refinement: stencil 3 will only give 2 cells, so need to add 2
            // to reach surely into the third low-refinement neighbour
            neighborhood_size = VLASOV_STENCIL_WIDTH+2;
            break;
         default:
            std::cerr<<"Warning: unrecognized VLASOV_STENCIL_WIDTH in grid.cpp"<<std::endl;
      }
   }
   globalflags::AMRstencilWidth = neighborhood_size;

   const std::array<uint64_t, 3> grid_length = {{P::xcells_ini, P::ycells_ini, P::zcells_ini}};
   dccrg::Cartesian_Geometry::Parameters geom_params;
   geom_params.start[0] = P::xmin;
   geom_params.start[1] = P::ymin;
   geom_params.start[2] = P::zmin;
   geom_params.level_0_cell_length[0] = P::dx_ini;
   geom_params.level_0_cell_length[1] = P::dy_ini;
   geom_params.level_0_cell_length[2] = P::dz_ini;

   mpiGrid.set_initial_length(grid_length)
      .set_load_balancing_method(&P::loadBalanceAlgorithm[0])
      .set_neighborhood_length(neighborhood_size)
      .set_maximum_refinement_level(P::amrMaxSpatialRefLevel)
      .set_periodic(sysBoundaries.isBoundaryPeriodic(0),
                    sysBoundaries.isBoundaryPeriodic(1),
                    sysBoundaries.isBoundaryPeriodic(2))
      .initialize(comm)
      .set_geometry(geom_params);


   phiprof::Timer refineTimer {"Refine spatial cells"};
   // We need this first as well
   recalculateLocalCellsCache();
   if (!P::isRestart) {
      if (P::amrMaxSpatialRefLevel > 0 && project.refineSpatialCells(mpiGrid)) {
         mpiGrid.balance_load();
         recalculateLocalCellsCache();
         mapRefinement(mpiGrid, technicalGrid);
      }
   } else {
      if (readFileCells(mpiGrid, P::restartFileName)) {
         mpiGrid.balance_load();
         recalculateLocalCellsCache();
         mapRefinement(mpiGrid, technicalGrid);
      }
   }
<<<<<<< HEAD
   phiprof::stop("Refine spatial cells");

=======
   refineTimer.stop();
   
   // Init velocity mesh on all cells
   initVelocityGridGeometry(mpiGrid);
>>>>>>> be29e203
   initializeStencils(mpiGrid);

   for (const auto& [key, value] : P::loadBalanceOptions) {
      mpiGrid.set_partitioning_option(key, value);
   }
   phiprof::Timer initialLBTimer {"Initial load-balancing"};
   if (myRank == MASTER_RANK) logFile << "(INIT): Starting initial load balance." << endl << writeVerbose;
   mpiGrid.balance_load(); // Direct DCCRG call, recalculate cache afterwards
   recalculateLocalCellsCache();

   SpatialCell::set_mpi_transfer_type(Transfer::VEL_BLOCK_DATA);
   mpiGrid.update_copies_of_remote_neighbors(NEAREST_NEIGHBORHOOD_ID);

   setFaceNeighborRanks( mpiGrid );
   const vector<CellID>& cells = getLocalCells();
<<<<<<< HEAD
   phiprof::stop("Initial load-balancing");

   if (myRank == MASTER_RANK) logFile << "(INIT): Set initial state." << endl << writeVerbose;
   phiprof::start("Set initial state");
=======
   initialLBTimer.stop();
   
   if (myRank == MASTER_RANK) {
      logFile << "(INIT): Set initial state." << endl << writeVerbose;
   }

   phiprof::Timer initialStateTimer {"Set initial state"};
>>>>>>> be29e203

   phiprof::Timer setCoordsTimer {"Set spatial cell coordinates"};
   initSpatialCellCoordinates(mpiGrid);
<<<<<<< HEAD
   phiprof::stop("Set spatial cell coordinates");

   phiprof::start("Initialize system boundary conditions");
=======
   setCoordsTimer.stop();
   
   phiprof::Timer initBoundaryTimer {"Initialize system boundary conditions"};
>>>>>>> be29e203
   if(sysBoundaries.initSysBoundaries(project, P::t_min) == false) {
      if (myRank == MASTER_RANK) cerr << "Error in initialising the system boundaries." << endl;
      exit(1);
   }
<<<<<<< HEAD
   phiprof::stop("Initialize system boundary conditions");

=======
   initBoundaryTimer.stop();
   
>>>>>>> be29e203
   SpatialCell::set_mpi_transfer_type(Transfer::CELL_DIMENSIONS);
   mpiGrid.update_copies_of_remote_neighbors(SYSBOUNDARIES_NEIGHBORHOOD_ID);

   // We want this before restart refinement
   phiprof::Timer classifyTimer {"Classify cells (sys boundary conditions)"};
   if(sysBoundaries.classifyCells(mpiGrid,technicalGrid) == false) {
      cerr << "(MAIN) ERROR: System boundary conditions were not set correctly." << endl;
      exit(1);
   }
<<<<<<< HEAD
   phiprof::stop("Classify cells (sys boundary conditions)");

=======
   classifyTimer.stop();
   
>>>>>>> be29e203
   if (P::isRestart) {
      logFile << "Restart from "<< P::restartFileName << std::endl << writeVerbose;
      phiprof::Timer restartReadTimer {"Read restart"};
      if (readGrid(mpiGrid,perBGrid,EGrid,technicalGrid,P::restartFileName) == false) {
         logFile << "(MAIN) ERROR: restarting failed" << endl;
         exit(1);
      }
      restartReadTimer.stop();

      if (P::forceRefinement) {
         phiprof::Timer timer {"Restart refinement"};
         for (uint i = 0; i < P::amrMaxSpatialRefLevel; ++i) {
            adaptRefinement(mpiGrid, technicalGrid, sysBoundaries, project, true);
            balanceLoad(mpiGrid, sysBoundaries);
         }
      } else if (P::refineOnRestart) {
         phiprof::Timer timer {"Restart refinement"};
         for (uint i = 0; i < P::amrMaxSpatialRefLevel; ++i) {
            adaptRefinement(mpiGrid, technicalGrid, sysBoundaries, project);
            balanceLoad(mpiGrid, sysBoundaries);
         }
      }
   }

   // Check refined cells do not touch boundary cells
   phiprof::Timer boundaryCheckTimer {"Check boundary refinement"};
   if(!sysBoundaries.checkRefinement(mpiGrid)) {
      cerr << "(MAIN) WARNING: Boundary cells don't have identical refinement level " << endl;
      //exit(1);
   }
   boundaryCheckTimer.stop();

   if (P::isRestart) {
      //initial state for sys-boundary cells, will skip those not set to be reapplied at restart
      phiprof::Timer timer {"Apply system boundary conditions state"};
      if (sysBoundaries.applyInitialState(mpiGrid, technicalGrid, perBGrid, project) == false) {
         cerr << " (MAIN) ERROR: System boundary conditions initial state was not applied correctly." << endl;
         exit(1);
      }
   }

   // Update technicalGrid
   technicalGrid.updateGhostCells(); // This needs to be done at some point

   if (!P::isRestart) {
      //Initial state based on project, background field in all cells
      //and other initial values in non-sysboundary cells
<<<<<<< HEAD
      phiprof::start("Apply initial state");
      // Go through every cell on this node and initialize the
=======
      phiprof::Timer applyInitialTimer {"Apply initial state"};
      // Go through every cell on this node and initialize the 
>>>>>>> be29e203
      //  -Background field on all cells
      //  -Perturbed fields and ion distribution function in non-sysboundary cells
      // Each initialization has to be independent to avoid threading problems

      // Allow the project to set up data structures for it's setCell calls
      project.setupBeforeSetCell(cells);
<<<<<<< HEAD

      phiprof::start("setCell");
#pragma omp parallel for schedule(dynamic)
=======
      
      phiprof::Timer setCellTimer {"setCell"};
      #pragma omp parallel for schedule(dynamic)
>>>>>>> be29e203
      for (size_t i=0; i<cells.size(); ++i) {
         SpatialCell* cell = mpiGrid[cells[i]];
         // #ifdef USE_GPU
         // cell->prefetchHost(); // Currently projects still init on host
         // #endif
         if (cell->sysBoundaryFlag == sysboundarytype::NOT_SYSBOUNDARY) {
            project.setCell(cell);
         }
      }
<<<<<<< HEAD
      phiprof::stop("setCell");

=======
      setCellTimer.stop();
      
>>>>>>> be29e203
      // Initial state for sys-boundary cells
      applyInitialTimer.stop();
      phiprof::Timer applyBCTimer {"Apply system boundary conditions state"};
      if (sysBoundaries.applyInitialState(mpiGrid, technicalGrid, perBGrid, project) == false) {
         cerr << " (MAIN) ERROR: System boundary conditions initial state was not applied correctly." << endl;
         exit(1);
      }
<<<<<<< HEAD
      phiprof::stop("Apply system boundary conditions state");

=======
      applyBCTimer.stop();
      
>>>>>>> be29e203
      #pragma omp parallel for schedule(static)
      for (size_t i=0; i<cells.size(); ++i) {
         mpiGrid[cells[i]]->parameters[CellParams::LBWEIGHTCOUNTER] = 0;
         #ifdef USE_GPU
         SpatialCell* cell = mpiGrid[cells[i]];
         cell->prefetchDevice(); // Currently projects still init on host
         cell->gpu_advise();
         #endif
      }

      for (uint popID=0; popID<getObjectWrapper().particleSpecies.size(); ++popID) {
         adjustVelocityBlocks(mpiGrid,cells,true,popID);
         #ifdef DEBUG_VAMR_VALIDATE
            writeVelMesh(mpiGrid);
            validateMesh(mpiGrid,popID);
         #endif

         // set initial LB metric based on number of blocks, all others
         // will be based on time spent in acceleration
         #pragma omp parallel for schedule(static)
         for (size_t i=0; i<cells.size(); ++i) {
            mpiGrid[cells[i]]->parameters[CellParams::LBWEIGHTCOUNTER] += mpiGrid[cells[i]]->get_number_of_velocity_blocks(popID);
         }
      }

      shrink_to_fit_grid_data(mpiGrid); //get rid of excess data already here

      /*
      // Apply boundary conditions so that we get correct initial moments
      sysBoundaries.applySysBoundaryVlasovConditions(mpiGrid,Parameters::t);

      //compute moments, and set them  in RHO* and RHO_*_DT2. If restart, they are already read in
      phiprof::Timer initMomentsTimer {"Init moments"};
      calculateInitialVelocityMoments(mpiGrid);
      initMomentsTimer.stop();
      */

   }

   // Balance load before we transfer all data below
   balanceLoad(mpiGrid, sysBoundaries);
   // Function includes re-calculation of local cells cache

   phiprof::Timer fetchNeighbourTimer {"Fetch Neighbour data", {"MPI"}};
   // update complete cell spatial data for full stencil (
   SpatialCell::set_mpi_transfer_type(Transfer::ALL_SPATIAL_DATA);
   mpiGrid.update_copies_of_remote_neighbors(FULL_NEIGHBORHOOD_ID);
<<<<<<< HEAD

   phiprof::stop("Fetch Neighbour data");

   phiprof::start("setProjectBField");
   phiprof::start("project.setProjectBField");
=======
   fetchNeighbourTimer.stop();
   
   phiprof::Timer setBTimer {"project.setProjectBField"};
>>>>>>> be29e203
   project.setProjectBField(perBGrid, BgBGrid, technicalGrid);
   setBTimer.stop();
   phiprof::Timer fsGridGhostTimer {"fsgrid-ghost-updates"};
   perBGrid.updateGhostCells();
   BgBGrid.updateGhostCells();
   EGrid.updateGhostCells();

   // This will only have the BGB set up properly at this stage but we need the BGBvol for the Vlasov boundaries below.
   volGrid.updateGhostCells();
   fsGridGhostTimer.stop();
   phiprof::Timer getFieldsTimer {"getFieldsFromFsGrid"};
   getFieldsFromFsGrid(volGrid, BgBGrid, EGradPeGrid, technicalGrid, mpiGrid, cells);
   getFieldsTimer.stop();

   setBTimer.stop();

   if (P::isRestart == false) {
      // Apply boundary conditions so that we get correct initial moments
      sysBoundaries.applySysBoundaryVlasovConditions(mpiGrid,Parameters::t, true); // It doesn't matter here whether we put _R or _V moments

      //compute moments, and set them  in RHO* and RHO_*_DT2. If restart, they are already read in
      phiprof::Timer timer {"Init moments"};
      calculateInitialVelocityMoments(mpiGrid);
   } else {
      phiprof::Timer timer {"Init moments"};
      for (size_t i=0; i<cells.size(); ++i) {
         calculateCellMoments(mpiGrid[cells[i]], true, true);
      }
   }
<<<<<<< HEAD

   phiprof::start("Finish fsgrid setup");
=======
   
   phiprof::Timer finishFSGridTimer {"Finish fsgrid setup"};
>>>>>>> be29e203
   feedMomentsIntoFsGrid(mpiGrid, cells, momentsGrid,technicalGrid, false);
   if(!P::isRestart) {
      // WARNING this means moments and dt2 moments are the same here at t=0, which is a feature so far.
      feedMomentsIntoFsGrid(mpiGrid, cells, momentsDt2Grid, technicalGrid, false);
   } else {
      feedMomentsIntoFsGrid(mpiGrid, cells, momentsDt2Grid, technicalGrid, true);
   }
   momentsGrid.updateGhostCells();
   momentsDt2Grid.updateGhostCells();
   finishFSGridTimer.stop();

   // Set this so CFL doesn't break
   if(P::refineOnRestart) {
      // Half-step acceleration
      if( P::propagateVlasovAcceleration ) {
         calculateAcceleration(mpiGrid, -0.5*P::dt + 0.5*P::bailout_min_dt);
      } else {
         calculateAcceleration(mpiGrid, 0.0);
      }
      P::dt = P::bailout_min_dt;
   }
<<<<<<< HEAD
   phiprof::stop("Set initial state");
=======
   
   initialStateTimer.stop();
>>>>>>> be29e203
}

void initSpatialCellCoordinates(dccrg::Dccrg<SpatialCell,dccrg::Cartesian_Geometry>& mpiGrid) {
   vector<CellID> cells = mpiGrid.get_cells();
   #pragma omp parallel for
   for (size_t i=0; i<cells.size(); ++i) {
      std::array<double, 3> cell_min = mpiGrid.geometry.get_min(cells[i]);
      std::array<double, 3> cell_length = mpiGrid.geometry.get_length(cells[i]);

      mpiGrid[cells[i]]->parameters[CellParams::XCRD] = cell_min[0];
      mpiGrid[cells[i]]->parameters[CellParams::YCRD] = cell_min[1];
      mpiGrid[cells[i]]->parameters[CellParams::ZCRD] = cell_min[2];
      mpiGrid[cells[i]]->parameters[CellParams::DX  ] = cell_length[0];
      mpiGrid[cells[i]]->parameters[CellParams::DY  ] = cell_length[1];
      mpiGrid[cells[i]]->parameters[CellParams::DZ  ] = cell_length[2];

      mpiGrid[cells[i]]->parameters[CellParams::CELLID] = cells[i];
      mpiGrid[cells[i]]->parameters[CellParams::REFINEMENT_LEVEL] = mpiGrid.get_refinement_level(cells[i]);
   }
}

/*
Record for each cell which processes own one or more of its face neighbors
 */
void setFaceNeighborRanks( dccrg::Dccrg<SpatialCell,dccrg::Cartesian_Geometry>& mpiGrid ) {

   const vector<CellID>& cells = getLocalCells();
   // TODO: Try a #pragma omp parallel for
   for (const auto& cellid : cells) {

      if (cellid == INVALID_CELLID) continue;

      SpatialCell* cell = mpiGrid[cellid];

      if (!cell) continue;

      cell->face_neighbor_ranks.clear();
      
      for (const auto& [neighbor, dir] : mpiGrid.get_face_neighbors_of(cellid)) {

         int neighborhood;

         // We store rank numbers into a map that has neighborhood ids as its key values.
         
         switch (dir) {
         case -3:
            neighborhood = SHIFT_M_Z_NEIGHBORHOOD_ID;
            break;
         case -2:
            neighborhood = SHIFT_M_Y_NEIGHBORHOOD_ID;
            break;
         case -1:
            neighborhood = SHIFT_M_X_NEIGHBORHOOD_ID;
            break;
         case +1:
            neighborhood = SHIFT_P_X_NEIGHBORHOOD_ID;
            break;
         case +2:
            neighborhood = SHIFT_P_Y_NEIGHBORHOOD_ID;
            break;
         case +3:
            neighborhood = SHIFT_P_Z_NEIGHBORHOOD_ID;
            break;
         default:
            cerr << "Invalid face neighbor dimension: " << dir << " in " << __FILE__ << ":" << __LINE__ << std::endl;
            abort();
         }

         cell->face_neighbor_ranks[neighborhood].insert(mpiGrid.get_process(neighbor));
         
      }      
   }
}

void balanceLoad(dccrg::Dccrg<SpatialCell,dccrg::Cartesian_Geometry>& mpiGrid, SysBoundary& sysBoundaries){
   // Invalidate cached cell lists
   Parameters::meshRepartitioned = true;

   // tell other processes which velocity blocks exist in remote spatial cells
   phiprof::Timer balanceLoadTimer {"Balancing load", {"Load balance"}};

   phiprof::Timer deallocTimer {"deallocate boundary data"};
   //deallocate blocks in remote cells to decrease memory load
   deallocateRemoteCellBlocks(mpiGrid);

   deallocTimer.stop();
   //set weights based on each cells LB weight counter
   const vector<CellID>& cells = getLocalCells();
   for (size_t i=0; i<cells.size(); ++i){
      //Set weight. If acceleration is enabled then we use the weight
      //counter which is updated in acceleration, otherwise we just
      //use the number of blocks.
//      if (P::propagateVlasovAcceleration)
      mpiGrid.set_cell_weight(cells[i], mpiGrid[cells[i]]->parameters[CellParams::LBWEIGHTCOUNTER]);
//      else
//         mpiGrid.set_cell_weight(cells[i], mpiGrid[cells[i]]->get_number_of_all_velocity_blocks());
      //reset counter
      //mpiGrid[cells[i]]->parameters[CellParams::LBWEIGHTCOUNTER] = 0.0;
   }
   phiprof::Timer initLBTimer {"dccrg.initialize_balance_load"};
   mpiGrid.initialize_balance_load(true);
   initLBTimer.stop();

   const std::unordered_set<CellID>& incoming_cells = mpiGrid.get_cells_added_by_balance_load();
   std::vector<CellID> incoming_cells_list (incoming_cells.begin(),incoming_cells.end());

   const std::unordered_set<CellID>& outgoing_cells = mpiGrid.get_cells_removed_by_balance_load();
   std::vector<CellID> outgoing_cells_list (outgoing_cells.begin(),outgoing_cells.end());

   /*transfer cells in parts to preserve memory*/
   phiprof::Timer transfersTimer {"Data transfers"};
   const uint64_t num_part_transfers=5;
   for (uint64_t transfer_part=0; transfer_part<num_part_transfers; transfer_part++) {
      //Set transfers on/off for the incoming cells in this transfer set and prepare for receive
      for (unsigned int i=0;i<incoming_cells_list.size();i++){
         CellID cell_id=incoming_cells_list[i];
         SpatialCell* cell = mpiGrid[cell_id];
         if (cell_id%num_part_transfers!=transfer_part) {
            cell->set_mpi_transfer_enabled(false);
         } else {
            cell->set_mpi_transfer_enabled(true);
         }
      }

      //Set transfers on/off for the outgoing cells in this transfer set
      for (unsigned int i=0; i<outgoing_cells_list.size(); i++) {
         CellID cell_id=outgoing_cells_list[i];
         SpatialCell* cell = mpiGrid[cell_id];
         if (cell_id%num_part_transfers!=transfer_part) {
            cell->set_mpi_transfer_enabled(false);
         } else {
            cell->set_mpi_transfer_enabled(true);
         }
      }

      for (size_t p=0; p<getObjectWrapper().particleSpecies.size(); ++p) {
         // Set active population
         SpatialCell::setCommunicatedSpecies(p);

         //Transfer velocity block list
         SpatialCell::set_mpi_transfer_type(Transfer::VEL_BLOCK_LIST_STAGE1);
         mpiGrid.continue_balance_load();
         SpatialCell::set_mpi_transfer_type(Transfer::VEL_BLOCK_LIST_STAGE2);
         mpiGrid.continue_balance_load();

         int prepareReceives {phiprof::initializeTimer("Preparing receives")};
         int receives = 0;
         for (unsigned int i=0; i<incoming_cells_list.size(); i++) {
            CellID cell_id=incoming_cells_list[i];
            SpatialCell* cell = mpiGrid[cell_id];
            if (cell_id % num_part_transfers == transfer_part) {
               receives++;
               // reserve space for velocity block data in arriving remote cells
               phiprof::Timer timer {prepareReceives};
               cell->prepare_to_receive_blocks(p);
               timer.stop(1, "Spatial cells");
            }
         }
         if(receives == 0) {
            //empty phiprof timer, to avoid unneccessary divergence in unique
            //profiles (keep order same)
            phiprof::Timer timer {prepareReceives};
            timer.stop(0, "Spatial cells");
         }

         //do the actual transfer of data for the set of cells to be transferred
         phiprof::Timer transferTimer {"transfer_all_data"};
         SpatialCell::set_mpi_transfer_type(Transfer::ALL_DATA);
         mpiGrid.continue_balance_load();
         transferTimer.stop();

         // Free memory for cells that have been sent (the block data)
         for (unsigned int i=0;i<outgoing_cells_list.size();i++){
            CellID cell_id=outgoing_cells_list[i];
            SpatialCell* cell = mpiGrid[cell_id];

            // Free memory of this cell as it has already been transferred,
            // it will not be used anymore. NOTE: Only clears memory allocated
            // to the active population.
            if (cell_id % num_part_transfers == transfer_part) cell->clear(p);
         }
      } // for-loop over populations
   } // for-loop over transfer parts
   transfersTimer.stop();

   //finish up load balancing
   phiprof::Timer finishLBTimer {"dccrg.finish_balance_load"};
   mpiGrid.finish_balance_load();
   finishLBTimer.stop();

   //Make sure transfers are enabled for all cells
   recalculateLocalCellsCache();
   #pragma omp parallel for
   for (uint i=0; i<cells.size(); ++i) {
      mpiGrid[cells[i]]->set_mpi_transfer_enabled(true);
   }

   // flag transfers if AMR
   phiprof::Timer computeTransferTimer {"compute_amr_transfer_flags"};
   flagSpatialCellsForAmrCommunication(mpiGrid,cells);
   computeTransferTimer.stop();

   // Communicate all spatial data for FULL neighborhood, which
   // includes all data with the exception of dist function data
   SpatialCell::set_mpi_transfer_type(Transfer::ALL_SPATIAL_DATA);
   mpiGrid.update_copies_of_remote_neighbors(FULL_NEIGHBORHOOD_ID);

   phiprof::Timer updateBlocksTimer {"update block lists"};
   //new partition, re/initialize blocklists of remote cells.
   for (uint popID=0; popID<getObjectWrapper().particleSpecies.size(); ++popID) {
      updateRemoteVelocityBlockLists(mpiGrid,popID);
   }
   updateBlocksTimer.stop();

   phiprof::Timer updateBoundariesTimer {"update sysboundaries"};
   sysBoundaries.updateSysBoundariesAfterLoadBalance( mpiGrid );
   updateBoundariesTimer.stop();

   phiprof::Timer initSolversTimer {"Init solvers"};
   // Initialize field propagator (only if in use):
   if (Parameters::propagateField == true) {
      if (initializeFieldPropagatorAfterRebalance() == false) {
         logFile << "(MAIN): Field propagator did not initialize correctly!" << endl << writeVerbose;
         exit(1);
      }
   }
<<<<<<< HEAD

   phiprof::stop("Init solvers");

   // Record ranks of face neighbors
   phiprof::start("set face neighbor ranks");
   setFaceNeighborRanks( mpiGrid );
   phiprof::stop("set face neighbor ranks");

   // Prepare cellIDs and pencils for AMR translation
   phiprof::start("GetSeedIdsAndBuildPencils");
   for (int dimension=0; dimension<3; dimension++) {
      prepareSeedIdsAndPencils(mpiGrid,dimension);
   }

#ifdef USE_GPU
   phiprof::start("GPU_malloc");
   uint gpuMaxBlockCount = 0;
   vmesh::LocalID gpuBlockCount = 0;
   // Not parallelized
   for (uint i=0; i<cells.size(); ++i) {
      SpatialCell* SC = mpiGrid[cells[i]];
      SC->gpu_advise();
      for (size_t popID=0; popID<getObjectWrapper().particleSpecies.size(); ++popID) {
         const vmesh::VelocityMesh* vmesh = SC->get_velocity_mesh(popID);
         vmesh::VelocityBlockContainer* blockContainer = SC->get_velocity_blocks(popID);
         gpuBlockCount = vmesh->size();
         // gpu_Allocate checks if increased allocation is necessary, also performs deallocation first if necessary
         blockContainer->gpu_Allocate(gpuBlockCount);
         if (gpuBlockCount > gpuMaxBlockCount) {
            gpuMaxBlockCount = gpuBlockCount;
         }
         // Ensure cell has sufficient reservation, then apply it
         SC->setReservation(popID,gpuBlockCount);
         SC->applyReservation(popID);
      }
   }
   // Call GPU routines for per-thread memory allocation for Vlasov solvers
   // deallocates first if necessary
   //GPUTODO: Also count how many pencils exist
   gpu_vlasov_allocate(gpuMaxBlockCount);
   gpu_acc_allocate(gpuMaxBlockCount);
   phiprof::stop("GPU_malloc");
#endif

   phiprof::stop("GetSeedIdsAndBuildPencils");

   phiprof::stop("Balancing load");
=======
   initSolversTimer.stop();
   
   // Record ranks of face neighbors
   if(P::amrMaxSpatialRefLevel > 0) {
      phiprof::Timer timer {"set face neighbor ranks"};
      setFaceNeighborRanks( mpiGrid );
   }

   // Prepare cellIDs and pencils for AMR translation
   if(P::amrMaxSpatialRefLevel > 0) {
      phiprof::Timer timer {"GetSeedIdsAndBuildPencils"};
      for (int dimension=0; dimension<3; dimension++) {
         prepareSeedIdsAndPencils(mpiGrid,dimension);
      }
   }
>>>>>>> be29e203
}

/*
  Adjust sparse velocity space to make it consistent in all 6 dimensions.

  Further documentation in grid.h
*/
bool adjustVelocityBlocks(dccrg::Dccrg<SpatialCell,dccrg::Cartesian_Geometry>& mpiGrid,
                          const vector<CellID>& cellsToAdjust,
                          bool doPrepareToReceiveBlocks,
                          const uint popID) {
   phiprof::Timer readjustBlocksTimer {"re-adjust blocks", {"Block adjustment"}};
   SpatialCell::setCommunicatedSpecies(popID);

<<<<<<< HEAD
   const vector<CellID>& cells = getLocalCells();
   #pragma omp parallel
   {
      phiprof::start("Compute with_content_list");
#ifdef USE_GPU
      #pragma omp for schedule(dynamic,1)
      for (uint i=0; i<cells.size(); ++i) {
         mpiGrid[cells[i]]->gpu_attachToStream();
         mpiGrid[cells[i]]->updateSparseMinValue(popID);
         mpiGrid[cells[i]]->update_velocity_block_content_lists(popID);
         mpiGrid[cells[i]]->gpu_detachFromStream();
      }
#else
      #pragma omp for schedule(dynamic,1)
      for (uint i=0; i<cells.size(); ++i) {
         mpiGrid[cells[i]]->updateSparseMinValue(popID);
         mpiGrid[cells[i]]->update_velocity_block_content_lists(popID);
      }
#endif
      phiprof::stop("Compute with_content_list");
   }
   // Note: We could try not updating remote lists unless explicitly wanting to keep remote contributions?
   phiprof::initializeTimer("Transfer with_content_list","MPI");
   phiprof::start("Transfer with_content_list");
=======
   phiprof::Timer computeTimer {"Compute with_content_list"};
   #pragma omp parallel for
   for (uint i=0; i<cells.size(); ++i) {
      mpiGrid[cells[i]]->updateSparseMinValue(popID);
      mpiGrid[cells[i]]->update_velocity_block_content_lists(popID);
   }
   computeTimer.stop();
   
   phiprof::Timer transferTimer {"Transfer with_content_list", {"MPI"}};
>>>>>>> be29e203
   SpatialCell::set_mpi_transfer_type(Transfer::VEL_BLOCK_WITH_CONTENT_STAGE1 );
   mpiGrid.update_copies_of_remote_neighbors(NEAREST_NEIGHBORHOOD_ID);
   SpatialCell::set_mpi_transfer_type(Transfer::VEL_BLOCK_WITH_CONTENT_STAGE2 );
   mpiGrid.update_copies_of_remote_neighbors(NEAREST_NEIGHBORHOOD_ID);
<<<<<<< HEAD
   phiprof::stop("Transfer with_content_list");

#ifdef USE_GPU
   // Now loop over ghost cells and upload their velocity block lists into GPU memory
   const std::vector<CellID> remote_cells = mpiGrid.get_remote_cells_on_process_boundary(NEAREST_NEIGHBORHOOD_ID);
   #pragma omp parallel
   {
      phiprof::start("Upload with_content_list to device");
      #pragma omp for
      for (size_t i=0; i<cellsToAdjust.size(); ++i) {
         mpiGrid[cellsToAdjust[i]]->gpu_uploadContentLists();
=======
   transferTimer.stop();
   
   //Adjusts velocity blocks in local spatial cells, doesn't adjust velocity blocks in remote cells.

   phiprof::Timer adjustimer {"Adjusting blocks"};
   #pragma omp parallel for schedule(dynamic)
   for (size_t i=0; i<cellsToAdjust.size(); ++i) {
      Real density_pre_adjust=0.0;
      Real density_post_adjust=0.0;
      CellID cell_id=cellsToAdjust[i];
      SpatialCell* cell = mpiGrid[cell_id];
      
      // gather spatial neighbor list and create vector with pointers to neighbor spatial cells
      const auto* neighbors = mpiGrid.get_neighbors_of(cell_id, NEAREST_NEIGHBORHOOD_ID);
      // Note: at AMR refinement boundaries this can cause blocks to propagate further than absolutely required
      vector<SpatialCell*> neighbor_ptrs;
      neighbor_ptrs.reserve(neighbors->size());

      for ( const auto& nbrPair : *neighbors) {
         CellID neighbor_id = nbrPair.first;
         if (neighbor_id == 0 || neighbor_id == cell_id) {
            continue;
         }
         neighbor_ptrs.push_back(mpiGrid[neighbor_id]);
>>>>>>> be29e203
      }
      #pragma omp for schedule(dynamic,1)
      for(size_t i=0; i<remote_cells.size(); ++i) {
         mpiGrid[remote_cells[i]]->gpu_uploadContentLists();
      }
      phiprof::stop("Upload with_content_list to device");
   }
#endif

   //Adjusts velocity blocks in local spatial cells, doesn't adjust velocity blocks in remote cells.
#pragma omp parallel
   {
      phiprof::start("Adjusting blocks");
      #pragma omp for schedule(dynamic,1)
      for (size_t i=0; i<cellsToAdjust.size(); ++i) {
         Real density_pre_adjust=0.0;
         Real density_post_adjust=0.0;
         CellID cell_id=cellsToAdjust[i];
         SpatialCell* cell = mpiGrid[cell_id];
         // gather spatial neighbor list and create vector with pointers to neighbor spatial cells
         const auto* neighbors = mpiGrid.get_neighbors_of(cell_id, NEAREST_NEIGHBORHOOD_ID);
         // Note: at AMR refinement boundaries this can cause blocks to propagate further than absolutely required
         vector<SpatialCell*> neighbor_ptrs;
         neighbor_ptrs.reserve(neighbors->size());

         for ( const auto& nbrPair : *neighbors) {
            CellID neighbor_id = nbrPair.first;
            if (neighbor_id == 0 || neighbor_id == cell_id) {
               continue;
            }
            neighbor_ptrs.push_back(mpiGrid[neighbor_id]);
            // Ensure cell has sufficient reservation
            cell->setReservation(popID,mpiGrid[neighbor_id]->velocity_block_with_content_list_size);
         }
#ifdef USE_GPU
         cell->gpu_attachToStream();
#endif
         // GPUTODO: Vectorize / GPUify
         if (getObjectWrapper().particleSpecies[popID].sparse_conserve_mass) {
            for (size_t i=0; i<cell->get_number_of_velocity_blocks(popID)*WID3; ++i) {
               density_pre_adjust += cell->get_data(popID)[i];
            }
         }
         cell->adjust_velocity_blocks(neighbor_ptrs,popID);

         // GPUTODO: Vectorize / GPUify
         if (getObjectWrapper().particleSpecies[popID].sparse_conserve_mass) {
            for (size_t i=0; i<cell->get_number_of_velocity_blocks(popID)*WID3; ++i) {
               density_post_adjust += cell->get_data(popID)[i];
            }
            if (density_post_adjust != 0.0) {
               for (size_t i=0; i<cell->get_number_of_velocity_blocks(popID)*WID3; ++i) {
                  cell->get_data(popID)[i] *= density_pre_adjust/density_post_adjust;
               }
            }
         }
#ifdef USE_GPU
         cell->gpu_detachFromStream();
#endif
      }
      phiprof::stop("Adjusting blocks");
   }

   #ifdef USE_GPU
   // Now loop over local and ghost cells and free up the temborary buffer memory
   #pragma omp parallel
   {
      #pragma omp for
      for (size_t i=0; i<cellsToAdjust.size(); ++i) {
         mpiGrid[cellsToAdjust[i]]->gpu_clearContentLists();
      }
      #pragma omp for
      for(size_t i=0; i<remote_cells.size(); ++i) {
         mpiGrid[remote_cells[i]]->gpu_clearContentLists();
      }
   }
<<<<<<< HEAD
   #endif
=======
   adjustimer.stop();
>>>>>>> be29e203

   //Updated newly adjusted velocity block lists on remote cells, and
   //prepare to receive block data
   if (doPrepareToReceiveBlocks) {
      updateRemoteVelocityBlockLists(mpiGrid,popID);
   }
   return true;
}

/*! Shrink to fit velocity space data to save memory.
 * \param mpiGrid Spatial grid
 */
void shrink_to_fit_grid_data(dccrg::Dccrg<SpatialCell,dccrg::Cartesian_Geometry>& mpiGrid) {
   const std::vector<CellID>& cells = getLocalCells();
   const std::vector<CellID>& remote_cells = mpiGrid.get_remote_cells_on_process_boundary(FULL_NEIGHBORHOOD_ID);
   #pragma omp parallel for
   for(size_t i=0; i<cells.size() + remote_cells.size(); ++i) {
      if(i < cells.size()){
         SpatialCell* target= mpiGrid[cells[i]];
         if (target!=nullptr){
            target->shrink_to_fit();
         }
      }else{
         SpatialCell* target= mpiGrid[remote_cells[i - cells.size()]];
         if (target!=nullptr){
            target->shrink_to_fit();
         }
      }
   }
}

/*! Estimates memory consumption and writes it into logfile. Collective operation on MPI_COMM_WORLD
 * \param mpiGrid Spatial grid
 */
void report_grid_memory_consumption(dccrg::Dccrg<SpatialCell,dccrg::Cartesian_Geometry>& mpiGrid) {
   /*now report memory consumption into logfile*/
   const vector<CellID>& cells = getLocalCells();
   const std::vector<CellID> remote_cells = mpiGrid.get_remote_cells_on_process_boundary();
   int rank,n_procs;
   MPI_Comm_size(MPI_COMM_WORLD, &n_procs);
   MPI_Comm_rank(MPI_COMM_WORLD, &rank);
   /* Compute memory statistics of the memory consumption of the spatial cells.
    * Internally we use double as MPI does
    * not define proper uint64_t datatypes for MAXLOCNot Real, as we
    * want double here not to loose accuracy.
    */

   /*report data for memory needed by blocks*/
   double mem[6] = {0};
   double sum_mem[6];

   for(unsigned int i=0;i<cells.size();i++){
      mem[0] += mpiGrid[cells[i]]->get_cell_memory_size();
      mem[3] += mpiGrid[cells[i]]->get_cell_memory_capacity();
   }

   for(unsigned int i=0;i<remote_cells.size();i++){
      mem[1] += mpiGrid[remote_cells[i]]->get_cell_memory_size();
      mem[4] += mpiGrid[remote_cells[i]]->get_cell_memory_capacity();
   }

   mem[2] = mem[0] + mem[1];//total meory according to size()
   mem[5] = mem[3] + mem[4];//total memory according to capacity()


   MPI_Reduce(mem, sum_mem, 6, MPI_DOUBLE, MPI_SUM, 0, MPI_COMM_WORLD);

   logFile << "(MEM) Total size: " << sum_mem[2] << endl;
   logFile << "(MEM) Total capacity " << sum_mem[5] << endl;

   struct {
      double val;
      int   rank;
   } max_mem[3],mem_usage_loc[3],min_mem[3];
   for(uint i = 0; i<3; i++){
      mem_usage_loc[i].val = mem[i + 3]; //report on capacity numbers (6: local cells, 7: remote cells, 8: all cells)
      mem_usage_loc[i].rank = rank;
   }

   MPI_Reduce(mem_usage_loc, max_mem, 3, MPI_DOUBLE_INT, MPI_MAXLOC, 0, MPI_COMM_WORLD);
   MPI_Reduce(mem_usage_loc, min_mem, 3, MPI_DOUBLE_INT, MPI_MINLOC, 0, MPI_COMM_WORLD);

   logFile << "(MEM)   Average capacity: " << sum_mem[5]/n_procs << " local cells " << sum_mem[3]/n_procs << " remote cells " << sum_mem[4]/n_procs << endl;
   logFile << "(MEM)   Max capacity:     " << max_mem[2].val   << " on  process " << max_mem[2].rank << endl;
   logFile << "(MEM)   Min capacity:     " << min_mem[2].val   << " on  process " << min_mem[2].rank << endl;
   logFile << writeVerbose;
}

/*! Deallocates all block data in remote cells in order to save
 *  memory
 * \param mpiGrid Spatial grid
 */
void deallocateRemoteCellBlocks(dccrg::Dccrg<SpatialCell,dccrg::Cartesian_Geometry>& mpiGrid) {
   const std::vector<uint64_t> incoming_cells
      = mpiGrid.get_remote_cells_on_process_boundary(VLASOV_SOLVER_NEIGHBORHOOD_ID);
   for(unsigned int i=0;i<incoming_cells.size();i++){
      uint64_t cell_id=incoming_cells[i];
      SpatialCell* cell = mpiGrid[cell_id];
      if (cell != NULL) {
         for (uint popID=0; popID<getObjectWrapper().particleSpecies.size(); ++popID)
            cell->clear(popID);
      }
   }

}

/*
Updates velocity block lists between remote neighbors and prepares local
copies of remote neighbors for receiving velocity block data.
*/
void updateRemoteVelocityBlockLists(
   dccrg::Dccrg<SpatialCell,dccrg::Cartesian_Geometry>& mpiGrid,
   const uint popID,
   const uint neighborhood/*=DIST_FUNC_NEIGHBORHOOD_ID default*/
)
{
   SpatialCell::setCommunicatedSpecies(popID);

   // update velocity block lists For small velocity spaces it is
   // faster to do it in one operation, and not by first sending size,
   // then list. For large we do it in two steps
   phiprof::Timer updateTimer {"Velocity block list update", {"MPI"}};
   SpatialCell::set_mpi_transfer_type(Transfer::VEL_BLOCK_LIST_STAGE1);
   mpiGrid.update_copies_of_remote_neighbors(neighborhood);
   SpatialCell::set_mpi_transfer_type(Transfer::VEL_BLOCK_LIST_STAGE2);
   mpiGrid.update_copies_of_remote_neighbors(neighborhood);
   updateTimer.stop();

   // Prepare spatial cells for receiving velocity block data
   phiprof::Timer receivesTimer {"Preparing receives"};
   const std::vector<uint64_t> incoming_cells = mpiGrid.get_remote_cells_on_process_boundary(neighborhood);

   #pragma omp parallel for
   for (unsigned int i=0; i<incoming_cells.size(); ++i) {
     uint64_t cell_id = incoming_cells[i];
     SpatialCell* cell = mpiGrid[cell_id];
     if (cell == NULL) {
        //for (const auto& cell: mpiGrid.local_cells()) {
        for (const auto& cell: mpiGrid.local_cells) {
	 if (cell.id == cell_id) {
	   cerr << __FILE__ << ":" << __LINE__ << std::endl;
	   abort();
	 }
	 for (const auto& neighbor: cell.neighbors_of) {
	   if (neighbor.id == cell_id) {
	     cerr << __FILE__ << ":" << __LINE__ << std::endl;
	     abort();
	   }
	 }
       }
       continue;
     }
     cell->prepare_to_receive_blocks(popID);
   }

   receivesTimer.stop(incoming_cells.size(), "SpatialCells");
}

/*
  Set stencils. These are the stencils (in 2D, real ones in 3D of
  course). x are stencil neighbor to cell local cell o:

NEAREST SYSBOUNDARIES  (nearest neighbor)
-----------
  xxx
  xox
  xxx
-----------

EXTENDED_SYSBOUNDARIES (second nearest neighbor, also in diagonal)
-----------
  xxxxx
  xxxxx
  xxoxx
  xxxxx
  xxxxx
-----------

VLASOV
-----------
    x
    x
  xxoxx
    x
    x
-----------

VLASOV_{XYZ}
-----------
 xxoxxx
-----------

VLASOV_TARGET_{XYZ}
-----------
  xox

-----------

DIST_FUNC  (Includes all cells which should know about each others blocks and have space for them. VLASOV + SYSBOUNDARIES.
-----------
    x
   xxx
  xxoxx
   xxx
    x

-----------


FULL (Includes all possible communication, possible AMR extension)
-----------
    A
  xxxxx
  xxxxx
 AxxoxxA
  xxxxx
  xxxxx
    A
-----------

SHIFT_M_X    ox
SHIFT_P_X   xo
 Y, Z in the same way
*/

void initializeStencils(dccrg::Dccrg<SpatialCell,dccrg::Cartesian_Geometry>& mpiGrid){
   // set reduced neighborhoods
   typedef dccrg::Types<3>::neighborhood_item_t neigh_t;

   // set a reduced neighborhood for nearest neighbours
   std::vector<neigh_t> neighborhood;
   for (int z = -1; z <= 1; z++) {
      for (int y = -1; y <= 1; y++) {
         for (int x = -1; x <= 1; x++) {
            if (x == 0 && y == 0 && z == 0) {
               continue;
            }
            neigh_t offsets = {{x, y, z}};
            neighborhood.push_back(offsets);
         }
      }
   }
   //mpiGrid.add_neighborhood(FIELD_SOLVER_NEIGHBORHOOD_ID, neighborhood);
   mpiGrid.add_neighborhood(NEAREST_NEIGHBORHOOD_ID, neighborhood);
   mpiGrid.add_neighborhood(SYSBOUNDARIES_NEIGHBORHOOD_ID, neighborhood);

   neighborhood.clear();
   for (int z = -2; z <= 2; z++) {
      for (int y = -2; y <= 2; y++) {
         for (int x = -2; x <= 2; x++) {
            if (x == 0 && y == 0 && z == 0) {
               continue;
            }
            neigh_t offsets = {{x, y, z}};
            neighborhood.push_back(offsets);
         }
      }
   }
   mpiGrid.add_neighborhood(SYSBOUNDARIES_EXTENDED_NEIGHBORHOOD_ID, neighborhood);

   // In spatial AMR using DCCRG, the neighbors are considered relative to a given cell's size.
   // To get two coarse neighbors from a fine cell at interfaces, the stencil size needs to be increased by one.
   int addStencilDepth = 0;
   if (P::amrMaxSpatialRefLevel > 0) {
      switch (VLASOV_STENCIL_WIDTH) {
	 case 1:
	    // Required cells will be included already
	    break;
	 case 2:
	    // looking from high to low refinement: stencil 2 will only give 1 cell, so need to add 1
	    addStencilDepth = 1;
            break;
         case 3:
	    // looking from high to low refinement: stencil 3 will only give 2 cells, so need to add 2
	    // to reach surely into the third low-refinement neighbour
            addStencilDepth = 2;
            break;
         default:
            std::cerr<<"Warning: unrecognized VLASOV_STENCIL_WIDTH in grid.cpp"<<std::endl;
      }
   }
   int full_neighborhood_size = max(2, VLASOV_STENCIL_WIDTH);

   neighborhood.clear();
   for (int z = -full_neighborhood_size; z <= full_neighborhood_size; z++) {
      for (int y = -full_neighborhood_size; y <= full_neighborhood_size; y++) {
         for (int x = -full_neighborhood_size; x <= full_neighborhood_size; x++) {
            if (x == 0 && y == 0 && z == 0) {
               continue;
            }
            neigh_t offsets = {{x, y, z}};
            neighborhood.push_back(offsets);
         }
      }
   }
   /* Add extra face neighbors if required by AMR */
   for (int d = full_neighborhood_size+1; d <= full_neighborhood_size+addStencilDepth; d++) {
      neighborhood.push_back({{ d, 0, 0}});
      neighborhood.push_back({{-d, 0, 0}});
      neighborhood.push_back({{0, d, 0}});
      neighborhood.push_back({{0,-d, 0}});
      neighborhood.push_back({{0, 0, d}});
      neighborhood.push_back({{0, 0,-d}});
   }
   /*all possible communication pairs*/
   mpiGrid.add_neighborhood(FULL_NEIGHBORHOOD_ID, neighborhood);

   /*stencils for semilagrangian propagators*/
   neighborhood.clear();
   for (int d = -VLASOV_STENCIL_WIDTH-addStencilDepth; d <= VLASOV_STENCIL_WIDTH+addStencilDepth; d++) {
     if (d != 0) {
        neighborhood.push_back({{d, 0, 0}});
        neighborhood.push_back({{0, d, 0}});
        neighborhood.push_back({{0, 0, d}});
     }
   }
   mpiGrid.add_neighborhood(VLASOV_SOLVER_NEIGHBORHOOD_ID, neighborhood);

   // add remaining nearest neighbors for DIST_FUNC neighborhood
   for (int z = -1; z <= 1; z++) {
      for (int y = -1; y <= 1; y++) {
         for (int x = -1; x <= 1; x++) {
            //do not add cells already in neighborhood (vlasov solver)
            if (x == 0 && y == 0 ) continue;
            if (x == 0 && z == 0 ) continue;
            if (y == 0 && z == 0 ) continue;

            neigh_t offsets = {{x, y, z}};
            neighborhood.push_back(offsets);
         }
      }
   }
   mpiGrid.add_neighborhood(DIST_FUNC_NEIGHBORHOOD_ID, neighborhood);

   neighborhood.clear();
   for (int d = -VLASOV_STENCIL_WIDTH-addStencilDepth; d <= VLASOV_STENCIL_WIDTH+addStencilDepth; d++) {
     if (d != 0) {
        neighborhood.push_back({{d, 0, 0}});
     }
   }
   mpiGrid.add_neighborhood(VLASOV_SOLVER_X_NEIGHBORHOOD_ID, neighborhood);


   neighborhood.clear();
   for (int d = -VLASOV_STENCIL_WIDTH-addStencilDepth; d <= VLASOV_STENCIL_WIDTH+addStencilDepth; d++) {
     if (d != 0) {
        neighborhood.push_back({{0, d, 0}});
     }
   }
   mpiGrid.add_neighborhood(VLASOV_SOLVER_Y_NEIGHBORHOOD_ID, neighborhood);


   neighborhood.clear();
   for (int d = -VLASOV_STENCIL_WIDTH-addStencilDepth; d <= VLASOV_STENCIL_WIDTH+addStencilDepth; d++) {
     if (d != 0) {
        neighborhood.push_back({{0, 0, d}});
     }
   }
   mpiGrid.add_neighborhood(VLASOV_SOLVER_Z_NEIGHBORHOOD_ID, neighborhood);

   neighborhood.clear();
   for (int d = -1; d <= 1; d++) {
     if (d != 0) {
        neighborhood.push_back({{d, 0, 0}});
     }
   }
   mpiGrid.add_neighborhood(VLASOV_SOLVER_TARGET_X_NEIGHBORHOOD_ID, neighborhood);

   neighborhood.clear();
   for (int d = -1; d <= 1; d++) {
     if (d != 0) {
        neighborhood.push_back({{0, d, 0}});
     }
   }
   mpiGrid.add_neighborhood(VLASOV_SOLVER_TARGET_Y_NEIGHBORHOOD_ID, neighborhood);

   neighborhood.clear();
   for (int d = -1; d <= 1; d++) {
     if (d != 0) {
        neighborhood.push_back({{0, 0, d}});
     }
   }
   mpiGrid.add_neighborhood(VLASOV_SOLVER_TARGET_Z_NEIGHBORHOOD_ID, neighborhood);


   neighborhood.clear();
   neighborhood.push_back({{1, 0, 0}});
   mpiGrid.add_neighborhood(SHIFT_M_X_NEIGHBORHOOD_ID, neighborhood);
   neighborhood.clear();
   neighborhood.push_back({{0, 1, 0}});
   mpiGrid.add_neighborhood(SHIFT_M_Y_NEIGHBORHOOD_ID, neighborhood);
   neighborhood.clear();
   neighborhood.push_back({{0, 0, 1}});
   mpiGrid.add_neighborhood(SHIFT_M_Z_NEIGHBORHOOD_ID, neighborhood);
   neighborhood.clear();
   neighborhood.push_back({{-1, 0, 0}});
   mpiGrid.add_neighborhood(SHIFT_P_X_NEIGHBORHOOD_ID, neighborhood);
   neighborhood.clear();
   neighborhood.push_back({{0, -1, 0}});
   mpiGrid.add_neighborhood(SHIFT_P_Y_NEIGHBORHOOD_ID, neighborhood);
   neighborhood.clear();
   neighborhood.push_back({{0, 0, -1}});
   mpiGrid.add_neighborhood(SHIFT_P_Z_NEIGHBORHOOD_ID, neighborhood);
}

bool validateMesh(dccrg::Dccrg<SpatialCell,dccrg::Cartesian_Geometry>& mpiGrid,const uint popID) {
   bool rvalue = true;
   #ifndef VAMR
      return rvalue;
   #else

<<<<<<< HEAD
   phiprof::start("mesh validation (init)");

=======
   phiprof::Timer meshValidationTimer {"mesh validation (init)"};
         
   bool internallyValid = false;
      
>>>>>>> be29e203
   // First make sure that all cells local to this process have a valid mesh.
   // After the mesh is internally valid, we will update mesh structures
   // with remote neighbors for as many times as needed.
   //
   // Note that we still assume that each spatial cell has a valid mesh
   // with respect to velocity neighbors, i.e., we only validate the mesh
   // with respect to spatial neighbors here.
   const vector<CellID>& cells = getLocalCells();
   int iter=0;

   do {
      #ifdef DEBUG_VAMR_VALIDATE
      if (iter == 0) {
         writeVelMesh(mpiGrid);
      }
      #endif

      // Update velocity mesh in remote cells
      phiprof::Timer mpiTimer {"MPI"};
      SpatialCell::set_mpi_transfer_type(Transfer::VEL_BLOCK_LIST_STAGE1);
      mpiGrid.update_copies_of_remote_neighbors(NEAREST_NEIGHBORHOOD_ID);
      SpatialCell::set_mpi_transfer_type(Transfer::VEL_BLOCK_LIST_STAGE2);
      mpiGrid.update_copies_of_remote_neighbors(NEAREST_NEIGHBORHOOD_ID);
<<<<<<< HEAD
      phiprof::stop("MPI");

      // Iterate over all local spatial cells and calculate
=======
      mpiTimer.stop();
            
      // Iterate over all local spatial cells and calculate 
>>>>>>> be29e203
      // the necessary velocity block refinements
      phiprof::Timer calcTimer {"calc refinements"};
      vector<set<vmesh::GlobalID> > refinements(cells.size());

      #pragma omp parallel for
      for (size_t c=0; c<cells.size(); ++c) {
         SpatialCell* cell = mpiGrid[cells[c]];

         // Get all spatial neighbors
         //const vector<CellID>* neighbors = mpiGrid.get_neighbors_of(cells[c],NEAREST_NEIGHBORHOOD_ID);
         const auto* neighbors = mpiGrid.get_neighbors_of(cells[c], NEAREST_NEIGHBORHOOD_ID);
	 //#warning TODO should VAMR grandparents be checked only for face neighbors instead of NEAREST_NEIGHBORHOOD_ID?

         // Iterate over all spatial neighbors
         // for (size_t n=0; n<neighbors->size(); ++n) {

         for (const auto& nbrPair : *neighbors) {

            // CellID nbrCellID = (*neighbors)[n];
            CellID nbrCellID = nbrPair.first;
            const SpatialCell* nbr = mpiGrid[nbrCellID];

            // Iterate over all blocks in the spatial neighbor,
            // and check that the neighbor block does not have
            // existing grandparent in this cell
            for (vmesh::LocalID b=0; b<nbr->get_number_of_velocity_blocks(popID); ++b) {
               vmesh::GlobalID blockGID = nbr->get_velocity_block_global_id(b,popID);
               vmesh::GlobalID grandParentGID = cell->velocity_block_has_grandparent(blockGID,popID);
               if (grandParentGID != cell->invalid_global_id()) {

                  refinements[c].insert(cell->get_velocity_block_parent(popID,blockGID));
               }
            }
         }
      }
<<<<<<< HEAD
      phiprof::stop("calc refinements");

=======
      calcTimer.stop();
            
>>>>>>> be29e203
      // Apply refinements
      phiprof::Timer refineTimer {"refine mesh"};
      bool needAnotherPass=false;
      vector<vector<pair<vmesh::GlobalID,vmesh::LocalID> > > newBlocks(cells.size());

      #pragma omp parallel for
      for (size_t c=0; c<cells.size(); ++c) {
         // Refine blocks (touches mesh structure, cannot be threaded)
         if (refinements[c].size() > 0) needAnotherPass = true;
         SpatialCell* cell = mpiGrid[cells[c]];
         map<vmesh::GlobalID,vmesh::LocalID> insertedBlocks;
         for (set<vmesh::GlobalID>::const_iterator b=refinements[c].begin(); b!=refinements[c].end(); ++b) {
            cell->refine_block(*b,insertedBlocks,popID);
         }

         // Store all new block local IDs
         for (map<vmesh::GlobalID,vmesh::LocalID>::const_iterator it=insertedBlocks.begin(); it!=insertedBlocks.end(); ++it) {
            vmesh::LocalID newLocalID = cell->get_velocity_block_local_id(it->first,popID);
            if (newLocalID != cell->invalid_local_id()) {
               newBlocks[c].push_back(make_pair(it->first,newLocalID));
            }
         }
      }
      refineTimer.stop();

      // Recalculate distribution function values on all blocks that were refined
      phiprof::Timer recalcTimer {"recalculate distrib. functions"};
      vector<vector<vmesh::GlobalID> > removedBlocks(cells.size());

#ifdef _OPENMP
      #warning Chance for false sharing, counters may be on same cache line
      int counter[omp_get_max_threads()];
      vector<vector<vmesh::GlobalID> > threadRemBlocks(omp_get_max_threads());

      #pragma omp parallel
      {
         const int tid = omp_get_thread_num();
         for (size_t c=0; c<newBlocks.size(); ++c) {
            SpatialCell* cell = mpiGrid[cells[c]];
            counter[tid] = 0;

            // Recalculate distribution function and if f is below the sparse
            // min value, add the block to remove list
            #pragma omp for
            for (size_t b=0; b<newBlocks[c].size(); ++b) {
               if (getObjectWrapper().project->setVelocityBlock(cell,newBlocks[c][b].second,popID) <= cell->getVelocityBlockMinValue(popID)) {
                  threadRemBlocks[tid].push_back(newBlocks[c][b].first);
                  ++counter[tid];
               }
            }

            // Sum up the number of removed blocks to master thread
            // and resize the per-cell vector to correct size
            if (tid == 0) {
               size_t sum = 0;
               for (int t=0; t<omp_get_max_threads(); ++t) sum += counter[t];
               removedBlocks[c].resize(sum);
            }
            #pragma omp barrier

            // Copy global IDs of removed blocks to the per-cell vector
            size_t myOffset = 0;
            for (int t=0; t<tid; ++t) myOffset += counter[t];

            for (int b=0; b<counter[tid]; ++b) {
               removedBlocks[c][b+myOffset] = threadRemBlocks[tid][b];
            }
         }
      }
#else // No openmp version
      int counter[1];
      std::vector<vmesh::GlobalID> remBlocks;
      for (size_t c=0; c<newBlocks.size(); ++c) {
         SpatialCell* cell = mpiGrid[cells[c]];

         // Recalculate distribution function and if f is below the sparse
         // min value, add the block to remove list
         for (size_t b=0; b<newBlocks[c].size(); ++b) {
            if (getObjectWrapper().project->setVelocityBlock(cell,newBlocks[c][b].second,popID) <= cell->getVelocityBlockMinValue(popID)) {
               removedBlocks[c].push_back(newBlocks[c][b].first);
            }
         }
      }
#endif


      // Remove blocks with f below sparse min value
      #pragma omp parallel for
      for (size_t c=0; c<removedBlocks.size(); ++c) {
         SpatialCell* cell = mpiGrid[cells[c]];
         // We touch mesh structure here, cannot be threaded
         for (size_t b=0; b<removedBlocks[c].size(); ++b) {
            cell->remove_velocity_block(removedBlocks[c][b],popID);
         }
      }
<<<<<<< HEAD
      phiprof::stop("recalculate distrib. functions");

=======
      recalcTimer.stop()
       
>>>>>>> be29e203
      #ifdef DEBUG_VAMR_VALIDATE
         writeVelMesh(mpiGrid);
      #endif
      ++iter;

      // Exit if all processes are done with mesh refinements
      int16_t globalSuccess = 0;
      int16_t localSuccess = 0;
      if (needAnotherPass == true) localSuccess=1;
      MPI_Allreduce(&localSuccess,&globalSuccess,1,MPI_Type<int16_t>(),MPI_MAX,MPI_COMM_WORLD);
      if (globalSuccess == 0) break;
   } while (true);
<<<<<<< HEAD

   phiprof::stop("mesh validation (init)");
=======
   
>>>>>>> be29e203
   return rvalue;
   #endif
}

void mapRefinement(dccrg::Dccrg<SpatialCell,dccrg::Cartesian_Geometry>& mpiGrid, FsGrid<fsgrids::technical, FS_STENCIL_WIDTH> & technicalGrid) {
   phiprof::Timer timer {"Map Refinement Level to FsGrid"};
   const int *localDims = &technicalGrid.getLocalSize()[0];

   // #pragma omp parallel for collapse(3)
   for (int k=0; k<localDims[2]; k++) {
      for (int j=0; j<localDims[1]; j++) {
         for (int i=0; i<localDims[0]; i++) {

            const std::array<int, 3> mapIndices = technicalGrid.getGlobalIndices(i,j,k);
            const dccrg::Types<3>::indices_t  indices = {{(uint64_t)mapIndices[0],(uint64_t)mapIndices[1],(uint64_t)mapIndices[2]}}; //cast to avoid warnings
            CellID dccrgCellID2 = mpiGrid.get_existing_cell(indices, 0, mpiGrid.mapping.get_maximum_refinement_level());
            int amrLevel= mpiGrid.get_refinement_level(dccrgCellID2);
            technicalGrid.get(i, j, k)-> refLevel =amrLevel ;
         }
      }
   }
}

bool adaptRefinement(dccrg::Dccrg<SpatialCell,dccrg::Cartesian_Geometry>& mpiGrid, FsGrid<fsgrids::technical, FS_STENCIL_WIDTH> & technicalGrid, SysBoundary& sysBoundaries, Project& project, bool useStatic) {
   phiprof::Timer amrTimer {"Re-refine spatial cells"};
   calculateScaledDeltasSimple(mpiGrid);

   if (useStatic) {
      project.forceRefinement(mpiGrid);
   } else {
      project.adaptRefinement(mpiGrid);
   }

   phiprof::Timer dccrgTimer {"dccrg refinement"};

   phiprof::Timer initimer {"initialize refines"};
   mpiGrid.initialize_refines();
   double newBytes{0};
   initimer.stop();

   phiprof::Timer estimateMemoryTimer {"Estimate memory usage"};
   for (auto id : mpiGrid.get_local_cells_to_refine()) {
      newBytes += 8 * mpiGrid[id]->get_cell_memory_capacity();
   }

   // Rougher estimate than above
   for (auto id : mpiGrid.get_local_cells_to_unrefine()) {
      newBytes += mpiGrid[id]->get_cell_memory_capacity() / 8.0;
   }

   report_process_memory_consumption(newBytes);
   estimateMemoryTimer.stop();

   // Bailout from estimate
   // clunky...
   int bailout {0};
   phiprof::Timer bailoutAllreduceTimer {"Bailout-allreduce"};
   MPI_Allreduce(&(globalflags::bailingOut), &bailout, 1, MPI_INT, MPI_SUM, MPI_COMM_WORLD);
   bailoutAllreduceTimer.stop();

   if (bailout) {
      return false;
   }

   // New cells created by refinement
   phiprof::Timer executeTimer {"execute refines"};
   auto newChildren = mpiGrid.execute_refines();
   executeTimer.stop();

   std::vector<CellID> receives;
   for (auto const& [key, val] : mpiGrid.get_cells_to_receive()) {
      for (auto i : val) {
         receives.push_back(i.first);
      }
   }

   phiprof::Timer transfersTimer {"transfers"};
   for (size_t p=0; p<getObjectWrapper().particleSpecies.size(); ++p) {
      // Set active population
      SpatialCell::setCommunicatedSpecies(p);

      //Transfer velocity block list
      SpatialCell::set_mpi_transfer_type(Transfer::VEL_BLOCK_LIST_STAGE1);
      mpiGrid.continue_refining();
      SpatialCell::set_mpi_transfer_type(Transfer::VEL_BLOCK_LIST_STAGE2);
      mpiGrid.continue_refining();
<<<<<<< HEAD

=======
   
      int prepareReceives {phiprof::initializeTimer("Preparing receives")};
>>>>>>> be29e203
      for (CellID id : receives) {
         // reserve space for velocity block data in arriving remote cells
         phiprof::Timer timer {prepareReceives};
         mpiGrid[id]->prepare_to_receive_blocks(p);
         timer.stop(1, "Spatial cells");
      }

      if(receives.empty()) {
         //empty phiprof timer, to avoid unneccessary divergence in unique
         //profiles (keep order same)
         phiprof::Timer timer {prepareReceives};
         timer.stop(0, "Spatial cells");
      }

      //do the actual transfer of data for the set of cells to be transferred
      phiprof::Timer transferTimer {"transfer_all_data"};
      SpatialCell::set_mpi_transfer_type(Transfer::ALL_DATA);
      mpiGrid.continue_refining();
      transferTimer.stop();
   }
   transfersTimer.stop();

   phiprof::Timer copyChildrenTimer {"copy to children"};
   for (CellID id : newChildren) {
      *mpiGrid[id] = *mpiGrid[mpiGrid.get_parent(id)];
      // Irrelevant?
      // mpiGrid[id]->parameters[CellParams::AMR_ALPHA] /= P::refineMultiplier;
      mpiGrid[id]->parameters[CellParams::AMR_ALPHA] /= 2.0;
      mpiGrid[id]->parameters[CellParams::RECENTLY_REFINED] = 1;
   }
   copyChildrenTimer.stop(newChildren.size(), "Spatial cells");

   // Old cells removed by refinement
   phiprof::Timer copyParentsTimer {"copy to parents"};
   std::set<CellID> processed;
   for (CellID id : mpiGrid.get_removed_cells()) {
      CellID parent = mpiGrid.get_existing_cell(mpiGrid.get_center(id));
      if (!processed.count(parent)) {
         std::vector<CellID> children = mpiGrid.get_all_children(parent);
         // Make sure cell contents aren't garbage
         *mpiGrid[parent] = *mpiGrid[id];

         for (uint popID=0; popID<getObjectWrapper().particleSpecies.size(); ++popID) {
            SBC::averageCellData(mpiGrid, children, mpiGrid[parent], popID);
         }

         // Averaging moments
         calculateCellMoments(mpiGrid[parent], true, false);

         processed.insert(parent);
      }
   }
   copyParentsTimer.stop(processed.size(), "Spatial cells");

   phiprof::Timer finishTimer {"finish refining"};
   mpiGrid.finish_refining();
   finishTimer.stop();
   dccrgTimer.stop();

   recalculateLocalCellsCache();
   initSpatialCellCoordinates(mpiGrid);

   SpatialCell::set_mpi_transfer_type(Transfer::CELL_DIMENSIONS);
   mpiGrid.update_copies_of_remote_neighbors(SYSBOUNDARIES_NEIGHBORHOOD_ID);

   mapRefinement(mpiGrid, technicalGrid);

   // Initialise system boundary conditions (they need the initialised positions!!)
	// This needs to be done before LB
   if(sysBoundaries.classifyCells(mpiGrid,technicalGrid) == false) {
      cerr << "(MAIN) ERROR: System boundary conditions were not set correctly." << endl;
      exit(1);
   }

   //SpatialCell::set_mpi_transfer_type(Transfer::ALL_DATA);
   SpatialCell::set_mpi_transfer_type(Transfer::CELL_PARAMETERS);
   mpiGrid.update_copies_of_remote_neighbors(NEAREST_NEIGHBORHOOD_ID);

   // Is this needed?
   technicalGrid.updateGhostCells(); // This needs to be done at some point
   for (size_t p=0; p<getObjectWrapper().particleSpecies.size(); ++p) {
      updateRemoteVelocityBlockLists(mpiGrid, p, NEAREST_NEIGHBORHOOD_ID);
   }

   if (P::shouldFilter) {
      project.filterRefined(mpiGrid);
   }
   return true;
}<|MERGE_RESOLUTION|>--- conflicted
+++ resolved
@@ -175,15 +175,7 @@
          mapRefinement(mpiGrid, technicalGrid);
       }
    }
-<<<<<<< HEAD
-   phiprof::stop("Refine spatial cells");
-
-=======
    refineTimer.stop();
-   
-   // Init velocity mesh on all cells
-   initVelocityGridGeometry(mpiGrid);
->>>>>>> be29e203
    initializeStencils(mpiGrid);
 
    for (const auto& [key, value] : P::loadBalanceOptions) {
@@ -199,12 +191,6 @@
 
    setFaceNeighborRanks( mpiGrid );
    const vector<CellID>& cells = getLocalCells();
-<<<<<<< HEAD
-   phiprof::stop("Initial load-balancing");
-
-   if (myRank == MASTER_RANK) logFile << "(INIT): Set initial state." << endl << writeVerbose;
-   phiprof::start("Set initial state");
-=======
    initialLBTimer.stop();
    
    if (myRank == MASTER_RANK) {
@@ -212,30 +198,18 @@
    }
 
    phiprof::Timer initialStateTimer {"Set initial state"};
->>>>>>> be29e203
 
    phiprof::Timer setCoordsTimer {"Set spatial cell coordinates"};
    initSpatialCellCoordinates(mpiGrid);
-<<<<<<< HEAD
-   phiprof::stop("Set spatial cell coordinates");
-
-   phiprof::start("Initialize system boundary conditions");
-=======
    setCoordsTimer.stop();
    
    phiprof::Timer initBoundaryTimer {"Initialize system boundary conditions"};
->>>>>>> be29e203
    if(sysBoundaries.initSysBoundaries(project, P::t_min) == false) {
       if (myRank == MASTER_RANK) cerr << "Error in initialising the system boundaries." << endl;
       exit(1);
    }
-<<<<<<< HEAD
-   phiprof::stop("Initialize system boundary conditions");
-
-=======
    initBoundaryTimer.stop();
    
->>>>>>> be29e203
    SpatialCell::set_mpi_transfer_type(Transfer::CELL_DIMENSIONS);
    mpiGrid.update_copies_of_remote_neighbors(SYSBOUNDARIES_NEIGHBORHOOD_ID);
 
@@ -245,13 +219,8 @@
       cerr << "(MAIN) ERROR: System boundary conditions were not set correctly." << endl;
       exit(1);
    }
-<<<<<<< HEAD
-   phiprof::stop("Classify cells (sys boundary conditions)");
-
-=======
    classifyTimer.stop();
    
->>>>>>> be29e203
    if (P::isRestart) {
       logFile << "Restart from "<< P::restartFileName << std::endl << writeVerbose;
       phiprof::Timer restartReadTimer {"Read restart"};
@@ -299,28 +268,17 @@
    if (!P::isRestart) {
       //Initial state based on project, background field in all cells
       //and other initial values in non-sysboundary cells
-<<<<<<< HEAD
-      phiprof::start("Apply initial state");
-      // Go through every cell on this node and initialize the
-=======
       phiprof::Timer applyInitialTimer {"Apply initial state"};
       // Go through every cell on this node and initialize the 
->>>>>>> be29e203
       //  -Background field on all cells
       //  -Perturbed fields and ion distribution function in non-sysboundary cells
       // Each initialization has to be independent to avoid threading problems
 
       // Allow the project to set up data structures for it's setCell calls
       project.setupBeforeSetCell(cells);
-<<<<<<< HEAD
-
-      phiprof::start("setCell");
-#pragma omp parallel for schedule(dynamic)
-=======
       
       phiprof::Timer setCellTimer {"setCell"};
       #pragma omp parallel for schedule(dynamic)
->>>>>>> be29e203
       for (size_t i=0; i<cells.size(); ++i) {
          SpatialCell* cell = mpiGrid[cells[i]];
          // #ifdef USE_GPU
@@ -330,13 +288,8 @@
             project.setCell(cell);
          }
       }
-<<<<<<< HEAD
-      phiprof::stop("setCell");
-
-=======
       setCellTimer.stop();
       
->>>>>>> be29e203
       // Initial state for sys-boundary cells
       applyInitialTimer.stop();
       phiprof::Timer applyBCTimer {"Apply system boundary conditions state"};
@@ -344,13 +297,8 @@
          cerr << " (MAIN) ERROR: System boundary conditions initial state was not applied correctly." << endl;
          exit(1);
       }
-<<<<<<< HEAD
-      phiprof::stop("Apply system boundary conditions state");
-
-=======
       applyBCTimer.stop();
       
->>>>>>> be29e203
       #pragma omp parallel for schedule(static)
       for (size_t i=0; i<cells.size(); ++i) {
          mpiGrid[cells[i]]->parameters[CellParams::LBWEIGHTCOUNTER] = 0;
@@ -398,17 +346,9 @@
    // update complete cell spatial data for full stencil (
    SpatialCell::set_mpi_transfer_type(Transfer::ALL_SPATIAL_DATA);
    mpiGrid.update_copies_of_remote_neighbors(FULL_NEIGHBORHOOD_ID);
-<<<<<<< HEAD
-
-   phiprof::stop("Fetch Neighbour data");
-
-   phiprof::start("setProjectBField");
-   phiprof::start("project.setProjectBField");
-=======
    fetchNeighbourTimer.stop();
    
    phiprof::Timer setBTimer {"project.setProjectBField"};
->>>>>>> be29e203
    project.setProjectBField(perBGrid, BgBGrid, technicalGrid);
    setBTimer.stop();
    phiprof::Timer fsGridGhostTimer {"fsgrid-ghost-updates"};
@@ -438,13 +378,8 @@
          calculateCellMoments(mpiGrid[cells[i]], true, true);
       }
    }
-<<<<<<< HEAD
-
-   phiprof::start("Finish fsgrid setup");
-=======
    
    phiprof::Timer finishFSGridTimer {"Finish fsgrid setup"};
->>>>>>> be29e203
    feedMomentsIntoFsGrid(mpiGrid, cells, momentsGrid,technicalGrid, false);
    if(!P::isRestart) {
       // WARNING this means moments and dt2 moments are the same here at t=0, which is a feature so far.
@@ -466,12 +401,6 @@
       }
       P::dt = P::bailout_min_dt;
    }
-<<<<<<< HEAD
-   phiprof::stop("Set initial state");
-=======
-   
-   initialStateTimer.stop();
->>>>>>> be29e203
 }
 
 void initSpatialCellCoordinates(dccrg::Dccrg<SpatialCell,dccrg::Cartesian_Geometry>& mpiGrid) {
@@ -698,23 +627,21 @@
          exit(1);
       }
    }
-<<<<<<< HEAD
-
-   phiprof::stop("Init solvers");
+   initSolversTimer.stop();
 
    // Record ranks of face neighbors
-   phiprof::start("set face neighbor ranks");
+   phiprof::Timer setRanksTimer("set face neighbor ranks");
    setFaceNeighborRanks( mpiGrid );
-   phiprof::stop("set face neighbor ranks");
+   setRanksTimer.stop();
 
    // Prepare cellIDs and pencils for AMR translation
-   phiprof::start("GetSeedIdsAndBuildPencils");
+   phiprof::Timer seedIdsTimer("GetSeedIdsAndBuildPencils")
    for (int dimension=0; dimension<3; dimension++) {
       prepareSeedIdsAndPencils(mpiGrid,dimension);
    }
 
 #ifdef USE_GPU
-   phiprof::start("GPU_malloc");
+   phiprof::Timer gpuMallocTimer("GPU_malloc");
    uint gpuMaxBlockCount = 0;
    vmesh::LocalID gpuBlockCount = 0;
    // Not parallelized
@@ -740,29 +667,10 @@
    //GPUTODO: Also count how many pencils exist
    gpu_vlasov_allocate(gpuMaxBlockCount);
    gpu_acc_allocate(gpuMaxBlockCount);
-   phiprof::stop("GPU_malloc");
+   gpuMallocTimer.stop();
 #endif
 
-   phiprof::stop("GetSeedIdsAndBuildPencils");
-
-   phiprof::stop("Balancing load");
-=======
-   initSolversTimer.stop();
-   
-   // Record ranks of face neighbors
-   if(P::amrMaxSpatialRefLevel > 0) {
-      phiprof::Timer timer {"set face neighbor ranks"};
-      setFaceNeighborRanks( mpiGrid );
-   }
-
-   // Prepare cellIDs and pencils for AMR translation
-   if(P::amrMaxSpatialRefLevel > 0) {
-      phiprof::Timer timer {"GetSeedIdsAndBuildPencils"};
-      for (int dimension=0; dimension<3; dimension++) {
-         prepareSeedIdsAndPencils(mpiGrid,dimension);
-      }
-   }
->>>>>>> be29e203
+   seedIdsTimer.stop();
 }
 
 /*
@@ -777,11 +685,11 @@
    phiprof::Timer readjustBlocksTimer {"re-adjust blocks", {"Block adjustment"}};
    SpatialCell::setCommunicatedSpecies(popID);
 
-<<<<<<< HEAD
    const vector<CellID>& cells = getLocalCells();
+   int computeId {phiprof::initialize("Compute with_content_list")};
    #pragma omp parallel
    {
-      phiprof::start("Compute with_content_list");
+      phiprof::Timer timer {computeId};
 #ifdef USE_GPU
       #pragma omp for schedule(dynamic,1)
       for (uint i=0; i<cells.size(); ++i) {
@@ -797,77 +705,38 @@
          mpiGrid[cells[i]]->update_velocity_block_content_lists(popID);
       }
 #endif
-      phiprof::stop("Compute with_content_list");
    }
    // Note: We could try not updating remote lists unless explicitly wanting to keep remote contributions?
-   phiprof::initializeTimer("Transfer with_content_list","MPI");
-   phiprof::start("Transfer with_content_list");
-=======
-   phiprof::Timer computeTimer {"Compute with_content_list"};
-   #pragma omp parallel for
-   for (uint i=0; i<cells.size(); ++i) {
-      mpiGrid[cells[i]]->updateSparseMinValue(popID);
-      mpiGrid[cells[i]]->update_velocity_block_content_lists(popID);
-   }
-   computeTimer.stop();
-   
    phiprof::Timer transferTimer {"Transfer with_content_list", {"MPI"}};
->>>>>>> be29e203
    SpatialCell::set_mpi_transfer_type(Transfer::VEL_BLOCK_WITH_CONTENT_STAGE1 );
    mpiGrid.update_copies_of_remote_neighbors(NEAREST_NEIGHBORHOOD_ID);
    SpatialCell::set_mpi_transfer_type(Transfer::VEL_BLOCK_WITH_CONTENT_STAGE2 );
    mpiGrid.update_copies_of_remote_neighbors(NEAREST_NEIGHBORHOOD_ID);
-<<<<<<< HEAD
-   phiprof::stop("Transfer with_content_list");
+   transferTimer.stop();
 
 #ifdef USE_GPU
    // Now loop over ghost cells and upload their velocity block lists into GPU memory
    const std::vector<CellID> remote_cells = mpiGrid.get_remote_cells_on_process_boundary(NEAREST_NEIGHBORHOOD_ID);
+   int uploadId {phiprof::initialize("Upload with_content_list to device")};
    #pragma omp parallel
    {
-      phiprof::start("Upload with_content_list to device");
+      phiprof::Timer timer {uploadId};
       #pragma omp for
       for (size_t i=0; i<cellsToAdjust.size(); ++i) {
          mpiGrid[cellsToAdjust[i]]->gpu_uploadContentLists();
-=======
-   transferTimer.stop();
-   
-   //Adjusts velocity blocks in local spatial cells, doesn't adjust velocity blocks in remote cells.
-
-   phiprof::Timer adjustimer {"Adjusting blocks"};
-   #pragma omp parallel for schedule(dynamic)
-   for (size_t i=0; i<cellsToAdjust.size(); ++i) {
-      Real density_pre_adjust=0.0;
-      Real density_post_adjust=0.0;
-      CellID cell_id=cellsToAdjust[i];
-      SpatialCell* cell = mpiGrid[cell_id];
-      
-      // gather spatial neighbor list and create vector with pointers to neighbor spatial cells
-      const auto* neighbors = mpiGrid.get_neighbors_of(cell_id, NEAREST_NEIGHBORHOOD_ID);
-      // Note: at AMR refinement boundaries this can cause blocks to propagate further than absolutely required
-      vector<SpatialCell*> neighbor_ptrs;
-      neighbor_ptrs.reserve(neighbors->size());
-
-      for ( const auto& nbrPair : *neighbors) {
-         CellID neighbor_id = nbrPair.first;
-         if (neighbor_id == 0 || neighbor_id == cell_id) {
-            continue;
-         }
-         neighbor_ptrs.push_back(mpiGrid[neighbor_id]);
->>>>>>> be29e203
       }
       #pragma omp for schedule(dynamic,1)
       for(size_t i=0; i<remote_cells.size(); ++i) {
          mpiGrid[remote_cells[i]]->gpu_uploadContentLists();
       }
-      phiprof::stop("Upload with_content_list to device");
    }
 #endif
 
    //Adjusts velocity blocks in local spatial cells, doesn't adjust velocity blocks in remote cells.
+   int adjustId {phiprof::initialize("Adjusting blocks")};
 #pragma omp parallel
    {
-      phiprof::start("Adjusting blocks");
+      phiprof::Timer timer {adjustId};
       #pragma omp for schedule(dynamic,1)
       for (size_t i=0; i<cellsToAdjust.size(); ++i) {
          Real density_pre_adjust=0.0;
@@ -915,7 +784,6 @@
          cell->gpu_detachFromStream();
 #endif
       }
-      phiprof::stop("Adjusting blocks");
    }
 
    #ifdef USE_GPU
@@ -931,11 +799,7 @@
          mpiGrid[remote_cells[i]]->gpu_clearContentLists();
       }
    }
-<<<<<<< HEAD
    #endif
-=======
-   adjustimer.stop();
->>>>>>> be29e203
 
    //Updated newly adjusted velocity block lists on remote cells, and
    //prepare to receive block data
@@ -1347,15 +1211,8 @@
       return rvalue;
    #else
 
-<<<<<<< HEAD
-   phiprof::start("mesh validation (init)");
-
-=======
    phiprof::Timer meshValidationTimer {"mesh validation (init)"};
-         
-   bool internallyValid = false;
-      
->>>>>>> be29e203
+
    // First make sure that all cells local to this process have a valid mesh.
    // After the mesh is internally valid, we will update mesh structures
    // with remote neighbors for as many times as needed.
@@ -1379,15 +1236,9 @@
       mpiGrid.update_copies_of_remote_neighbors(NEAREST_NEIGHBORHOOD_ID);
       SpatialCell::set_mpi_transfer_type(Transfer::VEL_BLOCK_LIST_STAGE2);
       mpiGrid.update_copies_of_remote_neighbors(NEAREST_NEIGHBORHOOD_ID);
-<<<<<<< HEAD
-      phiprof::stop("MPI");
-
-      // Iterate over all local spatial cells and calculate
-=======
       mpiTimer.stop();
             
       // Iterate over all local spatial cells and calculate 
->>>>>>> be29e203
       // the necessary velocity block refinements
       phiprof::Timer calcTimer {"calc refinements"};
       vector<set<vmesh::GlobalID> > refinements(cells.size());
@@ -1423,13 +1274,8 @@
             }
          }
       }
-<<<<<<< HEAD
-      phiprof::stop("calc refinements");
-
-=======
       calcTimer.stop();
             
->>>>>>> be29e203
       // Apply refinements
       phiprof::Timer refineTimer {"refine mesh"};
       bool needAnotherPass=false;
@@ -1525,13 +1371,8 @@
             cell->remove_velocity_block(removedBlocks[c][b],popID);
          }
       }
-<<<<<<< HEAD
-      phiprof::stop("recalculate distrib. functions");
-
-=======
       recalcTimer.stop()
        
->>>>>>> be29e203
       #ifdef DEBUG_VAMR_VALIDATE
          writeVelMesh(mpiGrid);
       #endif
@@ -1544,12 +1385,7 @@
       MPI_Allreduce(&localSuccess,&globalSuccess,1,MPI_Type<int16_t>(),MPI_MAX,MPI_COMM_WORLD);
       if (globalSuccess == 0) break;
    } while (true);
-<<<<<<< HEAD
-
-   phiprof::stop("mesh validation (init)");
-=======
    
->>>>>>> be29e203
    return rvalue;
    #endif
 }
@@ -1636,12 +1472,8 @@
       mpiGrid.continue_refining();
       SpatialCell::set_mpi_transfer_type(Transfer::VEL_BLOCK_LIST_STAGE2);
       mpiGrid.continue_refining();
-<<<<<<< HEAD
-
-=======
    
       int prepareReceives {phiprof::initializeTimer("Preparing receives")};
->>>>>>> be29e203
       for (CellID id : receives) {
          // reserve space for velocity block data in arriving remote cells
          phiprof::Timer timer {prepareReceives};
