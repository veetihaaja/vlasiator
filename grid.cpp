--- conflicted
+++ resolved
@@ -341,27 +341,20 @@
    mpiGrid.update_copies_of_remote_neighbors(FULL_NEIGHBORHOOD_ID);
    fetchNeighbourTimer.stop();
    
-<<<<<<< HEAD
-   phiprof::Timer setBTimer {"setProjectBField"};
-=======
-   phiprof::stop("Fetch Neighbour data");
-   
-   phiprof::start("setProjectBField");
-   phiprof::start("project.setProjectBField");
->>>>>>> 42125802
+   phiprof::Timer setBTimer {"project.setProjectBField"};
    project.setProjectBField(perBGrid, BgBGrid, technicalGrid);
-   phiprof::stop("project.setProjectBField");
-   phiprof::start("fsgrid-ghost-updates");
+   setBTimer.stop();
+   phiprof::Timer fsGridGhostTimer {"fsgrid-ghost-updates"};
    perBGrid.updateGhostCells();
    BgBGrid.updateGhostCells();
    EGrid.updateGhostCells();
 
    // This will only have the BGB set up properly at this stage but we need the BGBvol for the Vlasov boundaries below.
    volGrid.updateGhostCells();
-   phiprof::stop("fsgrid-ghost-updates");
-   phiprof::start("getFieldsFromFsGrid");
+   fsGridGhostTimer.stop();
+   phiprof::Timer getFieldsTimer {"getFieldsFromFsGrid"};
    getFieldsFromFsGrid(volGrid, BgBGrid, EGradPeGrid, technicalGrid, mpiGrid, cells);
-   phiprof::stop("getFieldsFromFsGrid");
+   getFieldsTimer.stop();
 
    setBTimer.stop();
 
