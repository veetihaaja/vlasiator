/*
 * This file is part of Vlasiator.
 * Copyright 2010-2016 Finnish Meteorological Institute
 *
 * For details of usage, see the COPYING file and read the "Rules of the Road"
 * at http://www.physics.helsinki.fi/vlasiator/
 *
 * This program is free software; you can redistribute it and/or modify
 * it under the terms of the GNU General Public License as published by
 * the Free Software Foundation; either version 2 of the License, or
 * (at your option) any later version.
 *
 * This program is distributed in the hope that it will be useful,
 * but WITHOUT ANY WARRANTY; without even the implied warranty of
 * MERCHANTABILITY or FITNESS FOR A PARTICULAR PURPOSE.  See the
 * GNU General Public License for more details.
 *
 * You should have received a copy of the GNU General Public License along
 * with this program; if not, write to the Free Software Foundation, Inc.,
 * 51 Franklin Street, Fifth Floor, Boston, MA 02110-1301 USA.
 */

#include "common.h"
#include <cstdlib>
#include <iostream>
#include <iomanip> // for setprecision()
#include <cmath>
#include <vector>
#include <sstream>
#include <ctime>
#ifdef _OPENMP
  #include <omp.h>
#endif
#include "grid.h"
#include "vlasovmover.h"
#include "definitions.h"
#include "mpiconversion.h"
#include "logger.h"
#include "parameters.h"
#include "datareduction/datareducer.h"
#include "sysboundary/sysboundary.h"
#include "fieldsolver/fs_common.h"
#include "fieldsolver/gridGlue.hpp"
#include "fieldsolver/derivatives.hpp"
#include "vlasovsolver/cpu_trans_pencils.hpp"
#include "projects/project.h"
#include "iowrite.h"
#include "ioread.h"
#include "object_wrapper.h"

#ifdef PAPI_MEM
#include "papi.h"
#endif

#ifndef NDEBUG
   #ifdef VAMR
      #define DEBUG_VAMR_VALIDATE
   #endif
#endif

using namespace std;

extern Logger logFile, diagnostic;

void initVelocityGridGeometry(dccrg::Dccrg<SpatialCell,dccrg::Cartesian_Geometry>& mpiGrid);
void initSpatialCellCoordinates(dccrg::Dccrg<SpatialCell,dccrg::Cartesian_Geometry>& mpiGrid);
void initializeStencils(dccrg::Dccrg<SpatialCell,dccrg::Cartesian_Geometry>& mpiGrid);

void writeVelMesh(dccrg::Dccrg<SpatialCell,dccrg::Cartesian_Geometry>& mpiGrid) {
   const vector<CellID>& cells = getLocalCells();

   static int counter=0;

      stringstream fname;
   fname << "VelMesh.";
   fname.width(3);
   fname.fill(0);
   fname << counter << ".vlsv";

   vlsv::Writer vlsvWriter;
   vlsvWriter.open(fname.str(),MPI_COMM_WORLD,0,MPI_INFO_NULL);
   writeVelocityDistributionData(vlsvWriter,mpiGrid,cells,MPI_COMM_WORLD);
   vlsvWriter.close();

   ++counter;
}

void initializeGrids(
   int argn,
   char **argc,
   dccrg::Dccrg<SpatialCell,dccrg::Cartesian_Geometry>& mpiGrid,
   FsGrid< std::array<Real, fsgrids::bfield::N_BFIELD>, FS_STENCIL_WIDTH> & perBGrid,
   FsGrid< std::array<Real, fsgrids::bgbfield::N_BGB>, FS_STENCIL_WIDTH> & BgBGrid,
   FsGrid< std::array<Real, fsgrids::moments::N_MOMENTS>, FS_STENCIL_WIDTH> & momentsGrid,
   FsGrid< std::array<Real, fsgrids::moments::N_MOMENTS>, FS_STENCIL_WIDTH> & momentsDt2Grid,
   FsGrid< std::array<Real, fsgrids::dmoments::N_DMOMENTS>, FS_STENCIL_WIDTH> & dMomentsGrid,
   FsGrid< std::array<Real, fsgrids::efield::N_EFIELD>, FS_STENCIL_WIDTH> & EGrid,
   FsGrid< std::array<Real, fsgrids::egradpe::N_EGRADPE>, FS_STENCIL_WIDTH> & EGradPeGrid,
   FsGrid< std::array<Real, fsgrids::volfields::N_VOL>, FS_STENCIL_WIDTH> & volGrid,
   FsGrid< fsgrids::technical, FS_STENCIL_WIDTH> & technicalGrid,
   SysBoundary& sysBoundaries,
   Project& project
) {
   int myRank;
   MPI_Comm_rank(MPI_COMM_WORLD,&myRank);

   // Init Zoltan:
   float zoltanVersion;
   if (Zoltan_Initialize(argn,argc,&zoltanVersion) != ZOLTAN_OK) {
      if(myRank == MASTER_RANK) cerr << "\t ERROR: Zoltan initialization failed." << endl;
      exit(1);
   } else {
      logFile << "\t Zoltan " << zoltanVersion << " initialized successfully" << std::endl << writeVerbose;
   }

   MPI_Comm comm = MPI_COMM_WORLD;
   int neighborhood_size = VLASOV_STENCIL_WIDTH;
   if (P::vlasovSolverGhostTranslate) {
      // One extra layer for translation of ghost cells
      neighborhood_size++;
   }

   const std::array<uint64_t, 3> grid_length = {{P::xcells_ini, P::ycells_ini, P::zcells_ini}};
   dccrg::Cartesian_Geometry::Parameters geom_params;
   geom_params.start[0] = P::xmin;
   geom_params.start[1] = P::ymin;
   geom_params.start[2] = P::zmin;
   geom_params.level_0_cell_length[0] = P::dx_ini;
   geom_params.level_0_cell_length[1] = P::dy_ini;
   geom_params.level_0_cell_length[2] = P::dz_ini;

   mpiGrid.set_initial_length(grid_length)
      .set_load_balancing_method(&P::loadBalanceAlgorithm[0])
      .set_neighborhood_length(neighborhood_size)
      .set_maximum_refinement_level(P::amrMaxSpatialRefLevel)
      .set_periodic(sysBoundaries.isPeriodic(0),
                    sysBoundaries.isPeriodic(1),
                    sysBoundaries.isPeriodic(2))
      .initialize(comm)
      .set_geometry(geom_params);

   phiprof::Timer refineTimer {"Refine spatial cells"};
   // We need this first as well
   recalculateLocalCellsCache();
   if (!P::isRestart) {
      // Note call to project.refineSpatialCells below
      if (P::amrMaxSpatialRefLevel > 0 && project.refineSpatialCells(mpiGrid)) {
         mpiGrid.balance_load();
         recalculateLocalCellsCache();
         mapRefinement(mpiGrid, technicalGrid);
      }
   } else {
      if (myRank == MASTER_RANK) logFile << "(INIT): Reading grid structure from " << P::restartFileName << endl << writeVerbose;
      bool restartSuccess = readFileCells(mpiGrid, P::restartFileName);
      if (myRank == MASTER_RANK) logFile << "        ...done." << endl << writeVerbose;
      if (restartSuccess) {
         mpiGrid.balance_load();
         recalculateLocalCellsCache();
         mapRefinement(mpiGrid, technicalGrid);
      }
   }
   refineTimer.stop();

   // Init velocity mesh on all cells
   initVelocityGridGeometry(mpiGrid);
   initializeStencils(mpiGrid);

   for (const auto& [key, value] : P::loadBalanceOptions) {
      mpiGrid.set_partitioning_option(key, value);
   }
   phiprof::Timer initialLBTimer {"Initial load-balancing"};
   if (myRank == MASTER_RANK) logFile << "(INIT): Starting initial load balance." << endl << writeVerbose;
   mpiGrid.balance_load(); // Direct DCCRG call, recalculate cache afterwards
   recalculateLocalCellsCache();

   SpatialCell::set_mpi_transfer_type(Transfer::VEL_BLOCK_DATA);
   mpiGrid.update_copies_of_remote_neighbors(NEAREST_NEIGHBORHOOD_ID);

   if((P::amrMaxSpatialRefLevel > 0) && (!P::vlasovSolverGhostTranslate)) {
      setFaceNeighborRanks( mpiGrid ); // Only needed for remote contribution in translation
   }
   const vector<CellID>& cells = getLocalCells();
   initialLBTimer.stop();

   if (myRank == MASTER_RANK) {
      logFile << "(INIT): Set initial state." << endl << writeVerbose;
   }

   phiprof::Timer initialStateTimer {"Set initial state"};

   phiprof::Timer setCoordsTimer {"Set spatial cell coordinates"};
   initSpatialCellCoordinates(mpiGrid);
   setCoordsTimer.stop();

   phiprof::Timer initBoundaryTimer {"Initialize system boundary conditions"};
   sysBoundaries.initSysBoundaries(project, P::t_min);
   initBoundaryTimer.stop();

   SpatialCell::set_mpi_transfer_type(Transfer::CELL_DIMENSIONS);
   mpiGrid.update_copies_of_remote_neighbors(SYSBOUNDARIES_NEIGHBORHOOD_ID);

   computeCoupling(mpiGrid, cells, technicalGrid);

   // We want this before restart refinement
   phiprof::Timer classifyTimer {"Classify cells (sys boundary conditions)"};
   sysBoundaries.classifyCells(mpiGrid,technicalGrid);
   classifyTimer.stop();

   if (P::isRestart) {
      logFile << "Restart from "<< P::restartFileName << std::endl << writeVerbose;
      phiprof::Timer restartReadTimer {"Read restart"};
      if (readGrid(mpiGrid,perBGrid,EGrid,technicalGrid,P::restartFileName) == false) {
         logFile << "(MAIN) ERROR: restarting failed" << endl;
         exit(1);
      }
      restartReadTimer.stop();

      if (P::forceRefinement) {
         // Adapt refinement to match new static refinement parameters
         phiprof::Timer timer {"Restart refinement"};
         for (int i = 0; i < P::amrMaxSpatialRefLevel; ++i) {
            // (un)Refinement is done one level at a time so we don't blow up memory
            if (!adaptRefinement(mpiGrid, technicalGrid, sysBoundaries, project, i)) {
               cerr << "(MAIN) ERROR: Forcing refinement takes too much memory" << endl;
               exit(1);
            }
            balanceLoad(mpiGrid, sysBoundaries, technicalGrid);
         }
      } else if (P::refineOnRestart) {
         // Considered deprecated
         phiprof::Timer timer {"Restart refinement"};
         // Get good load balancing for refinement
         balanceLoad(mpiGrid, sysBoundaries, technicalGrid);
         adaptRefinement(mpiGrid, technicalGrid, sysBoundaries, project);
         balanceLoad(mpiGrid, sysBoundaries, technicalGrid);
      }
   }

   // Check refined cells do not touch boundary cells
   phiprof::Timer boundaryCheckTimer {"Check boundary refinement"};
   sysBoundaries.checkRefinement(mpiGrid);
   boundaryCheckTimer.stop();

   if (P::isRestart) {
      //initial state for sys-boundary cells, will skip those not set to be reapplied at restart
      phiprof::Timer timer {"Apply system boundary conditions state"};
      sysBoundaries.applyInitialState(mpiGrid, technicalGrid, perBGrid, BgBGrid, project);
   }

   // Update technicalGrid (e.g. sysboundary flags)
   technicalGrid.updateGhostCells();

   if (!P::isRestart && !P::writeFullBGB) {
      // If we are starting a new regular simulation, we need to prepare all cells with their initial state.
      // If we're only after writing out the full BGB we don't need all this shebang EXCEPT the weights!

      //Initial state based on project, background field in all cells
      //and other initial values in non-sysboundary cells
      phiprof::Timer applyInitialTimer {"Apply initial state"};
      // Go through every cell on this node and initialize the
      //  -Background field on all cells
      //  -Perturbed fields and ion distribution function in non-sysboundary cells
      // Each initialization has to be independent to avoid threading problems

      // Allow the project to set up data structures for it's setCell calls
      project.setupBeforeSetCell(cells);

      phiprof::Timer setCellTimer {"setCell"};
      #pragma omp parallel for schedule(dynamic)
      for (size_t i=0; i<cells.size(); ++i) {
         SpatialCell* cell = mpiGrid[cells[i]];
         if (cell->sysBoundaryFlag == sysboundarytype::NOT_SYSBOUNDARY) {
            project.setCell(cell);
         }
      }
      setCellTimer.stop();

      // Initial state for sys-boundary cells
      applyInitialTimer.stop();
      phiprof::Timer applyBCTimer {"Apply system boundary conditions state"};
      sysBoundaries.applyInitialState(mpiGrid, technicalGrid, perBGrid, BgBGrid, project);
      applyBCTimer.stop();

      #pragma omp parallel for schedule(static)
      for (size_t i=0; i<cells.size(); ++i) {
         mpiGrid[cells[i]]->parameters[CellParams::LBWEIGHTCOUNTER] = 0;
      }

      for (uint popID=0; popID<getObjectWrapper().particleSpecies.size(); ++popID) {
         adjustVelocityBlocks(mpiGrid,cells,true,popID);
         #ifdef DEBUG_VAMR_VALIDATE
            writeVelMesh(mpiGrid);
            validateMesh(mpiGrid,popID);
         #endif

         // set initial LB metric based on number of blocks
         #pragma omp parallel for schedule(static)
         for (size_t i=0; i<cells.size(); ++i) {
            SpatialCell* SC = mpiGrid[cells[i]];
            if (SC->sysBoundaryFlag == sysboundarytype::DO_NOT_COMPUTE) {
               SC->parameters[CellParams::LBWEIGHTCOUNTER] = 0;
            } else if (SC->sysBoundaryFlag != sysboundarytype::NOT_SYSBOUNDARY) {
               // Set sysb cells to a small weight
               SC->parameters[CellParams::LBWEIGHTCOUNTER] += 0.5 * SC->get_number_of_velocity_blocks(popID);
            } else {
               SC->parameters[CellParams::LBWEIGHTCOUNTER] += 3.0 * SC->get_number_of_velocity_blocks(popID);
            }
         }
      }

      shrink_to_fit_grid_data(mpiGrid); //get rid of excess data already here

      /*
      // Apply boundary conditions so that we get correct initial moments
      sysBoundaries.applySysBoundaryVlasovConditions(mpiGrid,Parameters::t);
      //compute moments, and set them  in RHO* and RHO_*_DT2. If restart, they are already read in
      phiprof::Timer initMomentsTimer {"Init moments"};
      calculateInitialVelocityMoments(mpiGrid);
      initMomentsTimer.stop();
      */

   } else if (P::writeFullBGB) {
      // If, instead of starting a regular simulation, we are only writing out the background field, it is enough to set a dummy load balance value of 1 here.
      for (size_t i=0; i<cells.size(); ++i) {
         mpiGrid[cells[i]]->parameters[CellParams::LBWEIGHTCOUNTER] = 1;
      }
   }


   // Balance load before we transfer all data below
<<<<<<< HEAD
   balanceLoad(mpiGrid, sysBoundaries, false);
   // Function includes re-calculation of local cells cache, but
   // setting third parameter to false skips preparation of
   // translation cell lists and building of pencils.
=======
   balanceLoad(mpiGrid, sysBoundaries, technicalGrid);
   // Function includes re-calculation of local cells cache
>>>>>>> bcb8ec4d

   phiprof::Timer fetchNeighbourTimer {"Fetch Neighbour data", {"MPI"}};
   // update complete cell spatial data for full stencil
   SpatialCell::set_mpi_transfer_type(Transfer::ALL_SPATIAL_DATA);
   mpiGrid.update_copies_of_remote_neighbors(FULL_NEIGHBORHOOD_ID);
   fetchNeighbourTimer.stop();

   phiprof::Timer setBTimer {"project.setProjectBField"};
   project.setProjectBField(perBGrid, BgBGrid, technicalGrid);
   setBTimer.stop();
   phiprof::Timer fsGridGhostTimer {"fsgrid-ghost-updates"};
   perBGrid.updateGhostCells();
   BgBGrid.updateGhostCells();
   EGrid.updateGhostCells();

   // This will only have the BGB set up properly at this stage but we need the BGBvol for the Vlasov boundaries below.
   volGrid.updateGhostCells();
   fsGridGhostTimer.stop();
   phiprof::Timer getFieldsTimer {"getFieldsFromFsGrid"};
   getFieldsFromFsGrid(volGrid, BgBGrid, EGradPeGrid, dMomentsGrid, technicalGrid, mpiGrid, cells);
   getFieldsTimer.stop();

   setBTimer.stop();

   // If we only want the full BGB for writeout, we have it now and we can return early.
   if(P::writeFullBGB == true) {
      return;
   }

   if (P::isRestart == false) {
      // Apply boundary conditions so that we get correct initial moments
      sysBoundaries.applySysBoundaryVlasovConditions(mpiGrid,Parameters::t, true); // It doesn't matter here whether we put _R or _V moments

      //compute moments, and set them  in RHO* and RHO_*_DT2. If restart, they are already read in
      phiprof::Timer timer {"Init moments"};
      calculateInitialVelocityMoments(mpiGrid);
   } else {
      phiprof::Timer timer {"Init moments"};
      for (size_t i=0; i<cells.size(); ++i) {
         calculateCellMoments(mpiGrid[cells[i]], true, true);
      }
   }

<<<<<<< HEAD
=======

>>>>>>> bcb8ec4d
   phiprof::Timer finishFSGridTimer {"Finish fsgrid setup"};
   feedMomentsIntoFsGrid(mpiGrid, cells, momentsGrid, technicalGrid, false);
   if(!P::isRestart) {
      // WARNING this means moments and dt2 moments are the same here at t=0, which is a feature so far.
      feedMomentsIntoFsGrid(mpiGrid, cells, momentsDt2Grid, technicalGrid, false);
   } else {
      feedMomentsIntoFsGrid(mpiGrid, cells, momentsDt2Grid, technicalGrid, true);
   }
   momentsGrid.updateGhostCells();
   momentsDt2Grid.updateGhostCells();
   finishFSGridTimer.stop();

   // Set this so CFL doesn't break
   if(P::refineOnRestart) {
      // Half-step acceleration
      if( P::propagateVlasovAcceleration ) {
         calculateAcceleration(mpiGrid, -0.5*P::dt + 0.5*P::bailout_min_dt);
      } else {
         calculateAcceleration(mpiGrid, 0.0);
      }
      P::dt = P::bailout_min_dt;
   }

   // With all cell data in place, make preparations for translation
   prepareAMRLists(mpiGrid);
   initialStateTimer.stop();
}

// initialize velocity grid of spatial cells before creating cells in dccrg.initialize
void initVelocityGridGeometry(dccrg::Dccrg<SpatialCell,dccrg::Cartesian_Geometry>& mpiGrid){
   // Velocity mesh(es) are created in parameters.cpp, here we just
   // trigger the initialization of static variables in vmesh::VelocityMesh class.
   SpatialCell dummy;
   dummy.initialize_mesh();
}

void initSpatialCellCoordinates(dccrg::Dccrg<SpatialCell,dccrg::Cartesian_Geometry>& mpiGrid) {
   vector<CellID> cells = mpiGrid.get_cells();
   #pragma omp parallel for
   for (size_t i=0; i<cells.size(); ++i) {
      std::array<double, 3> cell_min = mpiGrid.geometry.get_min(cells[i]);
      std::array<double, 3> cell_length = mpiGrid.geometry.get_length(cells[i]);

      mpiGrid[cells[i]]->parameters[CellParams::XCRD] = cell_min[0];
      mpiGrid[cells[i]]->parameters[CellParams::YCRD] = cell_min[1];
      mpiGrid[cells[i]]->parameters[CellParams::ZCRD] = cell_min[2];
      mpiGrid[cells[i]]->parameters[CellParams::DX  ] = cell_length[0];
      mpiGrid[cells[i]]->parameters[CellParams::DY  ] = cell_length[1];
      mpiGrid[cells[i]]->parameters[CellParams::DZ  ] = cell_length[2];

      mpiGrid[cells[i]]->parameters[CellParams::CELLID] = cells[i];
      mpiGrid[cells[i]]->parameters[CellParams::REFINEMENT_LEVEL] = mpiGrid.get_refinement_level(cells[i]);
   }
}

/*
Record for each cell which processes own one or more of its face neighbors
 */
void setFaceNeighborRanks( dccrg::Dccrg<SpatialCell,dccrg::Cartesian_Geometry>& mpiGrid ) {

   const vector<CellID>& cells = getLocalCells();
   // TODO: Try a #pragma omp parallel for
   for (const auto& cellid : cells) {

      if (cellid == INVALID_CELLID) continue;

      SpatialCell* cell = mpiGrid[cellid];

      if (!cell) continue;

      cell->face_neighbor_ranks.clear();

      for (const auto& [neighbor, dir] : mpiGrid.get_face_neighbors_of(cellid)) {

         int neighborhood;

         // We store rank numbers into a map that has neighborhood ids as its key values.

         switch (dir) {
         case -3:
            neighborhood = SHIFT_M_Z_NEIGHBORHOOD_ID;
            break;
         case -2:
            neighborhood = SHIFT_M_Y_NEIGHBORHOOD_ID;
            break;
         case -1:
            neighborhood = SHIFT_M_X_NEIGHBORHOOD_ID;
            break;
         case +1:
            neighborhood = SHIFT_P_X_NEIGHBORHOOD_ID;
            break;
         case +2:
            neighborhood = SHIFT_P_Y_NEIGHBORHOOD_ID;
            break;
         case +3:
            neighborhood = SHIFT_P_Z_NEIGHBORHOOD_ID;
            break;
         default:
            cerr << "Invalid face neighbor dimension: " << dir << " in " << __FILE__ << ":" << __LINE__ << std::endl;
            abort();
         }

         cell->face_neighbor_ranks[neighborhood].insert(mpiGrid.get_process(neighbor));

      }
   }
}

<<<<<<< HEAD
void balanceLoad(dccrg::Dccrg<SpatialCell,dccrg::Cartesian_Geometry>& mpiGrid, SysBoundary& sysBoundaries, bool doTranslationLists){
=======
void balanceLoad(dccrg::Dccrg<SpatialCell,dccrg::Cartesian_Geometry>& mpiGrid, SysBoundary& sysBoundaries, FsGrid<fsgrids::technical, FS_STENCIL_WIDTH> & technicalGrid){
>>>>>>> bcb8ec4d
   // Invalidate cached cell lists
   Parameters::meshRepartitioned = true;

   // tell other processes which velocity blocks exist in remote spatial cells
   phiprof::Timer balanceLoadTimer {"Balancing load", {"Load balance"}};

   phiprof::Timer deallocTimer {"deallocate boundary data"};
   //deallocate blocks in remote cells to decrease memory load
   deallocateRemoteCellBlocks(mpiGrid);

   deallocTimer.stop();
   //set weights based on each cells LB weight counter
   const vector<CellID>& cells = getLocalCells();
   for (size_t i=0; i<cells.size(); ++i){
      // Set cell weight. We could use different counters or number of blocks if different solvers are active.
      // if (P::propagateVlasovAcceleration)
      // When using the FS-SPLIT functionality, Jaro Hokkanen reported issues with using the regular
      // CellParams::LBWEIGHTCOUNTER, so use of blockscounts + 1 might be required.
      mpiGrid.set_cell_weight(cells[i], (Real)1 + mpiGrid[cells[i]]->parameters[CellParams::LBWEIGHTCOUNTER]);
   }

   phiprof::Timer initLBTimer {"dccrg.initialize_balance_load"};
   mpiGrid.initialize_balance_load(true);
   initLBTimer.stop();

   const std::unordered_set<CellID>& incoming_cells = mpiGrid.get_cells_added_by_balance_load();
   std::vector<CellID> incoming_cells_list (incoming_cells.begin(),incoming_cells.end());

   const std::unordered_set<CellID>& outgoing_cells = mpiGrid.get_cells_removed_by_balance_load();
   std::vector<CellID> outgoing_cells_list (outgoing_cells.begin(),outgoing_cells.end());

   /*transfer cells in parts to preserve memory*/
   phiprof::Timer transfersTimer {"Data transfers"};

   // Idea: do as many cell sending passes hereafter so that there's not more than transfer_block_fraction_limit
   // blocks of this task's total block count that gets sent. Helps in reducing memory peaks during load balancing.
   creal transfer_block_fraction_limit = 0.1;
   uint64_t num_part_transfers_local = 1, num_part_transfers, outgoing_block_count = 0, total_block_count = 0;
   bool count_determined = false;
   Real outgoing_block_fraction;

   // count blocks
   for (unsigned int i=0; i<outgoing_cells_list.size(); i++) {
      CellID cell_id=outgoing_cells_list[i];
      SpatialCell* cell = mpiGrid[cell_id];
      outgoing_block_count += cell->get_number_of_all_velocity_blocks();
   }
   for (unsigned int i=0; i<cells.size(); i++) {
      CellID cell_id=cells[i];
      SpatialCell* cell = mpiGrid[cell_id];
      total_block_count += cell->get_number_of_all_velocity_blocks();
   }
   outgoing_block_fraction = (Real)outgoing_block_count / ((Real)total_block_count + 1);
   // if we're not exceeding transfer_block_fraction_limit we're good
   if(outgoing_block_fraction < transfer_block_fraction_limit) {
      count_determined = true;
   }
   // otherwise we increase the number of chunks until all chunks are below transfer_block_fraction_limit
   while(!count_determined) {
      uint64_t transfer_part; // we use this in the logic after the for
      for (transfer_part=0; transfer_part<num_part_transfers_local; transfer_part++) {
         uint64_t transfer_part_block_count=0;
         for (unsigned int i=0;i<outgoing_cells_list.size();i++){
            CellID cell_id=outgoing_cells_list[i];
            if (cell_id%num_part_transfers_local==transfer_part) {
               transfer_part_block_count += mpiGrid[cell_id]->get_number_of_all_velocity_blocks();
            }
         }
         outgoing_block_fraction = (Real)transfer_part_block_count / ((Real)total_block_count + 1);
         if(outgoing_block_fraction > transfer_block_fraction_limit) {
            num_part_transfers_local *= 2;
            break; // out of for
         }
      }
      if((transfer_part == num_part_transfers_local // either the loop ended or we hit that number with the *= 2
         && outgoing_block_fraction <= transfer_block_fraction_limit) // so cross-check with this
         || num_part_transfers_local >= cells.size()
      ) {
         count_determined = true; // we got a break out if any chunk was still too big
      }
   }
   // ...and finally we reduce this across all tasks of course.
   MPI_Allreduce(&num_part_transfers_local, &num_part_transfers, 1, MPI_UINT64_T, MPI_MAX, MPI_COMM_WORLD);

   for (uint64_t transfer_part=0; transfer_part<num_part_transfers; transfer_part++) {
      //Set transfers on/off for the incoming cells in this transfer set and prepare for receive
      for (unsigned int i=0;i<incoming_cells_list.size();i++){
         CellID cell_id=incoming_cells_list[i];
         SpatialCell* cell = mpiGrid[cell_id];
         if (cell_id%num_part_transfers!=transfer_part) {
            cell->set_mpi_transfer_enabled(false);
         } else {
            cell->set_mpi_transfer_enabled(true);
         }
      }

      //Set transfers on/off for the outgoing cells in this transfer set
      for (unsigned int i=0; i<outgoing_cells_list.size(); i++) {
         CellID cell_id=outgoing_cells_list[i];
         SpatialCell* cell = mpiGrid[cell_id];
         if (cell_id%num_part_transfers!=transfer_part) {
            cell->set_mpi_transfer_enabled(false);
         } else {
            cell->set_mpi_transfer_enabled(true);
         }
      }

      for (size_t p=0; p<getObjectWrapper().particleSpecies.size(); ++p) {
         // Set active population
         SpatialCell::setCommunicatedSpecies(p);

         //Transfer velocity block list
         SpatialCell::set_mpi_transfer_type(Transfer::VEL_BLOCK_LIST_STAGE1);
         mpiGrid.continue_balance_load();
         SpatialCell::set_mpi_transfer_type(Transfer::VEL_BLOCK_LIST_STAGE2);
         mpiGrid.continue_balance_load();

         int prepareReceives {phiprof::initializeTimer("Preparing receives")};
         int receives = 0;
         for (unsigned int i=0; i<incoming_cells_list.size(); i++) {
            CellID cell_id=incoming_cells_list[i];
            SpatialCell* cell = mpiGrid[cell_id];
            if (cell_id % num_part_transfers == transfer_part) {
               receives++;
               // reserve space for velocity block data in arriving remote cells
               phiprof::Timer timer {prepareReceives};
               cell->prepare_to_receive_blocks(p);
               timer.stop(1, "Spatial cells");
            }
         }
         if(receives == 0) {
            //empty phiprof timer, to avoid unneccessary divergence in unique
            //profiles (keep order same)
            phiprof::Timer timer {prepareReceives};
            timer.stop(0, "Spatial cells");
         }

         //do the actual transfer of data for the set of cells to be transferred
         phiprof::Timer transferTimer {"transfer_all_data"};
         SpatialCell::set_mpi_transfer_type(Transfer::ALL_DATA);
         mpiGrid.continue_balance_load();
         transferTimer.stop();

         // Free memory for cells that have been sent (the block data)
         for (unsigned int i=0;i<outgoing_cells_list.size();i++){
            CellID cell_id=outgoing_cells_list[i];
            SpatialCell* cell = mpiGrid[cell_id];

            // Free memory of this cell as it has already been transferred,
            // it will not be used anymore. NOTE: Only clears memory allocated
            // to the active population.
            if (cell_id % num_part_transfers == transfer_part) cell->clear(p);
         }

         memory_purge(); // Purge jemalloc allocator to actually release memory
      } // for-loop over populations
   } // for-loop over transfer parts
   transfersTimer.stop();

   //finish up load balancing
   phiprof::Timer finishLBTimer {"dccrg.finish_balance_load"};
   mpiGrid.finish_balance_load();
   finishLBTimer.stop();

   //Make sure transfers are enabled for all cells
   recalculateLocalCellsCache();
   #pragma omp parallel for
   for (uint i=0; i<cells.size(); ++i) {
      mpiGrid[cells[i]]->set_mpi_transfer_enabled(true);
   }

<<<<<<< HEAD
=======
   // recompute coupling of grids after load balance
   computeCoupling(mpiGrid, cells, technicalGrid);

   // flag transfers if AMR
   phiprof::Timer computeTransferTimer {"compute_amr_transfer_flags"};
   flagSpatialCellsForAmrCommunication(mpiGrid,cells);
   computeTransferTimer.stop();

>>>>>>> bcb8ec4d
   // Communicate all spatial data for FULL neighborhood, which
   // includes all data with the exception of dist function data
   SpatialCell::set_mpi_transfer_type(Transfer::ALL_SPATIAL_DATA);
   mpiGrid.update_copies_of_remote_neighbors(FULL_NEIGHBORHOOD_ID);

   phiprof::Timer updateBlocksTimer {"update block lists"};
   //new partition, re/initialize blocklists of remote cells.
   for (uint popID=0; popID<getObjectWrapper().particleSpecies.size(); ++popID) {
      if (P::vlasovSolverGhostTranslate) {
         updateRemoteVelocityBlockLists(mpiGrid,popID,VLASOV_SOLVER_GHOST_NEIGHBORHOOD_ID);
      } else {
         updateRemoteVelocityBlockLists(mpiGrid,popID);
      }
   }
   updateBlocksTimer.stop();

   phiprof::Timer updateBoundariesTimer {"update sysboundaries"};
   sysBoundaries.updateSysBoundariesAfterLoadBalance( mpiGrid );
   updateBoundariesTimer.stop();
<<<<<<< HEAD

   phiprof::Timer initSolversTimer {"Init solvers"};
   // Initialize field propagator (only if in use):
   if (Parameters::propagateField == true) {
      if (initializeFieldPropagatorAfterRebalance() == false) {
         logFile << "(MAIN): Field propagator did not initialize correctly!" << endl << writeVerbose;
         exit(1);
      }
   }
   initSolversTimer.stop();

   // Prepare ghost translation cell lists and build pencils for translation.
   if (doTranslationLists) {
      prepareAMRLists(mpiGrid);
   }

=======
   
>>>>>>> bcb8ec4d
   // Record ranks of face neighbors
   if((P::amrMaxSpatialRefLevel > 0) && (!P::vlasovSolverGhostTranslate)) {
      phiprof::Timer timer {"set face neighbor ranks"};
      setFaceNeighborRanks( mpiGrid );
   }
}

/* helper for calculating AMR cell lists and building pencils
 */
void prepareAMRLists(dccrg::Dccrg<SpatialCell,dccrg::Cartesian_Geometry>& mpiGrid)
{
   if (P::amrMaxSpatialRefLevel == 0) {
      return;
   }

   if (P::vlasovSolverGhostTranslate) {
      phiprof::Timer ghostTimer {"prepare_ghost_translation_lists"};

      // Update (face and other) neighbor information for remote cells on boundary
      phiprof::Timer updateRemoteNeighborsTimer {"update neighbor lists of remote cells"};
      const vector<CellID> remote_cells = mpiGrid.get_remote_cells_on_process_boundary(VLASOV_SOLVER_GHOST_REQNEIGH_NEIGHBORHOOD_ID);
      //const vector<CellID> remote_cells = mpiGrid.get_remote_cells_on_process_boundary(VLASOV_SOLVER_GHOST_NEIGHBORHOOD_ID);
      mpiGrid.force_update_cell_neighborhoods(remote_cells);
      updateRemoteNeighborsTimer.stop();

      phiprof::Timer ghostListsTimer {"update active cell lists for ghost translation"};
      const vector<CellID>& localCells = getLocalCells();
      prepareGhostTranslationCellLists(mpiGrid,localCells);
      ghostListsTimer.stop();

      phiprof::Timer barrierTimer {"MPI barrier"};
      MPI_Barrier(MPI_COMM_WORLD);
      barrierTimer.stop();

      ghostTimer.stop();
   }

   // Prepare cellIDs and pencils for AMR translation
   prepareSeedIdsAndPencils(mpiGrid);
}

/*
  Adjust sparse velocity space to make it consistent in all 6 dimensions.

  Further documentation in grid.h
*/
bool adjustVelocityBlocks(dccrg::Dccrg<SpatialCell,dccrg::Cartesian_Geometry>& mpiGrid,
                          const vector<CellID>& cellsToAdjust,
                          bool doPrepareToReceiveBlocks,
                          const uint popID) {
   phiprof::Timer readjustBlocksTimer {"re-adjust blocks", {"Block adjustment"}};
   SpatialCell::setCommunicatedSpecies(popID);
   const vector<CellID>& cells = getLocalCells();

   phiprof::Timer computeTimer {"Compute with_content_list"};
   #pragma omp parallel for
   for (uint i=0; i<cells.size(); ++i) {
      mpiGrid[cells[i]]->updateSparseMinValue(popID);
      mpiGrid[cells[i]]->update_velocity_block_content_lists(popID);
   }
   computeTimer.stop();

   if (doPrepareToReceiveBlocks) {
      // We are in the last substep of acceleration, so need to account for neighbours
      phiprof::Timer transferTimer {"Transfer with_content_list", {"MPI"}};
      SpatialCell::set_mpi_transfer_type(Transfer::VEL_BLOCK_WITH_CONTENT_STAGE1 );
      mpiGrid.update_copies_of_remote_neighbors(NEAREST_NEIGHBORHOOD_ID);
      SpatialCell::set_mpi_transfer_type(Transfer::VEL_BLOCK_WITH_CONTENT_STAGE2 );
      mpiGrid.update_copies_of_remote_neighbors(NEAREST_NEIGHBORHOOD_ID);
      transferTimer.stop();
   }

   //Adjusts velocity blocks in local spatial cells, doesn't adjust velocity blocks in remote cells.
   phiprof::Timer adjustimer {"Adjusting blocks"};
   #pragma omp parallel for schedule(dynamic)
   for (size_t i=0; i<cellsToAdjust.size(); ++i) {
      Real density_pre_adjust=0.0;
      Real density_post_adjust=0.0;
      CellID cell_id=cellsToAdjust[i];
      SpatialCell* cell = mpiGrid[cell_id];

      vector<SpatialCell*> neighbor_ptrs;
      if (doPrepareToReceiveBlocks) {
         // gather spatial neighbor list and gather vector with pointers to cells
         // If we are within an acceleration substep prior to the last one,
         // it's enough to adjust blocks based on local data only, and in
         // that case we simply pass an empty list of pointers.
         const auto* neighbors = mpiGrid.get_neighbors_of(cell_id, NEAREST_NEIGHBORHOOD_ID);
         // Note: at AMR refinement boundaries this can cause blocks to propagate further
         // than absolutely required. Face neighbours, however, are not enough as we must
         // account for diagonal propagation.
         neighbor_ptrs.reserve(neighbors->size());
         for ( const auto& [neighbor_id, dir] : *neighbors) {
            if (neighbor_id != 0 && neighbor_id != cell_id) {
               neighbor_ptrs.push_back(mpiGrid[neighbor_id]);
            }
         }
      }
      if (getObjectWrapper().particleSpecies[popID].sparse_conserve_mass) {
         for (size_t i=0; i<cell->get_number_of_velocity_blocks(popID)*WID3; ++i) {
            density_pre_adjust += cell->get_data(popID)[i];
         }
      }
      cell->adjust_velocity_blocks(neighbor_ptrs,popID);

      if (getObjectWrapper().particleSpecies[popID].sparse_conserve_mass) {
         for (size_t i=0; i<cell->get_number_of_velocity_blocks(popID)*WID3; ++i) {
            density_post_adjust += cell->get_data(popID)[i];
         }
         if (density_post_adjust != 0.0) {
            for (size_t i=0; i<cell->get_number_of_velocity_blocks(popID)*WID3; ++i) {
               cell->get_data(popID)[i] *= density_pre_adjust/density_post_adjust;
            }
         }
      }
   }
   adjustimer.stop();

   //Updated newly adjusted velocity block lists on remote cells, and
   //prepare to receive block data
   if (doPrepareToReceiveBlocks) {
      if (P::vlasovSolverGhostTranslate) {
         updateRemoteVelocityBlockLists(mpiGrid,popID,VLASOV_SOLVER_GHOST_NEIGHBORHOOD_ID);
      } else {
         updateRemoteVelocityBlockLists(mpiGrid,popID);
      }
   }
   return true;
}

/*! Shrink to fit velocity space data to save memory.
 * \param mpiGrid Spatial grid
 */
void shrink_to_fit_grid_data(dccrg::Dccrg<SpatialCell,dccrg::Cartesian_Geometry>& mpiGrid) {
   const std::vector<CellID>& cells = getLocalCells();
   const std::vector<CellID>& remote_cells = mpiGrid.get_remote_cells_on_process_boundary(FULL_NEIGHBORHOOD_ID);
   #pragma omp parallel for
   for (size_t i=0; i<cells.size() + remote_cells.size(); ++i) {
      if (i < cells.size()) {
         SpatialCell* target = mpiGrid[cells[i]];
         if (target != nullptr){
            target->shrink_to_fit();
         }
      } else {
         SpatialCell* target= mpiGrid[remote_cells[i - cells.size()]];
         if (target != nullptr) {
            target->shrink_to_fit();
         }
      }
   }
   memory_purge(); // Purge jemalloc allocator to actually release memory
}

/*! Estimates memory consumption and writes it into logfile. Collective operation on MPI_COMM_WORLD
 * \param mpiGrid Spatial grid
 */
void report_grid_memory_consumption(dccrg::Dccrg<SpatialCell,dccrg::Cartesian_Geometry>& mpiGrid) {
   /*now report memory consumption into logfile*/
   const vector<CellID>& cells = getLocalCells();
   const std::vector<CellID> remote_cells = mpiGrid.get_remote_cells_on_process_boundary();
   int rank,n_procs;
   MPI_Comm_size(MPI_COMM_WORLD, &n_procs);
   MPI_Comm_rank(MPI_COMM_WORLD, &rank);
   /* Compute memory statistics of the memory consumption of the spatial cells.
    * Internally we use double as MPI does
    * not define proper uint64_t datatypes for MAXLOCNot Real, as we
    * want double here not to loose accuracy.
    */

   /*report data for memory needed by blocks*/
   double mem[6] = {0};
   double sum_mem[6];

   for(unsigned int i=0;i<cells.size();i++){
      mem[0] += mpiGrid[cells[i]]->get_cell_memory_size();
      mem[3] += mpiGrid[cells[i]]->get_cell_memory_capacity();
   }

   for(unsigned int i=0;i<remote_cells.size();i++){
      mem[1] += mpiGrid[remote_cells[i]]->get_cell_memory_size();
      mem[4] += mpiGrid[remote_cells[i]]->get_cell_memory_capacity();
   }

   mem[2] = mem[0] + mem[1];//total meory according to size()
   mem[5] = mem[3] + mem[4];//total memory according to capacity()


   MPI_Reduce(mem, sum_mem, 6, MPI_DOUBLE, MPI_SUM, 0, MPI_COMM_WORLD);

   logFile << "(MEM) Total size: " << sum_mem[2] << endl;
   logFile << "(MEM) Total capacity " << sum_mem[5] << endl;

   struct {
      double val;
      int   rank;
   } max_mem[3],mem_usage_loc[3],min_mem[3];
   for(uint i = 0; i<3; i++){
      mem_usage_loc[i].val = mem[i + 3]; //report on capacity numbers (6: local cells, 7: remote cells, 8: all cells)
      mem_usage_loc[i].rank = rank;
   }

   MPI_Reduce(mem_usage_loc, max_mem, 3, MPI_DOUBLE_INT, MPI_MAXLOC, 0, MPI_COMM_WORLD);
   MPI_Reduce(mem_usage_loc, min_mem, 3, MPI_DOUBLE_INT, MPI_MINLOC, 0, MPI_COMM_WORLD);

   logFile << "(MEM)   Average capacity: " << sum_mem[5]/n_procs << " local cells " << sum_mem[3]/n_procs << " remote cells " << sum_mem[4]/n_procs << endl;
   logFile << "(MEM)   Max capacity:     " << max_mem[2].val   << " on  process " << max_mem[2].rank << endl;
   logFile << "(MEM)   Min capacity:     " << min_mem[2].val   << " on  process " << min_mem[2].rank << endl;
   logFile << writeVerbose;
}

/*! Deallocates all block data in remote cells in order to save
 *  memory
 * \param mpiGrid Spatial grid
 */
void deallocateRemoteCellBlocks(dccrg::Dccrg<SpatialCell,dccrg::Cartesian_Geometry>& mpiGrid) {
<<<<<<< HEAD
   std::vector<uint64_t> incoming_cells;
   incoming_cells = mpiGrid.get_remote_cells_on_process_boundary(FULL_NEIGHBORHOOD_ID);
   for(unsigned int i=0;i<incoming_cells.size();i++){
      uint64_t cell_id=incoming_cells[i];
=======
   const std::vector<uint64_t> remote_cells
      = mpiGrid.get_remote_cells_on_process_boundary();
   for (unsigned int i=0; i<remote_cells.size(); i++) {
      uint64_t cell_id = remote_cells[i];
>>>>>>> bcb8ec4d
      SpatialCell* cell = mpiGrid[cell_id];
      if (cell != NULL) {
         for (uint popID=0; popID<getObjectWrapper().particleSpecies.size(); ++popID)
            cell->clear(popID);
      }
   }
   memory_purge(); // Purge jemalloc allocator to actually release memory
}

/*
Updates velocity block lists between remote neighbors and prepares local
copies of remote neighbors for receiving velocity block data.
*/
void updateRemoteVelocityBlockLists(
   dccrg::Dccrg<SpatialCell,dccrg::Cartesian_Geometry>& mpiGrid,
   const uint popID,
   const uint neighborhood/*=DIST_FUNC_NEIGHBORHOOD_ID default*/
)
{
   SpatialCell::setCommunicatedSpecies(popID);

   // update velocity block lists For small velocity spaces it is
   // faster to do it in one operation, and not by first sending size,
   // then list. For large we do it in two steps
   phiprof::Timer updateTimer {"Velocity block list update", {"MPI"}};
   SpatialCell::set_mpi_transfer_type(Transfer::VEL_BLOCK_LIST_STAGE1);
   mpiGrid.update_copies_of_remote_neighbors(neighborhood);
   SpatialCell::set_mpi_transfer_type(Transfer::VEL_BLOCK_LIST_STAGE2);
   mpiGrid.update_copies_of_remote_neighbors(neighborhood);
   updateTimer.stop();

   // Prepare spatial cells for receiving velocity block data
   phiprof::Timer receivesTimer {"Preparing receives"};
   const std::vector<uint64_t> incoming_cells = mpiGrid.get_remote_cells_on_process_boundary(neighborhood);

   #pragma omp parallel for
   for (unsigned int i=0; i<incoming_cells.size(); ++i) {
     uint64_t cell_id = incoming_cells[i];
     SpatialCell* cell = mpiGrid[cell_id];
     if (cell == NULL) {
        //for (const auto& cell: mpiGrid.local_cells()) {
        for (const auto& cell: mpiGrid.local_cells) {
	 if (cell.id == cell_id) {
	   cerr << __FILE__ << ":" << __LINE__ << std::endl;
	   abort();
	 }
	 for (const auto& neighbor: cell.neighbors_of) {
	   if (neighbor.id == cell_id) {
	     cerr << __FILE__ << ":" << __LINE__ << std::endl;
	     abort();
	   }
	 }
       }
       continue;
     }
     cell->prepare_to_receive_blocks(popID);
   }

   receivesTimer.stop(incoming_cells.size(), "SpatialCells");
}

/*
  Set stencils. These are the stencils (in 2D, real ones in 3D of
  course). x are stencil neighbor to cell local cell o:

NEAREST SYSBOUNDARIES  (nearest neighbor)
-----------
  xxx
  xox
  xxx
-----------

EXTENDED_SYSBOUNDARIES (second nearest neighbor, also in diagonal)
-----------
  xxxxx
  xxxxx
  xxoxx
  xxxxx
  xxxxx
-----------

VLASOV
-----------
    x
    x
  xxoxx
    x
    x
-----------

VLASOV_{XYZ}
-----------
 xxoxxx
-----------

VLASOV_TARGET_{XYZ}
-----------
  xox

-----------

DIST_FUNC  (Includes all cells which should know about each others blocks and have space for them. VLASOV + SYSBOUNDARIES.
-----------
    x
   xxx
  xxoxx
   xxx
    x

-----------


FULL (Includes all possible communication)
-----------
  xxxxx
  xxxxx
  xxoxx
  xxxxx
  xxxxx
-----------

SHIFT_M_X    ox
SHIFT_P_X   xo
 Y, Z in the same way
*/

void initializeStencils(dccrg::Dccrg<SpatialCell,dccrg::Cartesian_Geometry>& mpiGrid){
   // set reduced neighborhoods
   typedef dccrg::Types<3>::neighborhood_item_t neigh_t;

   // set a reduced neighborhood for nearest neighbours
   std::vector<neigh_t> neighborhood;
   for (int z = -1; z <= 1; z++) {
      for (int y = -1; y <= 1; y++) {
         for (int x = -1; x <= 1; x++) {
            if (x == 0 && y == 0 && z == 0) {
               continue;
            }
            neigh_t offsets = {{x, y, z}};
            neighborhood.push_back(offsets);
         }
      }
   }
   if (!mpiGrid.add_neighborhood(NEAREST_NEIGHBORHOOD_ID, neighborhood)){
      std::cerr << "Failed to add neighborhood NEAREST_NEIGHBORHOOD_ID \n";
      abort();
   }
   if (!mpiGrid.add_neighborhood(SYSBOUNDARIES_NEIGHBORHOOD_ID, neighborhood)){
      std::cerr << "Failed to add neighborhood SYSBOUNDARIES_NEIGHBORHOOD_ID \n";
      abort();
   }

   neighborhood.clear();
   for (int z = -2; z <= 2; z++) {
      for (int y = -2; y <= 2; y++) {
         for (int x = -2; x <= 2; x++) {
            if (x == 0 && y == 0 && z == 0) {
               continue;
            }
            neigh_t offsets = {{x, y, z}};
            neighborhood.push_back(offsets);
         }
      }
   }
   if (!mpiGrid.add_neighborhood(SYSBOUNDARIES_EXTENDED_NEIGHBORHOOD_ID, neighborhood)){
      std::cerr << "Failed to add neighborhood SYSBOUNDARIES_EXTENDED_NEIGHBORHOOD_ID \n";
      abort();
   }

   int full_neighborhood_size = max(2, VLASOV_STENCIL_WIDTH);
   if (P::vlasovSolverGhostTranslate) {
      // One extra layer for translation of ghost cells
      full_neighborhood_size++;
   }
   neighborhood.clear();
   for (int z = -full_neighborhood_size; z <= full_neighborhood_size; z++) {
      for (int y = -full_neighborhood_size; y <= full_neighborhood_size; y++) {
         for (int x = -full_neighborhood_size; x <= full_neighborhood_size; x++) {
            if (x == 0 && y == 0 && z == 0) {
               continue;
            }
            neigh_t offsets = {{x, y, z}};
            neighborhood.push_back(offsets);
         }
      }
   }
   /*all possible communication pairs*/
   if( !mpiGrid.add_neighborhood(FULL_NEIGHBORHOOD_ID, neighborhood)){
      std::cerr << "Failed to add neighborhood FULL_NEIGHBORHOOD_ID \n";
      abort();
   }

   /*stencils for semilagrangian propagators*/
   neighborhood.clear();
   for (int d = -VLASOV_STENCIL_WIDTH; d <= VLASOV_STENCIL_WIDTH; d++) {
     if (d != 0) {
        neighborhood.push_back({{d, 0, 0}});
        neighborhood.push_back({{0, d, 0}});
        neighborhood.push_back({{0, 0, d}});
     }
   }
   if( !mpiGrid.add_neighborhood(VLASOV_SOLVER_NEIGHBORHOOD_ID, neighborhood)){
      std::cerr << "Failed to add neighborhood VLASOV_SOLVER_NEIGHBORHOOD_ID \n";
      abort();
   }

   // add remaining nearest neighbors for DIST_FUNC neighborhood
   for (int z = -1; z <= 1; z++) {
      for (int y = -1; y <= 1; y++) {
         for (int x = -1; x <= 1; x++) {
            //do not add cells already in neighborhood (vlasov solver)
            if (x == 0 && y == 0 ) continue;
            if (x == 0 && z == 0 ) continue;
            if (y == 0 && z == 0 ) continue;
            neigh_t offsets = {{x, y, z}};
            neighborhood.push_back(offsets);
         }
      }
   }
   if( !mpiGrid.add_neighborhood(DIST_FUNC_NEIGHBORHOOD_ID, neighborhood)){
      std::cerr << "Failed to add neighborhood DIST_FUNC_NEIGHBORHOOD_ID \n";
      abort();
   }

   neighborhood.clear();
   for (int d = -VLASOV_STENCIL_WIDTH; d <= VLASOV_STENCIL_WIDTH; d++) {
     if (d != 0) {
        neighborhood.push_back({{d, 0, 0}});
     }
   }
   if( !mpiGrid.add_neighborhood(VLASOV_SOLVER_X_NEIGHBORHOOD_ID, neighborhood)){
      std::cerr << "Failed to add neighborhood VLASOV_SOLVER_X_NEIGHBORHOOD_ID \n";
      abort();
   }

   neighborhood.clear();
   for (int d = -VLASOV_STENCIL_WIDTH; d <= VLASOV_STENCIL_WIDTH; d++) {
     if (d != 0) {
        neighborhood.push_back({{0, d, 0}});
     }
   }
   if( !mpiGrid.add_neighborhood(VLASOV_SOLVER_Y_NEIGHBORHOOD_ID, neighborhood)){
      std::cerr << "Failed to add neighborhood VLASOV_SOLVER_Y_NEIGHBORHOOD_ID \n";
      abort();
   }

   neighborhood.clear();
   for (int d = -VLASOV_STENCIL_WIDTH; d <= VLASOV_STENCIL_WIDTH; d++) {
     if (d != 0) {
        neighborhood.push_back({{0, 0, d}});
     }
   }
   if (!mpiGrid.add_neighborhood(VLASOV_SOLVER_Z_NEIGHBORHOOD_ID, neighborhood)){
      std::cerr << "Failed to add neighborhood VLASOV_SOLVER_Z_NEIGHBORHOOD_ID \n";
      abort();
   }

   if (P::vlasovSolverGhostTranslate) {
      neighborhood.clear();
      for (int d = -VLASOV_STENCIL_WIDTH-1; d <= VLASOV_STENCIL_WIDTH+1; d++) {
         if (d != 0) {
            neighborhood.push_back({{d, 0, 0}});
         }
      }
      if (!mpiGrid.add_neighborhood(VLASOV_SOLVER_X_GHOST_NEIGHBORHOOD_ID, neighborhood)){
         std::cerr << "Failed to add neighborhood VLASOV_SOLVER_X_GHOST_NEIGHBORHOOD_ID \n";
         abort();
      }

      neighborhood.clear();
      for (int d = -VLASOV_STENCIL_WIDTH-1; d <= VLASOV_STENCIL_WIDTH+1; d++) {
         if (d != 0) {
            neighborhood.push_back({{0, d, 0}});
         }
      }
      if (!mpiGrid.add_neighborhood(VLASOV_SOLVER_Y_GHOST_NEIGHBORHOOD_ID, neighborhood)){
         std::cerr << "Failed to add neighborhood VLASOV_SOLVER_Y_GHOST_NEIGHBORHOOD_ID \n";
         abort();
      }

      neighborhood.clear();
      for (int d = -VLASOV_STENCIL_WIDTH-1; d <= VLASOV_STENCIL_WIDTH+1; d++) {
         if (d != 0) {
            neighborhood.push_back({{0, 0, d}});
         }
      }
      if (!mpiGrid.add_neighborhood(VLASOV_SOLVER_Z_GHOST_NEIGHBORHOOD_ID, neighborhood)){
         std::cerr << "Failed to add neighborhood VLASOV_SOLVER_Z_GHOST_NEIGHBORHOOD_ID \n";
         abort();
      }

      // Ghost translation required stencils
      neighborhood.clear();
      // First: full +GT stencil in Y (last direction to be translated)
      for (int dy = -VLASOV_STENCIL_WIDTH-1; dy <= VLASOV_STENCIL_WIDTH+1; dy++){
         if (dy != 0) {
            neighborhood.push_back({{0, dy, 0}});
         }
      }
      // Then: full + GT extensions in X from Y-translated cells
      for (int dy = -P::vlasovSolverGhostTranslateExtent; dy <= (int)P::vlasovSolverGhostTranslateExtent; dy++){
         for (int dx = -VLASOV_STENCIL_WIDTH-1; dx <= VLASOV_STENCIL_WIDTH+1; dx++){
            if (dx != 0) {
               neighborhood.push_back({{dx, dy, 0}});
            }
         }
      }
      // Then: full + GT extensions in Z from Y->X translated cells
      for (int dy = -P::vlasovSolverGhostTranslateExtent; dy <= (int)P::vlasovSolverGhostTranslateExtent; dy++){
         for (int dx = -P::vlasovSolverGhostTranslateExtent; dx <= (int)P::vlasovSolverGhostTranslateExtent; dx++){
            for (int dz = -VLASOV_STENCIL_WIDTH-1; dz <= VLASOV_STENCIL_WIDTH+1; dz++){
               if (dz != 0) {
                  neighborhood.push_back({{dx, dy, dz}});
               }
            }
         }
      }
      if (!mpiGrid.add_neighborhood(VLASOV_SOLVER_GHOST_NEIGHBORHOOD_ID, neighborhood)){
         std::cerr << "Failed to add neighborhood VLASOV_SOLVER_GHOST_NEIGHBORHOOD_ID \n";
         abort();
      }

      // Ghost translation neighbourhood where we need to have neighbour information
      neighborhood.clear();
      for (int dy = -(int)P::vlasovSolverGhostTranslateExtent; dy <= (int)P::vlasovSolverGhostTranslateExtent; dy++){
         for (int dx = -(int)P::vlasovSolverGhostTranslateExtent; dx <= (int)P::vlasovSolverGhostTranslateExtent; dx++){
            for (int dz = -(int)P::vlasovSolverGhostTranslateExtent; dz <= (int)P::vlasovSolverGhostTranslateExtent; dz++){
               if ((dz==0) && (dy==0) && (dx==0)) {
                  continue;
               }
               neighborhood.push_back({{dx, dy, dz}});
            }
         }
      }
      if (!mpiGrid.add_neighborhood(VLASOV_SOLVER_GHOST_REQNEIGH_NEIGHBORHOOD_ID, neighborhood)){
         std::cerr << "Failed to add neighborhood VLASOV_SOLVER_GHOST_REQNEIGH_NEIGHBORHOOD_ID \n";
         abort();
      }
   }

   neighborhood.clear();
   for (int d = -1; d <= 1; d++) {
      if (d != 0) {
         neighborhood.push_back({{d, 0, 0}});
      }
   }
   if (!mpiGrid.add_neighborhood(VLASOV_SOLVER_TARGET_X_NEIGHBORHOOD_ID, neighborhood)){
      std::cerr << "Failed to add neighborhood VLASOV_SOLVER_TARGET_X_NEIGHBORHOOD_ID \n";
      abort();
   }

   neighborhood.clear();
   for (int d = -1; d <= 1; d++) {
      if (d != 0) {
         neighborhood.push_back({{0, d, 0}});
      }
   }
   if (!mpiGrid.add_neighborhood(VLASOV_SOLVER_TARGET_Y_NEIGHBORHOOD_ID, neighborhood)){
      std::cerr << "Failed to add neighborhood VLASOV_SOLVER_TARGET_Y_NEIGHBORHOOD_ID \n";
      abort();
   }

   neighborhood.clear();
   for (int d = -1; d <= 1; d++) {
      if (d != 0) {
         neighborhood.push_back({{0, 0, d}});
      }
   }
   if (!mpiGrid.add_neighborhood(VLASOV_SOLVER_TARGET_Z_NEIGHBORHOOD_ID, neighborhood)){
      std::cerr << "Failed to add neighborhood VLASOV_SOLVER_TARGET_Z_NEIGHBORHOOD_ID \n";
      abort();
   }

   neighborhood.clear();
   neighborhood.push_back({{1, 0, 0}});
   if (!mpiGrid.add_neighborhood(SHIFT_M_X_NEIGHBORHOOD_ID, neighborhood)){
      std::cerr << "Failed to add neighborhood SHIFT_M_X_NEIGHBORHOOD_ID \n";
      abort();
   }
   neighborhood.clear();
   neighborhood.push_back({{0, 1, 0}});
   if (!mpiGrid.add_neighborhood(SHIFT_M_Y_NEIGHBORHOOD_ID, neighborhood)){
      std::cerr << "Failed to add neighborhood SHIFT_M_Y_NEIGHBORHOOD_ID \n";
      abort();
   }
   neighborhood.clear();
   neighborhood.push_back({{0, 0, 1}});
   if (!mpiGrid.add_neighborhood(SHIFT_M_Z_NEIGHBORHOOD_ID, neighborhood)){
      std::cerr << "Failed to add neighborhood SHIFT_M_Z_NEIGHBORHOOD_ID \n";
      abort();
   }
   neighborhood.clear();
   neighborhood.push_back({{-1, 0, 0}});
   if (!mpiGrid.add_neighborhood(SHIFT_P_X_NEIGHBORHOOD_ID, neighborhood)){
      std::cerr << "Failed to add neighborhood SHIFT_P_X_NEIGHBORHOOD_ID \n";
      abort();
   }
   neighborhood.clear();
   neighborhood.push_back({{0, -1, 0}});
   if (!mpiGrid.add_neighborhood(SHIFT_P_Y_NEIGHBORHOOD_ID, neighborhood)){
      std::cerr << "Failed to add neighborhood SHIFT_P_Y_NEIGHBORHOOD_ID \n";
      abort();
   }
   neighborhood.clear();
   neighborhood.push_back({{0, 0, -1}});
   if (!mpiGrid.add_neighborhood(SHIFT_P_Z_NEIGHBORHOOD_ID, neighborhood)){
      std::cerr << "Failed to add neighborhood SHIFT_P_Z_NEIGHBORHOOD_ID \n";
      abort();
   }
}

bool validateMesh(dccrg::Dccrg<SpatialCell,dccrg::Cartesian_Geometry>& mpiGrid,const uint popID) {
   bool rvalue = true;
   #ifndef VAMR
      return rvalue;
   #else

   phiprof::Timer meshValidationTimer {"mesh validation (init)"};

   bool internallyValid = false;

   // First make sure that all cells local to this process have a valid mesh.
   // After the mesh is internally valid, we will update mesh structures
   // with remote neighbors for as many times as needed.
   //
   // Note that we still assume that each spatial cell has a valid mesh
   // with respect to velocity neighbors, i.e., we only validate the mesh
   // with respect to spatial neighbors here.
   const vector<CellID>& cells = getLocalCells();
   int iter=0;

   do {
      #ifdef DEBUG_VAMR_VALIDATE
      if (iter == 0) {
         writeVelMesh(mpiGrid);
      }
      #endif

      // Update velocity mesh in remote cells
      phiprof::Timer mpiTimer {"MPI"};
      SpatialCell::set_mpi_transfer_type(Transfer::VEL_BLOCK_LIST_STAGE1);
      mpiGrid.update_copies_of_remote_neighbors(NEAREST_NEIGHBORHOOD_ID);
      SpatialCell::set_mpi_transfer_type(Transfer::VEL_BLOCK_LIST_STAGE2);
      mpiGrid.update_copies_of_remote_neighbors(NEAREST_NEIGHBORHOOD_ID);
      mpiTimer.stop();

      // Iterate over all local spatial cells and calculate
      // the necessary velocity block refinements
      phiprof::Timer calcTimer {"calc refinements"};
      vector<set<vmesh::GlobalID> > refinements(cells.size());

      #pragma omp parallel for
      for (size_t c=0; c<cells.size(); ++c) {
         SpatialCell* cell = mpiGrid[cells[c]];

         // Get all spatial neighbors
         //const vector<CellID>* neighbors = mpiGrid.get_neighbors_of(cells[c],NEAREST_NEIGHBORHOOD_ID);
         const auto* neighbors = mpiGrid.get_neighbors_of(cells[c], NEAREST_NEIGHBORHOOD_ID);
         //#warning TODO should VAMR grandparents be checked only for face neighbors instead of NEAREST_NEIGHBORHOOD_ID?

         // Iterate over all spatial neighbors
         // for (size_t n=0; n<neighbors->size(); ++n) {

         for (const auto& nbrPair : *neighbors) {

            // CellID nbrCellID = (*neighbors)[n];
            CellID nbrCellID = nbrPair.first;
            const SpatialCell* nbr = mpiGrid[nbrCellID];

            // Iterate over all blocks in the spatial neighbor,
            // and check that the neighbor block does not have
            // existing grandparent in this cell
            for (vmesh::LocalID b=0; b<nbr->get_number_of_velocity_blocks(popID); ++b) {
               vmesh::GlobalID blockGID = nbr->get_velocity_block_global_id(b,popID);
               vmesh::GlobalID grandParentGID = cell->velocity_block_has_grandparent(blockGID,popID);
               if (grandParentGID != cell->invalid_global_id()) {
                  //cerr << "spatial nbr block " << blockGID << " has gparent " << grandParentGID << endl;

                  refinements[c].insert(cell->get_velocity_block_parent(popID,blockGID));
               }
            }
         }
      }
      calcTimer.stop();

      // Apply refinements
      phiprof::Timer refineTimer {"refine mesh"};
      bool needAnotherPass=false;
      vector<vector<pair<vmesh::GlobalID,vmesh::LocalID> > > newBlocks(cells.size());

      #pragma omp parallel for
      for (size_t c=0; c<cells.size(); ++c) {
         // Refine blocks (touches mesh structure, cannot be threaded)
         if (refinements[c].size() > 0) needAnotherPass = true;
         SpatialCell* cell = mpiGrid[cells[c]];
         map<vmesh::GlobalID,vmesh::LocalID> insertedBlocks;
         for (set<vmesh::GlobalID>::const_iterator b=refinements[c].begin(); b!=refinements[c].end(); ++b) {
            cell->refine_block(*b,insertedBlocks,popID);
         }

         // Store all new block local IDs
         for (map<vmesh::GlobalID,vmesh::LocalID>::const_iterator it=insertedBlocks.begin(); it!=insertedBlocks.end(); ++it) {
            vmesh::LocalID newLocalID = cell->get_velocity_block_local_id(it->first,popID);
            if (newLocalID != cell->invalid_local_id()) {
               newBlocks[c].push_back(make_pair(it->first,newLocalID));
            }
         }
      }
      refineTimer.stop();

      // Recalculate distribution function values on all blocks that were refined
      phiprof::Timer recalcTimer {"recalculate distrib. functions"};
      vector<vector<vmesh::GlobalID> > removedBlocks(cells.size());

#ifdef _OPENMP
      #warning Chance for false sharing, counters may be on same cache line
      int counter[omp_get_max_threads()];
      vector<vector<vmesh::GlobalID> > threadRemBlocks(omp_get_max_threads());

      #pragma omp parallel
      {
         const int tid = omp_get_thread_num();
         for (size_t c=0; c<newBlocks.size(); ++c) {
            SpatialCell* cell = mpiGrid[cells[c]];
            counter[tid] = 0;

            // Recalculate distribution function and if f is below the sparse
            // min value, add the block to remove list
            #pragma omp for
            for (size_t b=0; b<newBlocks[c].size(); ++b) {
               if (getObjectWrapper().project->setVelocityBlock(cell,newBlocks[c][b].second,popID) <= cell->getVelocityBlockMinValue(popID)) {
                  threadRemBlocks[tid].push_back(newBlocks[c][b].first);
                  ++counter[tid];
               }
            }

            // Sum up the number of removed blocks to master thread
            // and resize the per-cell vector to correct size
            if (tid == 0) {
               size_t sum = 0;
               for (int t=0; t<omp_get_max_threads(); ++t) sum += counter[t];
               removedBlocks[c].resize(sum);
            }
            #pragma omp barrier

            // Copy global IDs of removed blocks to the per-cell vector
            size_t myOffset = 0;
            for (int t=0; t<tid; ++t) myOffset += counter[t];

            for (int b=0; b<counter[tid]; ++b) {
               removedBlocks[c][b+myOffset] = threadRemBlocks[tid][b];
            }
         }
      }
#else // No openmp version
      int counter[1];
      std::vector<vmesh::GlobalID> remBlocks;
      for (size_t c=0; c<newBlocks.size(); ++c) {
         SpatialCell* cell = mpiGrid[cells[c]];

         // Recalculate distribution function and if f is below the sparse
         // min value, add the block to remove list
         for (size_t b=0; b<newBlocks[c].size(); ++b) {
            if (getObjectWrapper().project->setVelocityBlock(cell,newBlocks[c][b].second,popID) <= cell->getVelocityBlockMinValue(popID)) {
               removedBlocks[c].push_back(newBlocks[c][b].first);
            }
         }
      }
#endif


      // Remove blocks with f below sparse min value
      #pragma omp parallel for
      for (size_t c=0; c<removedBlocks.size(); ++c) {
         SpatialCell* cell = mpiGrid[cells[c]];
         // We touch mesh structure here, cannot be threaded
         for (size_t b=0; b<removedBlocks[c].size(); ++b) {
            cell->remove_velocity_block(removedBlocks[c][b],popID);
         }
      }
      recalcTimer.stop()

      #ifdef DEBUG_VAMR_VALIDATE
         writeVelMesh(mpiGrid);
      #endif
      ++iter;

      // Exit if all processes are done with mesh refinements
      int16_t globalSuccess = 0;
      int16_t localSuccess = 0;
      if (needAnotherPass == true) localSuccess=1;
      MPI_Allreduce(&localSuccess,&globalSuccess,1,MPI_Type<int16_t>(),MPI_MAX,MPI_COMM_WORLD);
      if (globalSuccess == 0) break;
   } while (true);

   return rvalue;
   #endif
}

void mapRefinement(dccrg::Dccrg<SpatialCell,dccrg::Cartesian_Geometry>& mpiGrid, FsGrid<fsgrids::technical, FS_STENCIL_WIDTH> & technicalGrid) {
   phiprof::Timer timer {"Map Refinement Level to FsGrid"};
   const FsGridTools::FsIndex_t *localDims = &technicalGrid.getLocalSize()[0];

   // #pragma omp parallel for collapse(3)
   for (FsGridTools::FsIndex_t k=0; k<localDims[2]; k++) {
      for (FsGridTools::FsIndex_t j=0; j<localDims[1]; j++) {
         for (FsGridTools::FsIndex_t i=0; i<localDims[0]; i++) {

            const std::array<FsGridTools::FsIndex_t, 3> mapIndices = technicalGrid.getGlobalIndices(i,j,k);
            const dccrg::Types<3>::indices_t  indices = {{(uint64_t)mapIndices[0],(uint64_t)mapIndices[1],(uint64_t)mapIndices[2]}}; //cast to avoid warnings
            CellID dccrgCellID2 = mpiGrid.get_existing_cell(indices, 0, mpiGrid.mapping.get_maximum_refinement_level());
            int amrLevel= mpiGrid.get_refinement_level(dccrgCellID2);
            technicalGrid.get(i, j, k)-> refLevel =amrLevel ;
         }
      }
   }
   timer.stop();
}

bool adaptRefinement(dccrg::Dccrg<SpatialCell,dccrg::Cartesian_Geometry>& mpiGrid, FsGrid<fsgrids::technical, FS_STENCIL_WIDTH> & technicalGrid, SysBoundary& sysBoundaries, Project& project, int useStatic) {
   phiprof::Timer amrTimer {"Re-refine spatial cells"};
   int refines {0};
   if (useStatic > -1) {
      project.forceRefinement(mpiGrid, useStatic);
   } else {
      // Restarts don't have all the data needed to calculate indices so they are read directly
      if (P::tstep != P::tstep_min) {
         calculateScaledDeltasSimple(mpiGrid);
      }
      SpatialCell::set_mpi_transfer_type(Transfer::REFINEMENT_PARAMETERS);
      mpiGrid.update_copies_of_remote_neighbors(NEAREST_NEIGHBORHOOD_ID);

      refines = project.adaptRefinement(mpiGrid);
   }

   int cells = getLocalCells().size();
   MPI_Allreduce(MPI_IN_PLACE, &refines, 1, MPI_INT, MPI_SUM, MPI_COMM_WORLD);
   MPI_Allreduce(MPI_IN_PLACE, &cells, 1, MPI_INT, MPI_SUM, MPI_COMM_WORLD);
   double ratio_refines = static_cast<double>(refines) / static_cast<double>(cells);
   logFile << "(AMR) Refining " << refines << " cells, " << 100.0 * ratio_refines << "% of grid" << std::endl;

   phiprof::Timer dccrgTimer {"dccrg refinement"};

   phiprof::Timer initTimer {"initialize refines"};
   mpiGrid.initialize_refines();
   initTimer.stop();

   refines = mpiGrid.get_local_cells_to_refine().size();
   double coarsens = mpiGrid.get_local_cells_to_unrefine().size();
   MPI_Allreduce(MPI_IN_PLACE, &refines, 1, MPI_INT, MPI_SUM, MPI_COMM_WORLD);
   MPI_Allreduce(MPI_IN_PLACE, &coarsens, 1, MPI_INT, MPI_SUM, MPI_COMM_WORLD);
   ratio_refines = static_cast<double>(refines) / static_cast<double>(cells);
   double ratio_coarsens = static_cast<double>(coarsens) / static_cast<double>(cells);
   logFile << "(AMR) Refining " << refines << " cells after induces, " << 100.0 * ratio_refines << "% of grid" << std::endl;
   logFile << "(AMR) Coarsening " << coarsens << " cells after induces, " << 100.0 * ratio_coarsens << "% of grid" << std::endl;

   double newBytes{0};
   phiprof::Timer estimateMemoryTimer {"Estimate memory usage"};
   for (auto id : mpiGrid.get_local_cells_to_refine()) {
      newBytes += 8 * mpiGrid[id]->get_cell_memory_capacity();
   }

   // Rougher estimate than above
   // Unrefined cells have a transitive memory footprint since parent and children exist at same time
   for (auto id : mpiGrid.get_local_cells_to_unrefine()) {
      newBytes += mpiGrid[id]->get_cell_memory_capacity();
   }

   report_process_memory_consumption(newBytes);
   estimateMemoryTimer.stop();

   logFile.flush(false);

   // Bailout from estimate
   // clunky...
   int bailout {0};
   phiprof::Timer bailoutAllreduceTimer {"Bailout-allreduce"};
   MPI_Allreduce(&(globalflags::bailingOut), &bailout, 1, MPI_INT, MPI_MAX, MPI_COMM_WORLD);
   bailoutAllreduceTimer.stop();

   if (bailout) {
      return false;
   }

   // New cells created by refinement
   phiprof::Timer executeTimer {"execute refines"};
   auto newChildren = mpiGrid.execute_refines();
   executeTimer.stop();

   std::vector<CellID> receives;
   for (auto const& [key, val] : mpiGrid.get_cells_to_receive()) {
      for (auto i : val) {
         receives.push_back(i.first);
      }
   }

   phiprof::Timer transfersTimer {"transfers"};
   for (size_t p=0; p<getObjectWrapper().particleSpecies.size(); ++p) {
      // Set active population
      SpatialCell::setCommunicatedSpecies(p);

      //Transfer velocity block list
      SpatialCell::set_mpi_transfer_type(Transfer::VEL_BLOCK_LIST_STAGE1);
      mpiGrid.continue_refining();
      SpatialCell::set_mpi_transfer_type(Transfer::VEL_BLOCK_LIST_STAGE2);
      mpiGrid.continue_refining();

      int prepareReceives {phiprof::initializeTimer("Preparing receives")};
      for (CellID id : receives) {
         // reserve space for velocity block data in arriving remote cells
         phiprof::Timer timer {prepareReceives};
         mpiGrid[id]->prepare_to_receive_blocks(p);
         timer.stop(1, "Spatial cells");
      }

      if(receives.empty()) {
         //empty phiprof timer, to avoid unneccessary divergence in unique
         //profiles (keep order same)
         phiprof::Timer timer {prepareReceives};
         timer.stop(0, "Spatial cells");
      }

      //do the actual transfer of data for the set of cells to be transferred
      phiprof::Timer transferTimer {"transfer_all_data"};
      SpatialCell::set_mpi_transfer_type(Transfer::ALL_DATA);
      mpiGrid.continue_refining();
      transferTimer.stop();
   
      memory_purge(); // Purge jemalloc allocator to actually release memory
   }
   transfersTimer.stop();

   phiprof::Timer copyChildrenTimer {"copy to children"};
   for (CellID id : newChildren) {
      *mpiGrid[id] = *mpiGrid[mpiGrid.get_parent(id)];
      // Irrelevant?
      mpiGrid[id]->parameters[CellParams::AMR_ALPHA1] /= 2.0;
      mpiGrid[id]->parameters[CellParams::AMR_ALPHA2] /= 2.0;
      mpiGrid[id]->parameters[CellParams::RECENTLY_REFINED] = 1;
   }
   copyChildrenTimer.stop(newChildren.size(), "Spatial cells");

   // Old cells removed by refinement
   phiprof::Timer copyParentsTimer {"copy to parents"};
   std::set<CellID> processed;
   for (CellID id : mpiGrid.get_removed_cells()) {
      CellID parent = mpiGrid.get_existing_cell(mpiGrid.get_center(id));
      if (!processed.count(parent)) {
         std::vector<CellID> children = mpiGrid.get_all_children(parent);
         // Make sure cell contents aren't garbage
         *mpiGrid[parent] = *mpiGrid[id];

         for (uint popID=0; popID<getObjectWrapper().particleSpecies.size(); ++popID) {
            SBC::averageCellData(mpiGrid, children, mpiGrid[parent], popID, 1);
         }

         // Averaging moments
         calculateCellMoments(mpiGrid[parent], true, false);

         processed.insert(parent);
      }
   }
   copyParentsTimer.stop(processed.size(), "Spatial cells");

   phiprof::Timer finishTimer {"finish refining"};
   mpiGrid.finish_refining();
   finishTimer.stop();
   dccrgTimer.stop();

   memory_purge(); // Purge jemalloc allocator to actually release memory

   recalculateLocalCellsCache();
   initSpatialCellCoordinates(mpiGrid);

   SpatialCell::set_mpi_transfer_type(Transfer::CELL_DIMENSIONS);
   mpiGrid.update_copies_of_remote_neighbors(SYSBOUNDARIES_NEIGHBORHOOD_ID);

   mapRefinement(mpiGrid, technicalGrid);

   const vector<CellID>& cellsVec = getLocalCells();

   computeCoupling(mpiGrid, cellsVec, technicalGrid);

   // Initialise system boundary conditions (they need the initialised positions!!)
   // This needs to be done before LB
   sysBoundaries.classifyCells(mpiGrid,technicalGrid);

   if (P::vlasovSolverGhostTranslate) {
      SpatialCell::set_mpi_transfer_type(Transfer::CELL_PARAMETERS);
      mpiGrid.update_copies_of_remote_neighbors(VLASOV_SOLVER_GHOST_NEIGHBORHOOD_ID);
      SpatialCell::set_mpi_transfer_type(Transfer::CELL_SYSBOUNDARYFLAG);
      mpiGrid.update_copies_of_remote_neighbors(VLASOV_SOLVER_GHOST_NEIGHBORHOOD_ID);
   } else {
      SpatialCell::set_mpi_transfer_type(Transfer::CELL_PARAMETERS);
      mpiGrid.update_copies_of_remote_neighbors(NEAREST_NEIGHBORHOOD_ID);
   }

   // Update as ghost cell refLevels may have changed
   technicalGrid.updateGhostCells();
   for (size_t p=0; p<getObjectWrapper().particleSpecies.size(); ++p) {
      updateRemoteVelocityBlockLists(mpiGrid, p, NEAREST_NEIGHBORHOOD_ID);
   }

   if (P::shouldFilter) {
      project.filterRefined(mpiGrid);
   }

   // ghost translation cell lists, build pencils
   prepareAMRLists(mpiGrid);
   return true;
}<|MERGE_RESOLUTION|>--- conflicted
+++ resolved
@@ -328,15 +328,10 @@
 
 
    // Balance load before we transfer all data below
-<<<<<<< HEAD
-   balanceLoad(mpiGrid, sysBoundaries, false);
+   balanceLoad(mpiGrid, sysBoundaries, technicalGrid, false);
    // Function includes re-calculation of local cells cache, but
    // setting third parameter to false skips preparation of
    // translation cell lists and building of pencils.
-=======
-   balanceLoad(mpiGrid, sysBoundaries, technicalGrid);
-   // Function includes re-calculation of local cells cache
->>>>>>> bcb8ec4d
 
    phiprof::Timer fetchNeighbourTimer {"Fetch Neighbour data", {"MPI"}};
    // update complete cell spatial data for full stencil
@@ -380,10 +375,7 @@
       }
    }
 
-<<<<<<< HEAD
-=======
-
->>>>>>> bcb8ec4d
+
    phiprof::Timer finishFSGridTimer {"Finish fsgrid setup"};
    feedMomentsIntoFsGrid(mpiGrid, cells, momentsGrid, technicalGrid, false);
    if(!P::isRestart) {
@@ -492,11 +484,7 @@
    }
 }
 
-<<<<<<< HEAD
-void balanceLoad(dccrg::Dccrg<SpatialCell,dccrg::Cartesian_Geometry>& mpiGrid, SysBoundary& sysBoundaries, bool doTranslationLists){
-=======
-void balanceLoad(dccrg::Dccrg<SpatialCell,dccrg::Cartesian_Geometry>& mpiGrid, SysBoundary& sysBoundaries, FsGrid<fsgrids::technical, FS_STENCIL_WIDTH> & technicalGrid){
->>>>>>> bcb8ec4d
+void balanceLoad(dccrg::Dccrg<SpatialCell,dccrg::Cartesian_Geometry>& mpiGrid, SysBoundary& sysBoundaries, FsGrid<fsgrids::technical, FS_STENCIL_WIDTH> & technicalGrid, bool doTranslationLists){
    // Invalidate cached cell lists
    Parameters::meshRepartitioned = true;
 
@@ -668,17 +656,9 @@
       mpiGrid[cells[i]]->set_mpi_transfer_enabled(true);
    }
 
-<<<<<<< HEAD
-=======
    // recompute coupling of grids after load balance
    computeCoupling(mpiGrid, cells, technicalGrid);
 
-   // flag transfers if AMR
-   phiprof::Timer computeTransferTimer {"compute_amr_transfer_flags"};
-   flagSpatialCellsForAmrCommunication(mpiGrid,cells);
-   computeTransferTimer.stop();
-
->>>>>>> bcb8ec4d
    // Communicate all spatial data for FULL neighborhood, which
    // includes all data with the exception of dist function data
    SpatialCell::set_mpi_transfer_type(Transfer::ALL_SPATIAL_DATA);
@@ -698,26 +678,12 @@
    phiprof::Timer updateBoundariesTimer {"update sysboundaries"};
    sysBoundaries.updateSysBoundariesAfterLoadBalance( mpiGrid );
    updateBoundariesTimer.stop();
-<<<<<<< HEAD
-
-   phiprof::Timer initSolversTimer {"Init solvers"};
-   // Initialize field propagator (only if in use):
-   if (Parameters::propagateField == true) {
-      if (initializeFieldPropagatorAfterRebalance() == false) {
-         logFile << "(MAIN): Field propagator did not initialize correctly!" << endl << writeVerbose;
-         exit(1);
-      }
-   }
-   initSolversTimer.stop();
 
    // Prepare ghost translation cell lists and build pencils for translation.
    if (doTranslationLists) {
       prepareAMRLists(mpiGrid);
    }
 
-=======
-   
->>>>>>> bcb8ec4d
    // Record ranks of face neighbors
    if((P::amrMaxSpatialRefLevel > 0) && (!P::vlasovSolverGhostTranslate)) {
       phiprof::Timer timer {"set face neighbor ranks"};
@@ -933,17 +899,10 @@
  * \param mpiGrid Spatial grid
  */
 void deallocateRemoteCellBlocks(dccrg::Dccrg<SpatialCell,dccrg::Cartesian_Geometry>& mpiGrid) {
-<<<<<<< HEAD
-   std::vector<uint64_t> incoming_cells;
-   incoming_cells = mpiGrid.get_remote_cells_on_process_boundary(FULL_NEIGHBORHOOD_ID);
-   for(unsigned int i=0;i<incoming_cells.size();i++){
-      uint64_t cell_id=incoming_cells[i];
-=======
    const std::vector<uint64_t> remote_cells
-      = mpiGrid.get_remote_cells_on_process_boundary();
+      = mpiGrid.get_remote_cells_on_process_boundary(FULL_NEIGHBORHOOD_ID);
    for (unsigned int i=0; i<remote_cells.size(); i++) {
       uint64_t cell_id = remote_cells[i];
->>>>>>> bcb8ec4d
       SpatialCell* cell = mpiGrid[cell_id];
       if (cell != NULL) {
          for (uint popID=0; popID<getObjectWrapper().particleSpecies.size(); ++popID)
