--- conflicted
+++ resolved
@@ -705,17 +705,6 @@
       // }
       
       vector<SpatialCell*> neighbor_ptrs;
-<<<<<<< HEAD
-      neighbor_ptrs.reserve(neighbors->size());
-
-      if (doPrepareToReceiveBlocks) { // Only consider neighbors if true
-         for ( const auto& nbrPair : *neighbors) {
-            CellID neighbor_id = nbrPair.first;
-            if (neighbor_id == 0 || neighbor_id == cell_id) {
-               continue;
-            }
-            neighbor_ptrs.push_back(mpiGrid[neighbor_id]);
-=======
       if (doPrepareToReceiveBlocks) {
          // gather spatial neighbor list and gather vector with pointers to cells
          // If we are within an acceleration substep prior to the last one,
@@ -730,7 +719,6 @@
             if (neighbor_id != 0) {
                neighbor_ptrs.push_back(mpiGrid[neighbor_id]);
             }
->>>>>>> 06678d19
          }
       }
       if (getObjectWrapper().particleSpecies[popID].sparse_conserve_mass) {
