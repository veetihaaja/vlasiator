/*
This file is part of Vlasiator.

Copyright 2010, 2011, 2012, 2013 Finnish Meteorological Institute
*/

#include <boost/assign/list_of.hpp>
#include <cstdlib>
#include <iostream>
#include <iomanip> // for setprecision()
#include <cmath>
#include <vector>
#include <sstream>
#include <ctime>
#include "grid.h"
#include "vlasovmover.h"
#include "definitions.h"
#include "mpiconversion.h"
#include "logger.h"
#include "parameters.h"
#include "datareduction/datareducer.h"
#include "sysboundary/sysboundary.h"
#include "fieldsolver/fs_common.h"
#include "projects/project.h"
#include "iowrite.h"
#include "ioread.h"


#ifdef PAPI_MEM
#include "papi.h" 
#endif 


using namespace std;
using namespace phiprof;

extern Logger logFile, diagnostic;

void initVelocityGridGeometry();
void initSpatialCellCoordinates(dccrg::Dccrg<SpatialCell,dccrg::Cartesian_Geometry>& mpiGrid);
void initializeStencils(dccrg::Dccrg<SpatialCell,dccrg::Cartesian_Geometry>& mpiGrid);

void initializeGrid(
   int argn,
   char **argc,
   dccrg::Dccrg<SpatialCell,dccrg::Cartesian_Geometry>& mpiGrid,
   SysBoundary& sysBoundaries,
   Project& project
) {
   int myRank;
   MPI_Comm_rank(MPI_COMM_WORLD,&myRank);
   
   // initialize velocity grid of spatial cells before creating cells in dccrg.initialize
   initVelocityGridGeometry();

   // Init Zoltan:
   float zoltanVersion;
   if (Zoltan_Initialize(argn,argc,&zoltanVersion) != ZOLTAN_OK) {
      if(myRank == MASTER_RANK) cerr << "\t ERROR: Zoltan initialization failed." << endl;
      exit(1);
   } else {
      logFile << "\t Zoltan " << zoltanVersion << " initialized successfully" << std::endl << writeVerbose;
   }


   
   MPI_Comm comm = MPI_COMM_WORLD;
   int neighborhood_size = 2; // At least this needed by fieldsolver. It is also fine for vlasovsolver

   const boost::array<uint64_t, 3> grid_length = {{P::xcells_ini, P::ycells_ini, P::zcells_ini}};
   dccrg::Cartesian_Geometry::Parameters geom_params;
   geom_params.start[0] = P::xmin;
   geom_params.start[1] = P::ymin;
   geom_params.start[2] = P::zmin;
   geom_params.level_0_cell_length[0] = P::dx_ini;
   geom_params.level_0_cell_length[1] = P::dy_ini;
   geom_params.level_0_cell_length[2] = P::dz_ini;

   mpiGrid.initialize(
      grid_length,
      comm,
      &P::loadBalanceAlgorithm[0],
      neighborhood_size, // neighborhood size
      0, // maximum refinement level
      sysBoundaries.isBoundaryPeriodic(0),
      sysBoundaries.isBoundaryPeriodic(1),
      sysBoundaries.isBoundaryPeriodic(2)
   );
   mpiGrid.set_geometry(geom_params);
   
   initializeStencils(mpiGrid);
   
   mpiGrid.set_partitioning_option("IMBALANCE_TOL", P::loadBalanceTolerance);
   phiprof::start("Initial load-balancing");
   if (myRank == MASTER_RANK) logFile << "(INIT): Starting initial load balance." << endl << writeVerbose;
   mpiGrid.balance_load();
   phiprof::stop("Initial load-balancing");
   
   if (myRank == MASTER_RANK) logFile << "(INIT): Set initial state." << endl << writeVerbose;
   phiprof::start("Set initial state");
   
   phiprof::start("Set spatial cell coordinates");
   initSpatialCellCoordinates(mpiGrid);
   phiprof::stop("Set spatial cell coordinates");
   
   phiprof::start("Initialize system boundary conditions");
   if(sysBoundaries.initSysBoundaries(project, P::t_min) == false) {
      if (myRank == MASTER_RANK) cerr << "Error in initialising the system boundaries." << endl;
      exit(1);
   }
   phiprof::stop("Initialize system boundary conditions");
   
   // Initialise system boundary conditions (they need the initialised positions!!)
   phiprof::start("Classify cells (sys boundary conditions)");
   if(sysBoundaries.classifyCells(mpiGrid) == false) {
      cerr << "(MAIN) ERROR: System boundary conditions were not set correctly." << endl;
      exit(1);
   }
   phiprof::stop("Classify cells (sys boundary conditions)");
   
   if (P::isRestart){
      logFile << "Restart from "<< P::restartFileName << std::endl << writeVerbose;
      phiprof::start("Read restart");
      if ( readGrid(mpiGrid,P::restartFileName)== false ){
         logFile << "(MAIN) ERROR: restarting failed"<<endl;
         exit(1);
      }
      phiprof::stop("Read restart");
      vector<uint64_t> cells = mpiGrid.get_cells();
      //set background field, FIXME should be read in from restart
#pragma omp parallel for schedule(dynamic)
      for (uint i=0; i<cells.size(); ++i) {
         SpatialCell* cell = mpiGrid[cells[i]];
         project.setCellBackgroundField(cell);
      }
   } else {
      //Initial state based on project, background field in all cells
      //and other initial values in non-sysboundary cells
      phiprof::start("Apply initial state");
      // Go through every cell on this node and initialize the 
      //    -Background field on all cells
      //  -Perturbed fields and ion distribution function in non-sysboundary cells
      //    Each initialization has to be independent to avoid threading problems 
      vector<uint64_t> cells = mpiGrid.get_cells();
#pragma omp parallel for schedule(dynamic)
      for (uint i=0; i<cells.size(); ++i) {
         SpatialCell* cell = mpiGrid[cells[i]];
         project.setCellBackgroundField(cell);
         if(cell->sysBoundaryFlag == sysboundarytype::NOT_SYSBOUNDARY)
            project.setCell(cell);
      }
      //initial state for sys-boundary cells
      phiprof::stop("Apply initial state");
      phiprof::start("Apply system boundary conditions state");
      if(sysBoundaries.applyInitialState(mpiGrid, project) == false) {
         cerr << " (MAIN) ERROR: System boundary conditions initial state was not applied correctly." << endl;
         exit(1);
      }      
      phiprof::stop("Apply system boundary conditions state");
      adjustVelocityBlocks(mpiGrid); // do not initialize mover, mover has not yet been initialized here
      shrink_to_fit_grid_data(mpiGrid); //get rid of excess data already here

      phiprof::start("Init moments");
      //compute moments, and set them  in RHO* and RHO_*_DT2. If restart, they are already read in
      calculateInitialVelocityMoments(mpiGrid);
      phiprof::stop("Init moments");
   }
   
   //Balance load before we transfer all data below
   balanceLoad(mpiGrid);

   
   phiprof::initializeTimer("Fetch Neighbour data","MPI");
   phiprof::start("Fetch Neighbour data");
   // update complet cell spatial data for full stencil (
   SpatialCell::set_mpi_transfer_type(Transfer::ALL_SPATIAL_DATA);
   mpiGrid.update_copies_of_remote_neighbors(FULL_NEIGHBORHOOD_ID);

   phiprof::stop("Fetch Neighbour data");
   phiprof::stop("Set initial state");

}

// initialize velocity grid of spatial cells before creating cells in dccrg.initialize
void initVelocityGridGeometry(){
  spatial_cell::SpatialCell::vx_length = P::vxblocks_ini;
  spatial_cell::SpatialCell::vy_length = P::vyblocks_ini;
  spatial_cell::SpatialCell::vz_length = P::vzblocks_ini;
  spatial_cell::SpatialCell::max_velocity_blocks = 
   spatial_cell::SpatialCell::vx_length * spatial_cell::SpatialCell::vy_length * spatial_cell::SpatialCell::vz_length;
   spatial_cell::SpatialCell::vx_min = P::vxmin;
   spatial_cell::SpatialCell::vx_max = P::vxmax;
   spatial_cell::SpatialCell::vy_min = P::vymin;
   spatial_cell::SpatialCell::vy_max = P::vymax;
   spatial_cell::SpatialCell::vz_min = P::vzmin;
   spatial_cell::SpatialCell::vz_max = P::vzmax;
   spatial_cell::SpatialCell::grid_dvx = spatial_cell::SpatialCell::vx_max - spatial_cell::SpatialCell::vx_min;
   spatial_cell::SpatialCell::grid_dvy = spatial_cell::SpatialCell::vy_max - spatial_cell::SpatialCell::vy_min;
   spatial_cell::SpatialCell::grid_dvz = spatial_cell::SpatialCell::vz_max - spatial_cell::SpatialCell::vz_min;
   spatial_cell::SpatialCell::block_dvx = spatial_cell::SpatialCell::grid_dvx / spatial_cell::SpatialCell::vx_length;
   spatial_cell::SpatialCell::block_dvy = spatial_cell::SpatialCell::grid_dvy / spatial_cell::SpatialCell::vy_length;
   spatial_cell::SpatialCell::block_dvz = spatial_cell::SpatialCell::grid_dvz / spatial_cell::SpatialCell::vz_length;
   spatial_cell::SpatialCell::cell_dvx = spatial_cell::SpatialCell::block_dvx / block_vx_length;
   spatial_cell::SpatialCell::cell_dvy = spatial_cell::SpatialCell::block_dvy / block_vy_length;
   spatial_cell::SpatialCell::cell_dvz = spatial_cell::SpatialCell::block_dvz / block_vz_length;
   spatial_cell::SpatialCell::velocity_block_min_value = P::sparseMinValue;
}



void initSpatialCellCoordinates(dccrg::Dccrg<SpatialCell,dccrg::Cartesian_Geometry>& mpiGrid) {
   vector<uint64_t> cells = mpiGrid.get_cells();
#pragma omp parallel for
   for (uint i=0; i<cells.size(); ++i) {
      boost::array<double, 3> cell_min = mpiGrid.geometry.get_min(cells[i]);
      boost::array<double, 3> cell_length = mpiGrid.geometry.get_length(cells[i]);
      
      mpiGrid[cells[i]]->parameters[CellParams::XCRD] = cell_min[0];
      mpiGrid[cells[i]]->parameters[CellParams::YCRD] = cell_min[1];
      mpiGrid[cells[i]]->parameters[CellParams::ZCRD] = cell_min[2];
      mpiGrid[cells[i]]->parameters[CellParams::DX  ] = cell_length[0];
      mpiGrid[cells[i]]->parameters[CellParams::DY  ] = cell_length[1];
      mpiGrid[cells[i]]->parameters[CellParams::DZ  ] = cell_length[2];
   }
}


   


void balanceLoad(dccrg::Dccrg<SpatialCell,dccrg::Cartesian_Geometry>& mpiGrid){
// tell other processes which velocity blocks exist in remote spatial cells
   phiprof::initializeTimer("Balancing load", "Load balance");
   phiprof::start("Balancing load");

   phiprof::start("deallocate boundary data");
   //deallocate blocks in remote cells to decrease memory load
   deallocateRemoteCellBlocks(mpiGrid);
   phiprof::stop("deallocate boundary data");
   //set weights based on each cells LB weight counter
   vector<uint64_t> cells = mpiGrid.get_cells();
   for (uint i=0; i<cells.size(); ++i){
      //weight set 
      mpiGrid[cells[i]]->parameters[CellParams::LBWEIGHTCOUNTER]=
         Parameters::loadBalanceGamma +
         (double)(mpiGrid[cells[i]]->number_of_blocks) * Parameters::loadBalanceAlpha + 
         (double)(mpiGrid[cells[i]]->number_of_blocks) * (double)(mpiGrid[cells[i]]->number_of_blocks) * Parameters::loadBalanceBeta;
      mpiGrid.set_cell_weight(cells[i], mpiGrid[cells[i]]->parameters[CellParams::LBWEIGHTCOUNTER]);
   }
   phiprof::start("dccrg.initialize_balance_load");
   mpiGrid.initialize_balance_load(true);
   phiprof::stop("dccrg.initialize_balance_load");
   
   const boost::unordered_set<uint64_t>& incoming_cells = mpiGrid.get_cells_added_by_balance_load();
   std::vector<uint64_t> incoming_cells_list (incoming_cells.begin(),incoming_cells.end()); 

   const boost::unordered_set<uint64_t>& outgoing_cells = mpiGrid.get_cells_removed_by_balance_load();
   std::vector<uint64_t> outgoing_cells_list (outgoing_cells.begin(),outgoing_cells.end()); 
   
   /*transfer cells in parts to preserve memory*/
   phiprof::start("Data transfers");
   const uint64_t num_part_transfers=5;
   for(uint64_t transfer_part=0;transfer_part<num_part_transfers;transfer_part++){
     
     //Set transfers on/off for the incming cells in this transfer set and prepare for receive
     for(unsigned int i=0;i<incoming_cells_list.size();i++){
        uint64_t cell_id=incoming_cells_list[i];
        SpatialCell* cell = mpiGrid[cell_id];
        if(cell_id%num_part_transfers!=transfer_part) {
           cell->set_mpi_transfer_enabled(false);
        }
        else{
           cell->set_mpi_transfer_enabled(true);
        }
     }
     
     //Set transfers on/off for the outgoing cells in this transfer set
     for(unsigned int i=0;i<outgoing_cells_list.size();i++){
       uint64_t cell_id=outgoing_cells_list[i];
       SpatialCell* cell = mpiGrid[cell_id];
       if(cell_id%num_part_transfers!=transfer_part) {
          cell->set_mpi_transfer_enabled(false);
       }
       else {
          cell->set_mpi_transfer_enabled(true);
       }
     }
     
     //Transfer velocity block list
     SpatialCell::set_mpi_transfer_type(Transfer::VEL_BLOCK_LIST_STAGE1);
     mpiGrid.continue_balance_load();

     SpatialCell::set_mpi_transfer_type(Transfer::VEL_BLOCK_LIST_STAGE2);
     mpiGrid.continue_balance_load();

     for(unsigned int i=0;i<incoming_cells_list.size();i++){
       uint64_t cell_id=incoming_cells_list[i];
       SpatialCell* cell = mpiGrid[cell_id];
       if(cell_id%num_part_transfers==transfer_part) {
          phiprof::start("Preparing receives");
          // reserve space for velocity block data in arriving remote cells
          cell->prepare_to_receive_blocks();
          phiprof::stop("Preparing receives", incoming_cells_list.size(), "Spatial cells");

       }
     }
     
     //do the actual transfer of data for the set of cells to be transferred
     phiprof::start("transfer_all_data");     
     SpatialCell::set_mpi_transfer_type(Transfer::ALL_DATA);
     mpiGrid.continue_balance_load();
     phiprof::stop("transfer_all_data");     

     //Free memory for cells that have been sent (the blockdata)
     for(unsigned int i=0;i<outgoing_cells_list.size();i++){
       uint64_t cell_id=outgoing_cells_list[i];
       SpatialCell* cell = mpiGrid[cell_id];
       if(cell_id%num_part_transfers==transfer_part)
          cell->clear(); //free memory of this cell as it has already been transferred. It will not be used anymore
     }
   }
   phiprof::stop("Data transfers");
   //finish up load balancing
   phiprof::start("dccrg.finish_balance_load");
   mpiGrid.finish_balance_load();
   phiprof::stop("dccrg.finish_balance_load");
    
   //Make sure transfers are enabled for all cells
   cells = mpiGrid.get_cells();
   for (uint i=0; i<cells.size(); ++i) 
      mpiGrid[cells[i]]->set_mpi_transfer_enabled(true);

   // Communicate all spatial data for FULL neighborhood, which
   // includes all data with the exception of dist function data
   SpatialCell::set_mpi_transfer_type(Transfer::ALL_SPATIAL_DATA);
   mpiGrid.update_copies_of_remote_neighbors(FULL_NEIGHBORHOOD_ID);


   phiprof::start("update block lists");
   //new partition, re/initialize blocklists of remote cells.
   updateRemoteVelocityBlockLists(mpiGrid);
   phiprof::stop("update block lists");
   
   
   phiprof::start("Init solvers");
   // Initialize field propagator:
   if (initializeFieldPropagatorAfterRebalance(mpiGrid) == false) {
       logFile << "(MAIN): Field propagator did not initialize correctly!" << endl << writeVerbose;
       exit(1);
   }
   
   phiprof::stop("Init solvers");   
   phiprof::stop("Balancing load");
}

//Compute which blocks have content, adjust local velocity blocks, and
//make sure remote cells are up-to-date and ready to receive
//data. Solvers are also updated so that their internal structures are
//ready for the new number of blocks.  Blocks exist if they have
//contents, or if their nearest neighbor in spatial or velocity space
//have content. Note that block existence does not use vlasov stencil
//as it is important to also include diagonals to avoid massloss
bool adjustVelocityBlocks(dccrg::Dccrg<SpatialCell,dccrg::Cartesian_Geometry>& mpiGrid) {
   phiprof::initializeTimer("re-adjust blocks","Block adjustment");
   phiprof::start("re-adjust blocks");
   const vector<uint64_t> cells = mpiGrid.get_cells();
   
   phiprof::start("Compute with_content_list");
#pragma omp parallel for  
   for (uint i=0; i<cells.size(); ++i) 
     mpiGrid[cells[i]]->update_velocity_block_content_lists();
   phiprof::stop("Compute with_content_list");
   
   phiprof::initializeTimer("Transfer with_content_list","MPI");
   phiprof::start("Transfer with_content_list");
   SpatialCell::set_mpi_transfer_type(Transfer::VEL_BLOCK_WITH_CONTENT_STAGE1 );
   mpiGrid.update_copies_of_remote_neighbors(NEAREST_NEIGHBORHOOD_ID);
   SpatialCell::set_mpi_transfer_type(Transfer::VEL_BLOCK_WITH_CONTENT_STAGE2 );
   mpiGrid.update_copies_of_remote_neighbors(NEAREST_NEIGHBORHOOD_ID);
   phiprof::stop("Transfer with_content_list");

   
   //Adjusts velocity blocks in local spatial cells, doesn't adjust velocity blocks in remote cells.
   phiprof::start("Adjusting blocks");
#pragma omp parallel for
   for(unsigned int i=0;i<cells.size();i++){
     Real density_pre_adjust=0.0;
     Real density_post_adjust=0.0;
     uint64_t cell_id=cells[i];
     SpatialCell* cell = mpiGrid[cell_id];
     
     // gather spatial neighbor list and create vector with pointers to neighbor spatial cells
     const vector<uint64_t>* neighbors = mpiGrid.get_neighbors_of(cell_id, NEAREST_NEIGHBORHOOD_ID);
     vector<SpatialCell*> neighbor_ptrs;
     neighbor_ptrs.reserve(neighbors->size());
     for (vector<uint64_t>::const_iterator neighbor_id = neighbors->begin(); neighbor_id != neighbors->end(); ++neighbor_id) {
       if (*neighbor_id == 0 || *neighbor_id == cell_id) {
         continue;
       }
       neighbor_ptrs.push_back(mpiGrid[*neighbor_id]);
     }
     if(P::sparse_conserve_mass) {
       for (unsigned int block_i = 0; block_i < cell->number_of_blocks; block_i++) {
         Velocity_Block * block_ptr = cell->at(cell->velocity_block_list[block_i]);
         for(unsigned int cell_i = 0;cell_i<WID3;cell_i++){
            density_pre_adjust+=block_ptr->data[cell_i]; 
         }
       }
     }
     cell->adjust_velocity_blocks(neighbor_ptrs);
     
     if(P::sparse_conserve_mass) {
       for (unsigned int block_i = 0; block_i < cell->number_of_blocks; block_i++) {
         Velocity_Block * block_ptr = cell->at(cell->velocity_block_list[block_i]);
         for(unsigned int cell_i = 0;cell_i<WID3;cell_i++){
            density_post_adjust+=block_ptr->data[cell_i]; 
         }
       }
       if(density_post_adjust!=0.0){
         for (unsigned int block_i = 0; block_i < cell->number_of_blocks; block_i++) {
            Velocity_Block * block_ptr = cell->at(cell->velocity_block_list[block_i]);
            for(unsigned int cell_i = 0;cell_i<WID3;cell_i++){
               block_ptr->data[cell_i]*=density_pre_adjust/density_post_adjust;                           
            }
         }
       }
     }
   }
   phiprof::stop("Adjusting blocks");

   //Updated newly adjusted velocity block lists on remote cells, and
   //prepare to receive block data
   updateRemoteVelocityBlockLists(mpiGrid);
   phiprof::stop("re-adjust blocks");
   return true;
}

/*! Shirnk to fit velocity space data to save memory.
 * \param mpiGrid Spatial grid
 */
void shrink_to_fit_grid_data(dccrg::Dccrg<SpatialCell,dccrg::Cartesian_Geometry>& mpiGrid) {
   std::vector<uint64_t> cells = mpiGrid.get_cells();
   const std::vector<uint64_t> remote_cells = mpiGrid.get_remote_cells_on_process_boundary();

   /*append remote cells to cells*/
   cells.insert(cells.end(),remote_cells.begin(),remote_cells.end());
#pragma omp parallel for
   for(unsigned int i=0;i<cells.size();i++){
      mpiGrid[cells[i]]->shrink_to_fit();
   }
}

/*! Estimates memory consumption and writes it into logfile. Collective operation on MPI_COMM_WORLD
 * \param mpiGrid Spatial grid
 */
void report_grid_memory_consumption(dccrg::Dccrg<SpatialCell,dccrg::Cartesian_Geometry>& mpiGrid) {
   /*now report memory consumption into logfile*/
   const vector<uint64_t> cells = mpiGrid.get_cells();
   const std::vector<uint64_t> remote_cells = mpiGrid.get_remote_cells_on_process_boundary();   
   int rank,n_procs;
   MPI_Comm_size(MPI_COMM_WORLD, &n_procs);
   MPI_Comm_rank(MPI_COMM_WORLD, &rank);
   /*compute memory consumption of the block data, double as MPI does
    * not define proper uint64_t datatypes for MAXLOCNot Real, as we
    * want double here not to loose accuracy.
    * Computed as number of blocks * 2 arrays with block data (fx, data) *  WID3 amount of cells per block *  each cell has a size of Real
    */

   /*report data for memory needed by blocks*/
   double mem[6] = {0};
   double sum_mem[6];
   
   for(unsigned int i=0;i<cells.size();i++){
      mem[0] += mpiGrid[cells[i]]->get_cell_memory_size();
      mem[3] += mpiGrid[cells[i]]->get_cell_memory_capacity();
   }

   for(unsigned int i=0;i<remote_cells.size();i++){
      mem[1] += mpiGrid[remote_cells[i]]->get_cell_memory_size();
      mem[4] += mpiGrid[remote_cells[i]]->get_cell_memory_capacity();
   }
   
   mem[2] = mem[0] + mem[1];//total meory according to size()
   mem[5] = mem[3] + mem[4];//total memory according to capacity()


   MPI_Reduce(mem, sum_mem, 6, MPI_DOUBLE, MPI_SUM, 0, MPI_COMM_WORLD);

   logFile << "(MEM) Total size: " << sum_mem[2] << endl;   
   logFile << "(MEM) Total capacity " << sum_mem[5] << endl;   
   
   struct {
      double val;
      int   rank;
   } max_mem[3],mem_usage_loc[3],min_mem[3];
   for(uint i = 0; i<3; i++){
      mem_usage_loc[i].val = mem[i + 3]; //report on capacity numbers (6: local cells, 7: remote cells, 8: all cells)
      mem_usage_loc[i].rank = rank;
   }
   
   MPI_Reduce(mem_usage_loc, max_mem, 3, MPI_DOUBLE_INT, MPI_MAXLOC, 0, MPI_COMM_WORLD);
   MPI_Reduce(mem_usage_loc, min_mem, 3, MPI_DOUBLE_INT, MPI_MINLOC, 0, MPI_COMM_WORLD);
   
   logFile << "(MEM)   Average capacity: " << sum_mem[5]/n_procs << " local cells " << sum_mem[3]/n_procs << " remote cells " << sum_mem[4]/n_procs << endl;
   logFile << "(MEM)   Max capacity:     " << max_mem[2].val   << " on  process " << max_mem[2].rank << endl;
   logFile << "(MEM)   Min capacity:     " << min_mem[2].val   << " on  process " << min_mem[2].rank << endl;
   logFile << writeVerbose;
}

/*! Deallocates all block data in remote cells in order to save
 *  memory
 * \param mpiGrid Spatial grid
 */
<<<<<<< HEAD
void deallocateRemoteCellBlocks(dccrg::Dccrg<SpatialCell>& mpiGrid) {
=======
 
void deallocateRemoteCellBlocks(dccrg::Dccrg<SpatialCell,dccrg::Cartesian_Geometry>& mpiGrid) {
>>>>>>> 57c9654e
   const std::vector<uint64_t> incoming_cells
      = mpiGrid.get_remote_cells_on_process_boundary(VLASOV_SOLVER_NEIGHBORHOOD_ID);
   for(unsigned int i=0;i<incoming_cells.size();i++){
      uint64_t cell_id=incoming_cells[i];
      SpatialCell* cell = mpiGrid[cell_id];
      if (cell != NULL) {
         cell->clear();
      }
   }

}





/*
Updates velocity block lists between remote neighbors and prepares local
copies of remote neighbors for receiving velocity block data.
*/
void updateRemoteVelocityBlockLists(dccrg::Dccrg<SpatialCell,dccrg::Cartesian_Geometry>& mpiGrid)
{
   // update velocity block lists For small velocity spaces it is
   // faster to do it in one operation, and not by first sending size,
   // then list. For large we do it in two steps
   
   phiprof::initializeTimer("Velocity block list update","MPI");
   phiprof::start("Velocity block list update");
   SpatialCell::set_mpi_transfer_type(Transfer::VEL_BLOCK_LIST_STAGE1);
   mpiGrid.update_copies_of_remote_neighbors(DIST_FUNC_NEIGHBORHOOD_ID);
   SpatialCell::set_mpi_transfer_type(Transfer::VEL_BLOCK_LIST_STAGE2);
   mpiGrid.update_copies_of_remote_neighbors(DIST_FUNC_NEIGHBORHOOD_ID);

   phiprof::stop("Velocity block list update");

   /*
   Prepare spatial cells for receiving velocity block data
   */
   
   phiprof::start("Preparing receives");
   const std::vector<uint64_t> incoming_cells
      = mpiGrid.get_remote_cells_on_process_boundary(DIST_FUNC_NEIGHBORHOOD_ID);
#pragma omp parallel for
   for(unsigned int i=0;i<incoming_cells.size();i++){
      uint64_t cell_id=incoming_cells[i];
      SpatialCell* cell = mpiGrid[cell_id];
      if (cell == NULL) {
         cerr << __FILE__ << ":" << __LINE__
              << " No data for spatial cell " << cell_id
              << endl;
         abort();
      }      
      cell->prepare_to_receive_blocks();
   }
   phiprof::stop("Preparing receives", incoming_cells.size(), "SpatialCells");
}
/*
  Set stencils. These are the stencils (in 2D, real ones in 3D of
  course). x are stencil neighbor to cell local cell o:

NEAREST FIELD_SOLVER  SYSBOUNDARIES  (nearest neighbor)
-----------
  xxx
  xox
  xxx
-----------

EXTENDED_SYSBOUNDARIES (second nearest neighbor, also in diagonal)
-----------
  xxxxx
  xxxxx
  xxoxx
  xxxxx
  xxxxx
-----------  

VLASOV
-----------  
    x
    x
  xxoxx
    x
    x
-----------    

VLASOV_{XYZ}
-----------
 xxoxxx
-----------

VLASOV_SOURCE
-----------
   x
  xox
   x

-----------

DIST_FUNC  (Includes all cells which should know about each others blocks and have space for them. VLASOV + SYSBOUNDARIES.
-----------  
    x
   xxx
  xxoxx
   xxx
    x
    
-----------    

   
FULL (Includes all possible communication)
-----------
  xxxxx
  xxxxx
  xxoxx
  xxxxx
  xxxxx

-----------

SHIFT_M_X    ox
SHIFT_P_X   xo
 Y, Z in the same way
*/

void initializeStencils(dccrg::Dccrg<SpatialCell,dccrg::Cartesian_Geometry>& mpiGrid){
   
#ifdef TRANS_SEMILAG_PLM
   const int vlasov_stencil_width=1;
#endif
#if TRANS_SEMILAG_PPM
   const int vlasov_stencil_width=2;
#endif
   
   // set reduced neighborhoods
   typedef dccrg::Types<3>::neighborhood_item_t neigh_t;
   
   // set a reduced neighborhood for field solver
   std::vector<neigh_t> neighborhood;
   for (int z = -1; z <= 1; z++) {
      for (int y = -1; y <= 1; y++) {
         for (int x = -1; x <= 1; x++) {
            if (x == 0 && y == 0 && z == 0) {
               continue;
            }            
            neigh_t offsets = {{x, y, z}};
            neighborhood.push_back(offsets);
         }
      }
   }
   mpiGrid.add_neighborhood(FIELD_SOLVER_NEIGHBORHOOD_ID, neighborhood);
   mpiGrid.add_neighborhood(NEAREST_NEIGHBORHOOD_ID, neighborhood);
   mpiGrid.add_neighborhood(SYSBOUNDARIES_NEIGHBORHOOD_ID, neighborhood);

   neighborhood.clear();
   for (int z = -2; z <= 2; z++) {
      for (int y = -2; y <= 2; y++) {
         for (int x = -2; x <= 2; x++) {
            if (x == 0 && y == 0 && z == 0) {
               continue;
            }
            neigh_t offsets = {{x, y, z}};
            neighborhood.push_back(offsets);
         }
      }
   }
   mpiGrid.add_neighborhood(SYSBOUNDARIES_EXTENDED_NEIGHBORHOOD_ID, neighborhood);

   if(vlasov_stencil_width>=3) {
      /*add face neighbors if stencil width larger than 2*/
      neighborhood.push_back({{ vlasov_stencil_width, 0, 0}});
      neighborhood.push_back({{-vlasov_stencil_width, 0, 0}});
      neighborhood.push_back({{0, vlasov_stencil_width, 0}});
      neighborhood.push_back({{0,-vlasov_stencil_width, 0}});
      neighborhood.push_back({{0, 0, vlasov_stencil_width}});
      neighborhood.push_back({{0, 0,-vlasov_stencil_width}});     
   }
   /*all possible communication pairs*/
   mpiGrid.add_neighborhood(FULL_NEIGHBORHOOD_ID, neighborhood);

   
   /*stencils for semilagrangian propagators*/ 
   neighborhood.clear();
   for (int d = -vlasov_stencil_width; d <= vlasov_stencil_width; d++) {
     if (d != 0) {
        neighborhood.push_back({{d, 0, 0}});
        neighborhood.push_back({{0, d, 0}});
        neighborhood.push_back({{0, 0, d}});
     }
   }
   mpiGrid.add_neighborhood(VLASOV_SOLVER_NEIGHBORHOOD_ID, neighborhood);

   // add remaining nearest neighbors for DIST_FUNC neighborhood
   for (int z = -1; z <= 1; z++) {
      for (int y = -1; y <= 1; y++) {
         for (int x = -1; x <= 1; x++) {
            //do not add cells already in neighborhood (vlasov solver)
            if (x == 0 && y == 0 ) continue;
            if (x == 0 && z == 0 ) continue;
            if (y == 0 && z == 0 ) continue;
            
            neigh_t offsets = {{x, y, z}};
            neighborhood.push_back(offsets);
         }
      }
   }
   mpiGrid.add_neighborhood(DIST_FUNC_NEIGHBORHOOD_ID, neighborhood);
   
   neighborhood.clear();
   for (int d = -vlasov_stencil_width; d <= vlasov_stencil_width; d++) {
     if (d != 0) {
        neighborhood.push_back({{d, 0, 0}});
     }
   }
   mpiGrid.add_neighborhood(VLASOV_SOLVER_X_NEIGHBORHOOD_ID, neighborhood);

   
   neighborhood.clear();
   for (int d = -vlasov_stencil_width; d <= vlasov_stencil_width; d++) {
     if (d != 0) {
        neighborhood.push_back({{0, d, 0}});
     }
   }
   mpiGrid.add_neighborhood(VLASOV_SOLVER_Y_NEIGHBORHOOD_ID, neighborhood);

   
   neighborhood.clear();
   for (int d = -vlasov_stencil_width; d <= vlasov_stencil_width; d++) {
     if (d != 0) {
        neighborhood.push_back({{0, 0, d}});
     }
   }
   mpiGrid.add_neighborhood(VLASOV_SOLVER_Z_NEIGHBORHOOD_ID, neighborhood);

   neighborhood.clear();
   for (int d = -1; d <= 1; d++) {
     if (d != 0) {
        neighborhood.push_back({{d, 0, 0}});
     }
   }
   mpiGrid.add_neighborhood(VLASOV_SOLVER_SOURCE_X_NEIGHBORHOOD_ID, neighborhood);

   neighborhood.clear();
   for (int d = -1; d <= 1; d++) {
     if (d != 0) {
        neighborhood.push_back({{0, d, 0}});
     }
   }
   mpiGrid.add_neighborhood(VLASOV_SOLVER_SOURCE_Y_NEIGHBORHOOD_ID, neighborhood);

   neighborhood.clear();
   for (int d = -1; d <= 1; d++) {
     if (d != 0) {
        neighborhood.push_back({{0, 0, d}});
     }
   }
   mpiGrid.add_neighborhood(VLASOV_SOLVER_SOURCE_Z_NEIGHBORHOOD_ID, neighborhood);


   neighborhood.clear();
   neighborhood.push_back({{1, 0, 0}});
   mpiGrid.add_neighborhood(SHIFT_M_X_NEIGHBORHOOD_ID, neighborhood);
   neighborhood.clear();
   neighborhood.push_back({{0, 1, 0}});
   mpiGrid.add_neighborhood(SHIFT_M_Y_NEIGHBORHOOD_ID, neighborhood);
   neighborhood.clear();
   neighborhood.push_back({{0, 0, 1}});
   mpiGrid.add_neighborhood(SHIFT_M_Z_NEIGHBORHOOD_ID, neighborhood);
   neighborhood.clear();
   neighborhood.push_back({{-1, 0, 0}});
   mpiGrid.add_neighborhood(SHIFT_P_X_NEIGHBORHOOD_ID, neighborhood);
   neighborhood.clear();
   neighborhood.push_back({{0, -1, 0}});
   mpiGrid.add_neighborhood(SHIFT_P_Y_NEIGHBORHOOD_ID, neighborhood);
   neighborhood.clear();
   neighborhood.push_back({{0, 0, -1}});
<<<<<<< HEAD
   mpiGrid.add_remote_update_neighborhood(SHIFT_P_Z_NEIGHBORHOOD_ID, neighborhood);
=======
   mpiGrid.add_neighborhood(SHIFT_P_Z_NEIGHBORHOOD_ID, neighborhood);

>>>>>>> 57c9654e
}<|MERGE_RESOLUTION|>--- conflicted
+++ resolved
@@ -511,12 +511,7 @@
  *  memory
  * \param mpiGrid Spatial grid
  */
-<<<<<<< HEAD
-void deallocateRemoteCellBlocks(dccrg::Dccrg<SpatialCell>& mpiGrid) {
-=======
- 
 void deallocateRemoteCellBlocks(dccrg::Dccrg<SpatialCell,dccrg::Cartesian_Geometry>& mpiGrid) {
->>>>>>> 57c9654e
    const std::vector<uint64_t> incoming_cells
       = mpiGrid.get_remote_cells_on_process_boundary(VLASOV_SOLVER_NEIGHBORHOOD_ID);
    for(unsigned int i=0;i<incoming_cells.size();i++){
@@ -792,10 +787,5 @@
    mpiGrid.add_neighborhood(SHIFT_P_Y_NEIGHBORHOOD_ID, neighborhood);
    neighborhood.clear();
    neighborhood.push_back({{0, 0, -1}});
-<<<<<<< HEAD
-   mpiGrid.add_remote_update_neighborhood(SHIFT_P_Z_NEIGHBORHOOD_ID, neighborhood);
-=======
    mpiGrid.add_neighborhood(SHIFT_P_Z_NEIGHBORHOOD_ID, neighborhood);
-
->>>>>>> 57c9654e
 }