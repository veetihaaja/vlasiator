--- conflicted
+++ resolved
@@ -727,15 +727,10 @@
 
    SpatialCell::set_mpi_transfer_type(Transfer::ALL_DATA);
    mpiGrid.balance_load(false);
-<<<<<<< HEAD
-
-   //get new list of local cell IDs
-   recalculateLocalCellsCache();
-=======
+
    //update list of local gridcells
    recalculateLocalCellsCache();
    //get new list of local gridcells
->>>>>>> ddb44e17
    const vector<CellID>& gridCells = getLocalCells();
 
    // Unpin cells, otherwise we will never change this initial bad balance
