--- conflicted
+++ resolved
@@ -934,30 +934,9 @@
   vlsvWriter.writeArray("MESH_GHOST_DOMAINS", xmlAttributes, 0, 1, &dummyghost);
   vlsvWriter.writeArray("MESH_GHOST_LOCALIDS", xmlAttributes, 0, 1, &dummyghost);
 
-<<<<<<< HEAD
-  // Write cell "globalID" numbers, which are just the global array indices.
+  // writeDomainSizes
   std::array<FsGridTools::FsIndex_t,3>& localSize = technicalGrid.getLocalSize();
-  std::vector<FsGridTools::FsIndex_t> globalIds(localSize[0]*localSize[1]*localSize[2]);
-  int i=0;
-  for(FsGridTools::FsIndex_t z=0; z<localSize[2]; z++) {
-    for(FsGridTools::FsIndex_t y=0; y<localSize[1]; y++) {
-      for(FsGridTools::FsIndex_t x=0; x<localSize[0]; x++) {
-        std::array<FsGridTools::FsIndex_t,3> globalIndex = technicalGrid.getGlobalIndices(x,y,z);
-        globalIds[i++] = globalIndex[2]*globalSize[0]*globalSize[1]+
-          globalIndex[1]*globalSize[0] +
-          globalIndex[0];
-      }
-    }
-  }
-
-
-  // writeDomainSizes
-  std::array<size_t,2> meshDomainSize({globalIds.size(), 0});
-=======
-  // writeDomainSizes
-  std::array<int32_t,3>& localSize = technicalGrid.getLocalSize();
   std::array<uint64_t,2> meshDomainSize({(uint64_t)localSize[0]*(uint64_t)localSize[1]*(uint64_t)localSize[2], 0});
->>>>>>> b83439cb
   vlsvWriter.writeArray("MESH_DOMAIN_SIZES", xmlAttributes, 1, 2, &meshDomainSize[0]);
 
   // how many MPI ranks we wrote from
@@ -984,12 +963,12 @@
 
   if (writeIDs) {
      // Write cell "globalID" numbers, which are just the global array indices.
-     std::vector<uint64_t> globalIds(localSize[0]*localSize[1]*localSize[2]);
+     std::vector<FsGridTools::FsIndex_t> globalIds(localSize[0]*localSize[1]*localSize[2]);
      int i=0;
      for(int z=0; z<localSize[2]; z++) {
         for(int y=0; y<localSize[1]; y++) {
            for(int x=0; x<localSize[0]; x++) {
-              std::array<int32_t,3> globalIndex = technicalGrid.getGlobalIndices(x,y,z);
+              std::array<FsGridTools::FsIndex_t,3> globalIndex = technicalGrid.getGlobalIndices(x,y,z);
               globalIds[i++] = globalIndex[2]*globalSize[0]*globalSize[1]+
                  globalIndex[1]*globalSize[0] +
                  globalIndex[0];
