/*
This file is part of Vlasiator.

Copyright 2010, 2011, 2012, 2013 Finnish Meteorological Institute
*/

/*! \file vlsvdiff.cpp
 \brief File containing write IO for vlasiator. More info at: https://agora.fmi.fi/display/CORSAIR/VLSV+File+Format
*/

#include <cstdlib>
#include <iostream>
#include <iomanip> // for setprecision()
#include <cmath>
#include <sstream>
#include <ctime>
#include <array>
#include "iowrite.h"
#include "grid.h"
#include "phiprof.hpp"
#include "parameters.h"
#include "logger.h"
#include "vlasovmover.h"

using namespace std;
using namespace phiprof;
using namespace vlsv;

extern Logger logFile, diagnostic;

typedef Parameters P;


/*! Updates local ids across MPI to let other processes know in which order this process saves the local cell ids
 \param mpiGrid Vlasiator's MPI grid
 \param local_cells local cells on in the current process (no ghost cells included)
 \param comm The MPi comm
 \return Returns true if operation was successful
 */
bool updateLocalIds(  dccrg::Dccrg<SpatialCell,dccrg::Cartesian_Geometry> & mpiGrid,
                      const vector<uint64_t> & local_cells,
                      MPI_Comm comm ) {
   int myRank;
   MPI_Comm_rank(comm,&myRank);

   //Declare an iterator for iterating though the cell ids
   vector<uint64_t>::const_iterator it;
   //Local ids for the process start from 0 (this is used in the iteration)
   uint64_t thisProcessLocalId = 0;
   //Iterate through local cells
   for( it = local_cells.begin(); it != local_cells.end(); ++it ) {
      //NOTE: (*it) = cellId
      //Set the local id
      mpiGrid[(*it)]->ioLocalCellId = thisProcessLocalId;
      //Increment the local id
      thisProcessLocalId++;
   }
   //Update the local ids (let the other processes know they've been updated)
   SpatialCell::set_mpi_transfer_type(Transfer::CELL_IOLOCALCELLID);
   mpiGrid.update_copies_of_remote_neighbors(NEAREST_NEIGHBORHOOD_ID);

   return true;
}

/*! Checks the success of write IO
 \param success Parameter for determining whether the IO has been successful
 \param errorMessage The message to be shown if global success is false
 \param comm The MPI comm
 \return Returns true if all of the processes running this function had success value of true, false otherwise
 */
bool globalSuccess(bool success,string errorMessage,MPI_Comm comm){
   int successInt;
   int globalSuccessInt;
   if(success)
      successInt=1;
   else
      successInt=0;
   
   MPI_Allreduce(&successInt,&globalSuccessInt,1,MPI_INT,MPI_MIN,comm);
   
   if(globalSuccessInt==1) {
      return true;
   }
   else{
      logFile << errorMessage << endl<<write ;
      return false;
   }
}

/** Writes the velocity distribution into the file.
 @param vlsvWriter Some vlsv writer with a file open.
 @param mpiGrid Vlasiator's grid.
 @param cells Vector of local cells within this process (no ghost cells).
 @param comm The MPI communicator.
 @return Returns true if operation was successful.*/
bool writeVelocityDistributionData(Writer& vlsvWriter,
                                   dccrg::Dccrg<SpatialCell,dccrg::Cartesian_Geometry>& mpiGrid,
                                   const vector<uint64_t> & cells,MPI_Comm comm) {
   // Write velocity blocks and related data. 
   // In restart we just write velocity grids for all cells.
   // First write global Ids of those cells which write velocity blocks (here: all cells):
   map<string,string> attribs;
   bool success=true;

   // Compute totalBlocks
   uint64_t totalBlocks = 0;  
   vector<uint> blocksPerCell;   
   for (size_t cell=0; cell<cells.size(); ++cell){
      totalBlocks+=mpiGrid[cells[cell]]->get_number_of_velocity_blocks();
      blocksPerCell.push_back(mpiGrid[cells[cell]]->get_number_of_velocity_blocks());
   }

   // The name of the mesh is "SpatialGrid"
   attribs["mesh"] = "SpatialGrid";
   const unsigned int vectorSize = 1;
   // Write the array:
   if (vlsvWriter.writeArray("CELLSWITHBLOCKS",attribs,cells.size(),vectorSize,cells.data()) == false) success = false;
   if (success == false) logFile << "(MAIN) writeGrid: ERROR failed to write CELLSWITHBLOCKS to file!" << endl << writeVerbose;
   // Write blocks per cell, this has to be in the same order as cellswitblocks so that extracting works
   if(vlsvWriter.writeArray("BLOCKSPERCELL",attribs,blocksPerCell.size(),vectorSize,blocksPerCell.data()) == false) success = false;
   if (success == false) logFile << "(MAIN) writeGrid: ERROR failed to write CELLSWITHBLOCKS to file!" << endl << writeVerbose;

   // Write velocity block ids
   vector<unsigned int> velocityBlockIds;
   try {
      velocityBlockIds.reserve( totalBlocks );
      // gather data for writing
      for (size_t cell=0; cell<cells.size(); ++cell) {
         SpatialCell* SC = mpiGrid[cells[cell]];
         for (vmesh::LocalID block_i=0; block_i<SC->get_number_of_velocity_blocks(); ++block_i) {
            vmesh::GlobalID block = SC->get_velocity_block_global_id(block_i);
            velocityBlockIds.push_back( block );
         }
      }
   } catch (...) {
      cerr << "FAILED TO WRITE VELOCITY BLOCK IDS AT: " << __FILE__ << " " << __LINE__ << endl;
      success=false;
   }

   if (globalSuccess(success,"(MAIN) writeGrid: ERROR: Failed to fill temporary array velocityBlockIds",MPI_COMM_WORLD) == false) {
      vlsvWriter.close();
      return false;
   }

   if (vlsvWriter.writeArray("BLOCKIDS", attribs, totalBlocks, vectorSize, velocityBlockIds.data()) == false) success = false;
   if (success == false) logFile << "(MAIN) writeGrid: ERROR failed to write BLOCKIDS to file!" << endl << writeVerbose;
   velocityBlockIds.clear();

   // Write the velocity space data
   // set everything that is needed for writing in data such as the array's name, size, data type, etc..
   attribs.clear();
   attribs["mesh"] = "SpatialGrid"; // Usually the mesh is SpatialGrid
   attribs["name"] = "avgs"; // Name of the velocity space distribution is written avgs
   const string datatype_avgs = "float";
   const uint64_t arraySize_avgs = totalBlocks;
   const uint64_t vectorSize_avgs = WID3; // There are 64 elements in every velocity block

   // Get the data size needed for writing in data
   uint64_t dataSize_avgs = sizeof(Realf);

   // Start multi write
   vlsvWriter.startMultiwrite(datatype_avgs,arraySize_avgs,vectorSize_avgs,dataSize_avgs);

   // Loop over cells
   for (size_t cell = 0; cell<cells.size(); ++cell) {
      // Get the spatial cell
      SpatialCell* SC = mpiGrid[cells[cell]];
      
      // Get the number of blocks in this cell
      const uint64_t arrayElements = SC->get_number_of_velocity_blocks();
      char* arrayToWrite = reinterpret_cast<char*>(SC->get_data());

      // Add a subarray to write
      vlsvWriter.addMultiwriteUnit(arrayToWrite, arrayElements); // Note: We told beforehands that the vectorsize = WID3 = 64
   }
   if (cells.size() == 0) {
      vlsvWriter.addMultiwriteUnit(NULL, 0); //Dummy write to avoid hang in end multiwrite
   }

   // Write the subarrays
   vlsvWriter.endMultiwrite("BLOCKVARIABLE", attribs);
<<<<<<< HEAD
   
   #ifdef DEBUG_AMR
   attribs["name"] = "fx";
   vlsvWriter.startMultiwrite(datatype_avgs,arraySize_avgs,vectorSize_avgs,dataSize_avgs);
   for (size_t cell = 0; cell<cells.size(); ++cell) {
      SpatialCell* SC = mpiGrid[cells[cell]];
      const uint64_t arrayElements = SC->get_number_of_velocity_blocks();
      char* arrayToWrite = reinterpret_cast<char*>(SC->get_fx());
      vlsvWriter.addMultiwriteUnit(arrayToWrite, arrayElements);
   }
   if (cells.size() == 0) vlsvWriter.addMultiwriteUnit(NULL, 0);
   vlsvWriter.endMultiwrite("BLOCKVARIABLE", attribs);
   #endif
=======

>>>>>>> 6dece2dd

   if (globalSuccess(success,"(MAIN) writeGrid: ERROR: Failed to fill temporary velocityBlockData array",MPI_COMM_WORLD) == false) {
      vlsvWriter.close();
      return false;
   }

   if (success ==false) {
      logFile << "(MAIN) writeGrid: ERROR occurred when writing BLOCKVARIABLE f" << endl << writeVerbose;
   }
   return success;
}

/*! Writes info received from data reducer. This function writes out the variable arrays into the file
 \param mpiGrid The Vlasiator's grid
 \param cells List of local cells (no ghost cells included)
 \param writeAsFloat If true, the data reducer writes variable arrays as float instead of double
 \param dataReducer The data reducer which contains the necessary functions for calculating variables
 \param dataReducerIndex Index in the data reducer (determines which variable to read) Note: size of the data reducer can be retrieved with dataReducer.size()
 \param vlsvWriter Some vlsv writer with a file open
 \return Returns true if operation was successful
 */
bool writeDataReducer(const dccrg::Dccrg<SpatialCell,dccrg::Cartesian_Geometry>& mpiGrid,
                      const vector<uint64_t>& cells,
                      const bool writeAsFloat,
                      DataReducer& dataReducer,
                      int dataReducerIndex,
                      Writer& vlsvWriter){
   map<string,string> attribs;                      
   string variableName,dataType;
   bool success=true;

   //Get basic data on a variable:
   uint dataSize,vectorSize;
   attribs["mesh"] = "SpatialGrid";
   variableName = dataReducer.getName(dataReducerIndex);
   attribs["name"] = variableName;
   if (dataReducer.getDataVectorInfo(dataReducerIndex,dataType,dataSize,vectorSize) == false) {
      cerr << "ERROR when requesting info from DRO " << dataReducerIndex << endl;
      return false;
   }
  
   
   const uint64_t varBufferArraySize = cells.size()*vectorSize*dataSize;
   
   //Request DataReductionOperator to calculate the reduced data for all local cells:
   char* varBuffer = NULL;
   try {
      varBuffer = new char[varBufferArraySize];
   } catch( bad_alloc& ) {
      cerr << "ERROR, FAILED TO ALLOCATE MEMORY AT: " << __FILE__ << " " << __LINE__ << endl;
      logFile << "(MAIN) writeGrid: ERROR FAILED TO ALLOCATE MEMORY AT: " << __FILE__ << " " << __LINE__ << endl << writeVerbose;
      return false;
   }


   for (uint64_t cell=0; cell<cells.size(); ++cell) {
      //Reduce data ( return false if the operation fails )
      if (dataReducer.reduceData(mpiGrid[cells[cell]],dataReducerIndex,varBuffer + cell*vectorSize*dataSize) == false){
         success = false;
         logFile << "(MAIN) writeGrid: ERROR datareductionoperator '" << dataReducer.getName(dataReducerIndex) <<
            "' returned false!" << endl << writeVerbose;
      }
   }
   if( success ) {
      if( (writeAsFloat == true && dataType.compare("float") == 0) && dataSize == sizeof(double) ) {
         double * varBuffer_double = reinterpret_cast<double*>(varBuffer);
         //Declare smaller varbuffer:
         const uint64_t arraySize_smaller = cells.size();
         const uint32_t vectorSize_smaller = vectorSize;
         const uint32_t dataSize_smaller = sizeof(float);
         const string dataType_smaller = dataType;
         float * varBuffer_smaller = NULL;
         try {
            varBuffer_smaller = new float[arraySize_smaller * vectorSize_smaller];
         } catch( bad_alloc& ) {
            cerr << "ERROR, FAILED TO ALLOCATE MEMORY AT: " << __FILE__ << " " << __LINE__ << endl;
            logFile << "(MAIN) writeGrid: ERROR FAILED TO ALLOCATE MEMORY AT: " << __FILE__ << " " << __LINE__ << endl << writeVerbose;
            delete[] varBuffer;
            varBuffer = NULL;
            return false;
         }
         //Input varBuffer_double into varBuffer_smaller:
         for( uint64_t i = 0; i < arraySize_smaller * vectorSize_smaller; ++i ) {
            const double value = varBuffer_double[i];
            varBuffer_smaller[i] = (float)(value);
         }
         //Cast the varBuffer to char:
         char * varBuffer_smaller_char = reinterpret_cast<char*>(varBuffer_smaller);
         //Write the array:
         if (vlsvWriter.writeArray("VARIABLE", attribs, dataType_smaller, arraySize_smaller, vectorSize_smaller, dataSize_smaller, varBuffer_smaller_char) == false) {
            success = false;
            logFile << "(MAIN) writeGrid: ERROR failed to write datareductionoperator data to file!" << endl << writeVerbose;
         }
         delete[] varBuffer_smaller;
         varBuffer_smaller = NULL;
      } else {
         // Write  reduced data to file if DROP was successful:
         if (vlsvWriter.writeArray("VARIABLE",attribs, dataType, cells.size(), vectorSize, dataSize, varBuffer) == false) {
            success = false;
            logFile << "(MAIN) writeGrid: ERROR failed to write datareductionoperator data to file!" << endl << writeVerbose;
         }
      }
   }

   delete[] varBuffer;
   varBuffer = NULL;
   return success;
}




/*! Writes common grid data such as parameters (time steps, x_min, ..) as well as local cell ids as variables
 \param vlsvWriter Some vlsv writer with a file open
 \param mpiGrid Vlasiator's grid
 \param local_cells The local cell ids in this process
 \param fileIndex File index, file will be called "name.index.vlsv"
 \param comm The MPI comm
 \return Returns true if operation was successful
 */
bool writeCommonGridData(
   Writer& vlsvWriter,
   dccrg::Dccrg<SpatialCell,dccrg::Cartesian_Geometry>& mpiGrid,
   vector<uint64_t> & local_cells,
   const uint& fileIndex,
   MPI_Comm comm
) {
   // Writes parameters and cell ids into the VLSV file
   int myRank;
   MPI_Comm_rank(comm, &myRank);
   const int masterProcessId = 0;
   //Write local cells into array as a variable:
   //Note: This needs to be done separately from the array MESH
   const short unsigned int vectorSize = 1;
   const uint32_t arraySize = local_cells.size();
   map<string, string> xmlAttributes;
   xmlAttributes["name"] = "CellID";
   xmlAttributes["mesh"] = "SpatialGrid";
   if( vlsvWriter.writeArray( "VARIABLE", xmlAttributes, arraySize, vectorSize, local_cells.data() ) == false ) {
      return false;
   }

   //Write parameters:
   if( vlsvWriter.writeParameter("t", &P::t) == false ) { return false; }
   if( vlsvWriter.writeParameter("dt", &P::dt) == false ) { return false; }
   if( vlsvWriter.writeParameter("tstep", &P::tstep) == false ) { return false; }
   if( vlsvWriter.writeParameter("fieldSolverSubcycles", &P::fieldSolverSubcycles) == false ) { return false; }
   if( vlsvWriter.writeParameter("fileIndex", &fileIndex) == false ) { return false; }
   if( vlsvWriter.writeParameter("xmin", &P::xmin) == false ) { return false; }
   if( vlsvWriter.writeParameter("xmax", &P::xmax) == false ) { return false; }
   if( vlsvWriter.writeParameter("ymin", &P::ymin) == false ) { return false; }
   if( vlsvWriter.writeParameter("ymax", &P::ymax) == false ) { return false; }
   if( vlsvWriter.writeParameter("zmin", &P::zmin) == false ) { return false; }
   if( vlsvWriter.writeParameter("zmax", &P::zmax) == false ) { return false; }
   if( vlsvWriter.writeParameter("xcells_ini", &P::xcells_ini) == false ) { return false; }
   if( vlsvWriter.writeParameter("ycells_ini", &P::ycells_ini) == false ) { return false; }
   if( vlsvWriter.writeParameter("zcells_ini", &P::zcells_ini) == false ) { return false; }
   if( vlsvWriter.writeParameter("vxmin", &P::vxmin) == false ) { return false; }
   if( vlsvWriter.writeParameter("vxmax", &P::vxmax) == false ) { return false; }
   if( vlsvWriter.writeParameter("vymin", &P::vymin) == false ) { return false; }
   if( vlsvWriter.writeParameter("vymax", &P::vymax) == false ) { return false; }
   if( vlsvWriter.writeParameter("vzmin", &P::vzmin) == false ) { return false; }
   if( vlsvWriter.writeParameter("vzmax", &P::vzmax) == false ) { return false; }
   if( vlsvWriter.writeParameter("vxblocks_ini", &P::vxblocks_ini) == false ) { return false; }
   if( vlsvWriter.writeParameter("vyblocks_ini", &P::vyblocks_ini) == false ) { return false; }
   if( vlsvWriter.writeParameter("vzblocks_ini", &P::vzblocks_ini) == false ) { return false; }
   if ( vlsvWriter.writeParameter("max_velocity_ref_level", &P::amrMaxVelocityRefLevel) == false) {return false;}

   //Mark the new version:
   float version = 1.00;
   if( vlsvWriter.writeParameter( "version", &version ) == false ) { return false; }
   return true; 
}


/*! Writes ghost cell ids into the file
 \param mpiGrid Vlasiator's grid
 \param vlsvWriter Some vlsv writer with a file open
 \param meshName Name of the mesh (If unsure, put SpatialGrid)
 \param ghost_cells List of cell ids on the process boundary (Ghost cells)
 \return Returns true if operation was successful
 \sa updateLocalIds
 */
bool writeGhostZoneDomainAndLocalIdNumbers( dccrg::Dccrg<SpatialCell,dccrg::Cartesian_Geometry>& mpiGrid,
                                              Writer & vlsvWriter,
                                              const string & meshName,
                                              const vector<uint64_t> & ghost_cells ) {
   //Declare vectors for storing data
   vector<uint64_t> ghostDomainIds;
   ghostDomainIds.reserve( ghost_cells.size() );
   vector<uint64_t> ghostLocalIds;
   ghostLocalIds.reserve( ghost_cells.size() );

   //Iterate through all ghost zones:
   vector<uint64_t>::const_iterator it;
   for( it = ghost_cells.begin(); it != ghost_cells.end(); ++it ) {
      //Domain id is the MPI process rank owning the ghost zone

      //get the local id of the zone in the process where THIS ghost zone is a local zone:
      //In order to do this we need MPI (Done in createZone)
      //Example:
      //Marking zones with a letter A, B, C, D etc and local ids are numbers above the zones
      //local id:                     0  1  2                  3 4 5
      //Process 1. has: local zones ( A, B, C ), ghost zones ( D E F )

      //local id:                     0  1                  2
      //Process 2. has: local zones ( D, G ), ghost zones ( H )
      //Now if we're in process 1. and our ghost zone is D, its domainId would be 2. because process 2. has D as local zone
      //In process 2, the local id of D is 0, so that's the local id we want now
      //The local id is being saved in createZone function     

      //Append to the vectors Note: Check updateLocalIds function
      ghostDomainIds.push_back( mpiGrid.get_process( *it ) );
      ghostLocalIds.push_back( mpiGrid[(*it)]->ioLocalCellId );
   }

   //We need the number of ghost zones for vlsvWriter:
   uint64_t numberOfGhosts = ghost_cells.size();

   //Write:
   map<string, string> xmlAttributes; //Used for writing in info
   //Note: should be "SpatialGrid"
   xmlAttributes["mesh"] = meshName;
   const unsigned int vectorSize = 1;
   //Write the in the number of ghost domains: (Returns false if writing fails)
   if( vlsvWriter.writeArray( "MESH_GHOST_DOMAINS", xmlAttributes, numberOfGhosts, vectorSize, ghostDomainIds.data() ) == false ) {
      cerr << "Error, failed to write MEST_GHOST_DOMAINS at: " << __FILE__ << " " << __LINE__ << endl;
      logFile << "(MAIN) writeGrid: ERROR failed to write MEST_GHOST_DOMAINS at: " << __FILE__ << " " << __LINE__ << endl << writeVerbose;
      return false;
   }
   //Write the in the number of ghost local ids: (Returns false if writing fails)
   if( vlsvWriter.writeArray( "MESH_GHOST_LOCALIDS", xmlAttributes, numberOfGhosts, vectorSize, ghostLocalIds.data()) == false ) {
      cerr << "Error, failed to write MEST_GHOST_LOCALIDS at: " << __FILE__ << " " << __LINE__ << endl;
      logFile << "(MAIN) writeGrid: ERROR failed to write MEST_GHOST_LOCALIDS at: " << __FILE__ << " " << __LINE__ << endl << writeVerbose;
      return false;
   }
   //Everything good
   return true;
}


/*! Writes domain sizes into the vlsv file, so the number of ghost and local cell ids in this process
 \param vlsvWriter Some vlsv writer with a file open
 \param meshName Name of the mesh (SpatialGrid used in the writeGrid function)
 \param numberOfLocalZones Number of local cells in this process
 \param numberOfGhostZones Number of ghost cells in this process ( Cells on the process boundary )
 \return Returns true if operation was successful
 */
bool writeDomainSizes( Writer & vlsvWriter,
                         const string & meshName,
                         const unsigned int & numberOfLocalZones,
                         const unsigned int & numberOfGhostZones ) {
   //Declare domainSize. There are two types of domain sizes -- ghost and local
   const unsigned int numberOfDomainTypes = 2;
   uint32_t domainSize[numberOfDomainTypes];
   domainSize[0] = numberOfLocalZones + numberOfGhostZones;
   domainSize[1] = numberOfGhostZones;

   //Write the array:
   map<string, string> xmlAttributes;
   //Put the meshName
   xmlAttributes["mesh"] = meshName;
   const unsigned int arraySize = 1;
   const unsigned int vectorSize = 2;
   //Write (writeArray does the writing) Note: Here the important part is "MESH_DOMAIN_SIZES" -- visit plugin needs this
   if( vlsvWriter.writeArray( "MESH_DOMAIN_SIZES", xmlAttributes, arraySize, vectorSize, domainSize ) == false ) {
      cerr << "Error at: " << __FILE__ << " " << __LINE__ << ", FAILED TO WRITE MESH_DOMAIN_SIZES" << endl;
      logFile << "(MAIN) writeGrid: ERROR FAILED TO WRITE MESH_DOMAIN_SIZES AT: " << __FILE__ << " " << __LINE__ << endl << writeVerbose;
      return false;
   }
   return true;
}



/*! Writes the zone global id numbers into the file. The vlsv file needs to know in which order the local cells + ghost cells are written. Local cells are first appended to a vector called global ids, after which the ghost cells are appended. The global ids vector will then be saved into a vlsv file
 \param mpiGrid Vlasiator's MPI grid
 \param vlsvWriter Some vlsv writer with a file open
 \param meshName Name of the mesh ("SpatialGrid" used in the writeGrid function and it should be the default)
 \param local_cells Vector containing the local cells of this process
 \param ghost_cells Vector containing the ghost cells of this process ( The cells on process boundary )
 \return Returns true if the operation was successful
 */
bool writeZoneGlobalIdNumbers( const dccrg::Dccrg<SpatialCell,dccrg::Cartesian_Geometry>& mpiGrid,
                                 Writer & vlsvWriter,
                                 const string & meshName,
                                 const vector<uint64_t> & local_cells,
                                 const vector<uint64_t> & ghost_cells ) {
   if( local_cells.empty() ) {
      if( !ghost_cells.empty() ) {
         //Something very wrong -- local zones should always have members when ghost zones has members
         cerr << "ERROR, LOCAL ZONES EMPTY BUT GHOST ZONES NOT AT " << __FILE__ << __LINE__ << endl;
         return false;
      }
   }

   //Get the cells in x, y, z direction right off the bat (for the sake of clarity):
   const unsigned int xCells = P::xcells_ini;
   const unsigned int yCells = P::ycells_ini;
   const unsigned int zCells = P::zcells_ini;

   vector<uint64_t> globalIds;
   globalIds.reserve( local_cells.size() + ghost_cells.size() );

   //Iterate through local_cells and store the values into globalIDs
   //Note: globalID is defined as follows: global ID = z*yCells*xCells + y*xCells + x
   vector<uint64_t>::const_iterator it;
   for( it = local_cells.begin(); it != local_cells.end(); ++it ) {
      if( (*it) == 0 ) {
         cerr << "ERROR, Invalid cell id at " << __FILE__ << " " << __LINE__ << endl;
         return false;
      }
      //Add the global id:
      //Note: Unlike cell ids, global ids start from 0
      globalIds.push_back( (*it) - 1 );
   }
   //Do the same for ghost zones: (Append to the end of the list of global ids)
   for( it = ghost_cells.begin(); it != ghost_cells.end(); ++it ) {
      if( (*it) == 0 ) {
         cerr << "ERROR, Invalid cell id at " << __FILE__ << " " << __LINE__ << endl;
         return false;
      }
      //Add the global id:
      globalIds.push_back( (*it) - 1 );
   }

   //Get the total number of zones:
   const uint64_t numberOfZones = globalIds.size();

   //Write the array:
   map<string, string> xmlAttributes;
   //The name of the mesh (user input -- should be "SpatialGrid")
   xmlAttributes["name"] = meshName;
   //A mandatory 'type' -- just something visit hopefully understands, because I dont (some of us do!) :)
   xmlAttributes["type"] = "multi_ucd";

   //Set periodicity:
   if( mpiGrid.topology.is_periodic( 0 ) ) { xmlAttributes["xperiodic"] = "yes"; } else { xmlAttributes["xperiodic"] = "no"; }
   if( mpiGrid.topology.is_periodic( 1 ) ) { xmlAttributes["yperiodic"] = "yes"; } else { xmlAttributes["yperiodic"] = "no"; }
   if( mpiGrid.topology.is_periodic( 2 ) ) { xmlAttributes["zperiodic"] = "yes"; } else { xmlAttributes["zperiodic"] = "no"; }
   //Write:
   if( numberOfZones == 0 ) {
      const uint64_t dummy_data = 0;
      const unsigned int dummy_array = 0;
      if( vlsvWriter.writeArray( "MESH", xmlAttributes, dummy_array, 1, &dummy_data ) == false ) {
         cerr << "Unsuccessful writing of MESH at: " << __FILE__ << " " << __LINE__ << endl;
         return false;
      }
   } else {
      if( vlsvWriter.writeArray( "MESH", xmlAttributes, numberOfZones, 1, globalIds.data() ) == false ) {
         cerr << "Unsuccessful writing of MESH at: " << __FILE__ << " " << __LINE__ << endl;
         return false;
      }
   }
   //Successfully wrote the array
   return true;
}

/*! Writes the node coordinates. This means basically every cell's node (Corner of each cell). Note: The grid is a structured one, so writing the nodes means starting from the corner of the grid and writing coordinates per every cell length until reaching the other corner of the grid
 \param vlsvWriter Some vlsv writer with a file open
 \param meshName Name of the mesh (SpatialGrid used in writeGrid and should be the default)
 \param masterRank The master rank (Vlasiator uses 0)
 \param comm The MPI comm
 \return Returns true if the operation was successful
 */
bool writeBoundingBoxNodeCoordinates ( Writer & vlsvWriter,
                                       const string & meshName,
                                       const int masterRank,
                                       MPI_Comm comm ) {

   //Create variables xCells, yCells, zCells which tell the number of zones in the given direction
   //Note: This is for the sake of clarity.
   const uint64_t & xCells = P::xcells_ini;
   const uint64_t & yCells = P::ycells_ini;
   const uint64_t & zCells = P::zcells_ini;

   //Create variables xmin, ymin, zmin for calculations
   const Real & xmin = (Real)P::xmin;
   const Real & ymin = (Real)P::ymin;
   const Real & zmin = (Real)P::zmin;

   //Create variables for cell lengths in x, y, z directions for calculations
   const Real & xCellLength = (Real)P::dx_ini;
   const Real & yCellLength = (Real)P::dy_ini;
   const Real & zCellLength = (Real)P::dz_ini;
   

   //Create node coordinates:
   //These are the coordinates for any given node in x y or z direction
   //Note: Nodes are basically the box coordinates
   vector<Real> xNodeCoordinates;
   xNodeCoordinates.reserve(xCells + 1);
   vector<Real> yNodeCoordinates;
   yNodeCoordinates.reserve(yCells + 1);
   vector<Real> zNodeCoordinates;
   zNodeCoordinates.reserve(zCells + 1);

   //Input the coordinates for the nodes:
   for( unsigned int i = 0; i < xCells + 1; ++i ) {
      //The x coordinate of the first node should be xmin, the second xmin + xCellLength and so on
      xNodeCoordinates.push_back(xmin + xCellLength * i);
   }
   for( unsigned int i = 0; i < yCells + 1; ++i ) {
      yNodeCoordinates.push_back(ymin + yCellLength * i);
   }
   for( unsigned int i = 0; i < zCells + 1; ++i ) {
      zNodeCoordinates.push_back(zmin + zCellLength * i);
   }

   //Write the arrays:
   map<string, string> xmlAttributes;
   //Note: meshName should be "SpatialGrid", probably
   xmlAttributes["mesh"] = meshName;
   //"success"'s value will be returned. By default it's true but if some of the vlsvWriter operations fail it will be false:
   bool success = true;
   //Depending on whether our rank is master rank or not the operation is slightly different, so let's get out rank from the MPI_Comm comm:
   int myRank;
   //Input myRank:
   MPI_Comm_rank(comm, &myRank);
   //Check the rank and write the arrays:
   const unsigned int vectorSize = 1;
   uint64_t arraySize;
   if( myRank == masterRank ) {
      //Save with the correct name "MESH_NODE_CRDS_X" -- writeArray returns false if something goes wrong
      arraySize = xCells + 1;
      if( vlsvWriter.writeArray("MESH_NODE_CRDS_X", xmlAttributes, arraySize, vectorSize, xNodeCoordinates.data()) == false ) success = false;
      arraySize = yCells + 1;
      if( vlsvWriter.writeArray("MESH_NODE_CRDS_Y", xmlAttributes, arraySize, vectorSize, yNodeCoordinates.data()) == false ) success = false;
      arraySize = zCells + 1;
      if( vlsvWriter.writeArray("MESH_NODE_CRDS_Z", xmlAttributes, arraySize, vectorSize, zNodeCoordinates.data()) == false ) success = false;
   } else {
      //Not a master process, so write empty:
      arraySize = 0;
      if( vlsvWriter.writeArray("MESH_NODE_CRDS_X", xmlAttributes, arraySize, vectorSize, xNodeCoordinates.data()) == false ) success = false;
      if( vlsvWriter.writeArray("MESH_NODE_CRDS_Y", xmlAttributes, arraySize, vectorSize, yNodeCoordinates.data()) == false ) success = false;
      if( vlsvWriter.writeArray("MESH_NODE_CRDS_Z", xmlAttributes, arraySize, vectorSize, zNodeCoordinates.data()) == false ) success = false;
   }
   //Free the memory
   xNodeCoordinates.clear();
   yNodeCoordinates.clear();
   zNodeCoordinates.clear();
   return success;
}


/*! Function for writing the bounding box. This writes only if the process running it is the master rank. This array contains info on the boundaries of the grid so for example the number of cells in x, y, z direction.
 \param vlsvWriter Some vlsv writer with a file open
 \param meshName Name of the mesh to write ("SpatialGrid" is used in writeGrid and it should be the default)
 \param masterRank The master process' id. Vlasiator uses 0 as the master process id, so by default should be 0
 \param comm MPI comm
 \return Returns true if operation was successful
 */
bool writeMeshBoundingBox( Writer & vlsvWriter, 
                           const string & meshName, 
                           const int masterRank,
                           MPI_Comm comm ) {
   //Get my rank from the MPI_Comm
   int myRank;
   MPI_Comm_rank(comm, &myRank);

   //Declare boundaryBox (writeArray expects it to tell the size of
   const unsigned int box_size = 6;
   const unsigned int notBlockBasedMesh = 1; // 1 because we are not interested in block based mesh
                                             //Note: If we were, the 3 last values in boundaryBox(below) would tell the
                                             //number of cells in blocks in x, y, z direction
   //Set the boundary box
   const uint64_t & numberOfXCells = P::xcells_ini;
   const uint64_t & numberOfYCells = P::ycells_ini;
   const uint64_t & numberOfZCells = P::zcells_ini;
   uint64_t boundaryBox[box_size] = { numberOfXCells, numberOfYCells, numberOfZCells, 
                                      notBlockBasedMesh, notBlockBasedMesh, notBlockBasedMesh };

   //Write:
   //Declare attributes
   map<string, string> xmlAttributes;
   //We received mesh name as a parameter: MOST LIKELY THIS IS SpatialGrid!
   xmlAttributes["mesh"] = meshName;

   //Write an array (NOTE: success will be returned and writeArray will return true or false depending on whether or not the write is successful)
   bool success;
   if( myRank == masterRank ) {
      //The visit plugin expects MESH_BBOX as a keyword
      //NOTE: writeArray writes boundaryBox
      const unsigned int arraySize = 6;
      const unsigned int vectorSize = 1;
      success = vlsvWriter.writeArray("MESH_BBOX", xmlAttributes, arraySize, vectorSize, boundaryBox);
   } else {
      const unsigned int arraySize = 0;
      const unsigned int vectorSize = 1;
      success = vlsvWriter.writeArray("MESH_BBOX", xmlAttributes, arraySize, vectorSize, boundaryBox);
   }
   return success;
}

/** This function writes the velocity space.
 * @param mpiGrid Vlasiator's grid.
 * @param vlsvWriter some vlsv writer with a file open.
 * @param index Index to call the correct member of the various parameter vectors.
 * @param cells Vector containing local cells of this process.
 * @return Returns true if the operation was successful.
 * @sa writeVelocityDistributionData. */
bool writeVelocitySpace(dccrg::Dccrg<SpatialCell,dccrg::Cartesian_Geometry>& mpiGrid,
                        Writer& vlsvWriter,int index,const vector<uint64_t>& cells) {
      //Compute which cells will write out their velocity space
      vector<uint64_t> velSpaceCells;
      int lineX, lineY, lineZ;
      for (uint i = 0; i < cells.size(); i++) {
         mpiGrid[cells[i]]->parameters[CellParams::ISCELLSAVINGF] = 0.0;
         // CellID stride selection
         if (P::systemWriteDistributionWriteStride[index] > 0 &&
             cells[i] % P::systemWriteDistributionWriteStride[index] == 0) {
            velSpaceCells.push_back(cells[i]);
            mpiGrid[cells[i]]->parameters[CellParams::ISCELLSAVINGF] = 1.0;
            continue; // Avoid double entries in case the cell also matches following conditions.
         }
         // Cell lines selection
         // Determine cellID's 3D indices
         lineX =  (cells[i]-1) % P::xcells_ini;
         lineY = ((cells[i]-1) / P::xcells_ini) % P::ycells_ini;
         lineZ = ((cells[i]-1) /(P::xcells_ini *  P::ycells_ini)) % P::zcells_ini;
         // Check that indices are in correct intersection at least in one plane
         if ((P::systemWriteDistributionWriteXlineStride[index] > 0 &&
              P::systemWriteDistributionWriteYlineStride[index] > 0 &&
              lineX % P::systemWriteDistributionWriteXlineStride[index] == 0 &&
              lineY % P::systemWriteDistributionWriteYlineStride[index] == 0)
             &&
             (P::systemWriteDistributionWriteYlineStride[index] > 0 &&
              P::systemWriteDistributionWriteZlineStride[index] > 0 &&
              lineY % P::systemWriteDistributionWriteYlineStride[index] == 0 &&
              lineZ % P::systemWriteDistributionWriteZlineStride[index] == 0)
             &&
             (P::systemWriteDistributionWriteZlineStride[index] > 0 &&
              P::systemWriteDistributionWriteXlineStride[index] > 0 &&
              lineZ % P::systemWriteDistributionWriteZlineStride[index] == 0 &&
              lineX % P::systemWriteDistributionWriteXlineStride[index] == 0)
         ) {
            velSpaceCells.push_back(cells[i]);
            mpiGrid[cells[i]]->parameters[CellParams::ISCELLSAVINGF] = 1.0;
         }
      }

      uint64_t numVelSpaceCells;
      uint64_t localNumVelSpaceCells;
      localNumVelSpaceCells=velSpaceCells.size();
      MPI_Allreduce(&localNumVelSpaceCells,&numVelSpaceCells,1,MPI_UINT64_T,MPI_SUM,MPI_COMM_WORLD);
      //write out velocity space data NOTE: There is mpi communication in writeVelocityDistributionData
      if (writeVelocityDistributionData(vlsvWriter, mpiGrid, velSpaceCells, MPI_COMM_WORLD ) == false ) {
         cerr << "ERROR, FAILED TO WRITE VELOCITY DISTRIBUTION DATA AT " << __FILE__ << " " << __LINE__ << endl;
         logFile << "(MAIN) writeGrid: ERROR FAILED TO WRITE VELOCITY DISTRIBUTION DATA AT: " << __FILE__ << " " << __LINE__ << endl << writeVerbose;
      }
      return true;
}

/*! This function makes sure that local cells and ghost cells do not have any identical members (used for error checking)
 \param local_cells List of local cells within this process
 \param ghost_cells List of ghost cells within this process (cells on the process boundary)
 */
bool checkForSameMembers( const vector<uint64_t> local_cells, const vector<uint64_t> ghost_cells ) {
   //NOTE: VECTORS MUST BE SORTED
   //Make sure ghost cells and local cells don't have same members in them:
   vector<uint64_t>::const_iterator i = local_cells.begin();
   vector<uint64_t>::const_iterator j = ghost_cells.begin();
   while( i != local_cells.end() && j != ghost_cells.end() ) {
      if( (*i) < (*j) ) {
         ++i;
      } else if( (*i) > (*j) ) {
         ++j;
      } else {
         //Has a same member
         cerr << "ERROR SAME CELL ID " << *i << " -" << endl;
         logFile << "(MAIN) writeGrid: ERROR SAME CELL ID AT: " << __FILE__ << " " << __LINE__ << endl << writeVerbose;
         return true;
      }
   }
   return false;
}


/*!

\brief Write out system into a vlsv file

\param mpiGrid     The DCCRG grid with spatial cells
\param dataReducer Contains datareductionoperators that are used to compute data that is added into file
\param index       Index to call the correct member of the various parameter vectors
\param writeGhosts If true, writes out ghost cells (cells that exist on the process boundary so other process' cells)
*/
bool writeGrid(dccrg::Dccrg<SpatialCell,dccrg::Cartesian_Geometry>& mpiGrid,
               DataReducer* dataReducer,
               const uint& index,
               const bool writeGhosts ) {
   double allStart = MPI_Wtime();
   bool success = true;
   int myRank;

   MPI_Comm_rank(MPI_COMM_WORLD,&myRank);
   phiprof::start("writeGrid-reduced");
   // Create a name for the output file and open it with VLSVWriter:
   stringstream fname;
   fname << P::systemWriteName[index] <<".";
   fname.width(7);
   fname.fill('0');
   fname << P::systemWrites[index] << ".vlsv";


   //Open the file with vlsvWriter:
   Writer vlsvWriter;
   const int masterProcessId = 0;
   MPI_Info MPIinfo = MPI_INFO_NULL;
   vlsvWriter.open( fname.str(), MPI_COMM_WORLD, masterProcessId, MPIinfo );

   // Get all local cell Ids 
   vector<uint64_t> local_cells = mpiGrid.get_cells();

   //Declare ghost cells:
   vector<uint64_t> ghost_cells;
   if( writeGhosts ) {
      // Writing ghost cells:
      // Get all ghost cell Ids (NOTE: this works slightly differently depending on whether the grid is periodic or not)
      ghost_cells = mpiGrid.get_remote_cells_on_process_boundary( NEAREST_NEIGHBORHOOD_ID );
   }


   //Make sure the local cells and ghost cells are fetched properly
   if( local_cells.empty() ) {
      if( !ghost_cells.empty() ) {
         //Local cells empty but ghost cells not empty -- something very wrong
         cerr << "ERROR! LOCAL CELLS EMPTY BUT GHOST CELLS NOT AT: " << __FILE__ << " " << __LINE__ << endl;
      }
   }

   //The mesh name is "SpatialGrid" (This is used for writing in data)
   const string meshName = "SpatialGrid";

   //Write mesh boundaries: NOTE: master process only
   //Visit plugin needs to know the boundaries of the mesh so the number of cells in x, y, z direction
   if( writeMeshBoundingBox( vlsvWriter, meshName, masterProcessId, MPI_COMM_WORLD ) == false ) return false;

   //Write the node coordinates: NOTE: master process only
   if( writeBoundingBoxNodeCoordinates( vlsvWriter, meshName, masterProcessId, MPI_COMM_WORLD ) == false ) return false;

   //Write basic grid variables: NOTE: master process only
   if( writeCommonGridData(vlsvWriter, mpiGrid, local_cells, P::systemWrites[index], MPI_COMM_WORLD) == false ) return false;

   //Write zone global id numbers:
   if( writeZoneGlobalIdNumbers( mpiGrid, vlsvWriter, meshName, local_cells, ghost_cells ) == false ) return false;

   //Write domain sizes:
   if( writeDomainSizes( vlsvWriter, meshName, local_cells.size(), ghost_cells.size() ) == false ) return false;

   //Update local ids for cells:
   if( updateLocalIds( mpiGrid, local_cells, MPI_COMM_WORLD ) == false ) return false;

   //Write ghost zone domain and local id numbers ( VisIt plugin needs this for MPI )
   if( writeGhostZoneDomainAndLocalIdNumbers( mpiGrid, vlsvWriter, meshName, ghost_cells ) == false ) return false;
   if( writeVelocitySpace( mpiGrid, vlsvWriter, index, local_cells ) == false ) return false;

   //Write necessary variables:
   //Determines whether we write in floats or doubles
   if (dataReducer != NULL) for( uint i = 0; i < dataReducer->size(); ++i ) {
      if( writeDataReducer( mpiGrid, local_cells, (P::writeAsFloat==1), *dataReducer, i, vlsvWriter ) == false ) return false;
   }

   phiprof::initializeTimer("Barrier","MPI","Barrier");
   phiprof::start("Barrier");
   MPI_Barrier(MPI_COMM_WORLD);
   phiprof::stop("Barrier");
   vlsvWriter.close();
   phiprof::stop("writeGrid-reduced");

   return success;
}


/*!

\brief Write out a restart of the simulation into a vlsv file. All block data in remote cells will be reset.

\param mpiGrid   The DCCRG grid with spatial cells
\param dataReducer Contains datareductionoperators that are used to compute data that is added into file
\param name       File name prefix, file will be called "name.index.vlsv"
\param fileIndex  File index, file will be called "name.index.vlsv"
*/
bool writeRestart(dccrg::Dccrg<SpatialCell,dccrg::Cartesian_Geometry>& mpiGrid,
                  DataReducer& dataReducer,
                  const string& name,
                  const uint& fileIndex,
                  const int& stripe) {
   // Writes a restart
   double allStart = MPI_Wtime();
   bool success = true;
   int myRank;
   
   MPI_Comm_rank(MPI_COMM_WORLD,&myRank);
   phiprof::start("writeGrid-restart");
   
   //deallocate blocks in remote cells to decrease memory load
   deallocateRemoteCellBlocks(mpiGrid);
   // Create a name for the output file and open it with VLSVWriter:
   stringstream fname;
   fname << name <<".";
   fname.width(7);
   fname.fill('0');
   fname << fileIndex << ".vlsv";
   
   //Open the file with vlsvWriter:
   Writer vlsvWriter;
   const int masterProcessId = 0;
   MPI_Info MPIinfo; 
   if (stripe == 0 || stripe < -1){
      MPIinfo = MPI_INFO_NULL;
   } else {
      MPI_Info_create(&MPIinfo);
      char stripeChar[6];
      sprintf(stripeChar,"%d",stripe);
      /* no. of I/O devices to be used for file striping */
      char factor[] = "striping_factor";
      MPI_Info_set(MPIinfo, factor, stripeChar);
   }
   vlsvWriter.open( fname.str(), MPI_COMM_WORLD, masterProcessId, MPIinfo );
   
   // Get all local cell Ids 
   vector<uint64_t> local_cells = mpiGrid.get_cells();
   //no order assumed so let's order cells here
   std::sort(local_cells.begin(), local_cells.end());
   
   //Note: No need to write ghost zones for write restart
   const vector<uint64_t> ghost_cells;
   
   //The mesh name is "SpatialGrid"
   const string meshName = "SpatialGrid";
   
   //Write mesh boundaries: NOTE: master process only
   //Visit plugin needs to know the boundaries of the mesh so the number of cells in x, y, z direction
   if( writeMeshBoundingBox( vlsvWriter, meshName, masterProcessId, MPI_COMM_WORLD ) == false ) return false;
   
   //Write the node coordinates: NOTE: master process only
   if( writeBoundingBoxNodeCoordinates( vlsvWriter, meshName, masterProcessId, MPI_COMM_WORLD ) == false ) return false;
   
   //Write basic grid parameters: NOTE: master process only ( I think )
   if( writeCommonGridData(vlsvWriter, mpiGrid, local_cells, fileIndex, MPI_COMM_WORLD) == false ) return false;
   
   //Write zone global id numbers:
   if( writeZoneGlobalIdNumbers( mpiGrid, vlsvWriter, meshName, local_cells, ghost_cells ) == false ) return false;
   
   //write out DROs we need for restarts
   DataReducer restartReducer;
   restartReducer.addOperator(new DRO::DataReductionOperatorCellParams("background_B",CellParams::BGBX,3));
   restartReducer.addOperator(new DRO::DataReductionOperatorCellParams("perturbed_B",CellParams::PERBX,3));
   restartReducer.addOperator(new DRO::DataReductionOperatorCellParams("moments",CellParams::RHO,4));
   restartReducer.addOperator(new DRO::DataReductionOperatorCellParams("moments_dt2",CellParams::RHO_DT2,4));
   restartReducer.addOperator(new DRO::DataReductionOperatorCellParams("moments_r",CellParams::RHO_R,4));
   restartReducer.addOperator(new DRO::DataReductionOperatorCellParams("moments_v",CellParams::RHO_V,4));
   restartReducer.addOperator(new DRO::DataReductionOperatorCellParams("pressure",CellParams::P_11,3));
   restartReducer.addOperator(new DRO::DataReductionOperatorCellParams("pressure_dt2",CellParams::P_11_DT2,3));
   restartReducer.addOperator(new DRO::DataReductionOperatorCellParams("pressure_r",CellParams::P_11_R,3));
   restartReducer.addOperator(new DRO::DataReductionOperatorCellParams("pressure_v",CellParams::P_11_V,3));
   restartReducer.addOperator(new DRO::DataReductionOperatorCellParams("LB_weight",CellParams::LBWEIGHTCOUNTER,1));
   restartReducer.addOperator(new DRO::DataReductionOperatorCellParams("max_v_dt",CellParams::MAXVDT,1));
   restartReducer.addOperator(new DRO::DataReductionOperatorCellParams("max_r_dt",CellParams::MAXRDT,1));
   restartReducer.addOperator(new DRO::DataReductionOperatorCellParams("max_fields_dt",CellParams::MAXFDT,1));
   restartReducer.addOperator(new DRO::DataReductionOperatorCellParams("rho_loss_adjust",CellParams::RHOLOSSADJUST,1));
   restartReducer.addOperator(new DRO::DataReductionOperatorCellParams("rho_loss_velocity_boundary",CellParams::RHOLOSSVELBOUNDARY,1));
   
   restartReducer.addOperator(new DRO::MPIrank);
   restartReducer.addOperator(new DRO::BoundaryType);
   restartReducer.addOperator(new DRO::BoundaryLayer);
   
   //Write necessary variables:
   const bool writeAsFloat = false;
   for (uint i=0; i<restartReducer.size(); ++i) {
      writeDataReducer(mpiGrid, local_cells, writeAsFloat, restartReducer, i, vlsvWriter);
   }
   
   //write the velocity distribution data -- note: it's expecting a vector of pointers:
   // Note: restart should always write double values to ensure the accuracy of the restart runs. 
   // In case of distribution data it is not as important as they are mainly used for visualization purposes
   writeVelocityDistributionData(vlsvWriter, mpiGrid, local_cells, MPI_COMM_WORLD);

   vlsvWriter.close();
   //Updated newly adjusted velocity block lists on remote cells, and
   //prepare to receive block data
   updateRemoteVelocityBlockLists(mpiGrid);
   
   phiprof::stop("writeGrid-restart");//,1.0e-6*bytesWritten,"MB");
   
   return success;
}


/*!

\brief Write out simulation diagnostics into diagnostic.txt

\param mpiGrid   The DCCRG grid with spatial cells
\param dataReducer Contains datareductionoperators that are used to compute diagnostic data
*/
bool writeDiagnostic(const dccrg::Dccrg<SpatialCell,dccrg::Cartesian_Geometry>& mpiGrid,
                     DataReducer& dataReducer)
{
   int myRank;
   MPI_Comm_rank(MPI_COMM_WORLD,&myRank);
   
   string dataType;
   uint dataSize, vectorSize;
   vector<uint64_t> cells = mpiGrid.get_cells();
   cuint nCells = cells.size();
   cuint nOps = dataReducer.size();
   
   // Exit if the user does not want any diagnostics output
   if (nOps == 0) return true;

   vector<Real> localMin(nOps), localMax(nOps), localSum(nOps+1), localAvg(nOps),
               globalMin(nOps),globalMax(nOps),globalSum(nOps+1),globalAvg(nOps);
   localSum[0] = 1.0 * nCells;
   Real buffer;
   bool success = true;
   static bool printDiagnosticHeader = true;
   
   if (printDiagnosticHeader == true && myRank == MASTER_RANK) {
      if (P::isRestart){
         diagnostic << "# ==== Restart from file "<< P::restartFileName << " ===="<<endl;
      }
      diagnostic << "# Column 1 Step" << endl;
      diagnostic << "# Column 2 Simulation time" << endl;
      diagnostic << "# Column 3 Time step dt" << endl;
      for (uint i=0; i<nOps; ++i) {
         diagnostic << "# Columns " << 4 + i*4 << " to " << 7 + i*4 << ": " << dataReducer.getName(i) << " min max sum average" << endl;
      }
      printDiagnosticHeader = false;
   }
   
   for (uint i=0; i<nOps; ++i) {
      
      if (dataReducer.getDataVectorInfo(i,dataType,dataSize,vectorSize) == false) {
         cerr << "ERROR when requesting info from diagnostic DRO " << dataReducer.getName(i) << endl;
      }
      localMin[i] = std::numeric_limits<Real>::max();
      localMax[i] = std::numeric_limits<Real>::min();
      localSum[i+1] = 0.0;
      buffer = 0.0;
      
      // Request DataReductionOperator to calculate the reduced data for all local cells:
      for (uint64_t cell=0; cell<nCells; ++cell) {
         success = true;
         if (dataReducer.reduceData(mpiGrid[cells[cell]], i, &buffer) == false) success = false;
         localMin[i] = min(buffer, localMin[i]);
         localMax[i] = max(buffer, localMax[i]);
         localSum[i+1] += buffer;
      }
      localAvg[i] = localSum[i+1];
      
      if (success == false) logFile << "(MAIN) writeDiagnostic: ERROR datareductionoperator '" << dataReducer.getName(i) <<
                               "' returned false!" << endl << writeVerbose;
   }
   
   MPI_Reduce(&localMin[0], &globalMin[0], nOps, MPI_Type<Real>(), MPI_MIN, 0, MPI_COMM_WORLD);
   MPI_Reduce(&localMax[0], &globalMax[0], nOps, MPI_Type<Real>(), MPI_MAX, 0, MPI_COMM_WORLD);
   MPI_Reduce(&localSum[0], &globalSum[0], nOps + 1, MPI_Type<Real>(), MPI_SUM, 0, MPI_COMM_WORLD);
   
   diagnostic << setprecision(12); 
   diagnostic << Parameters::tstep << "\t";
   diagnostic << Parameters::t << "\t";
   diagnostic << Parameters::dt << "\t";
   
   for (uint i=0; i<nOps; ++i) {
      if (globalSum[0] != 0.0) globalAvg[i] = globalSum[i+1] / globalSum[0];
      else globalAvg[i] = globalSum[i+1];
      if (myRank == MASTER_RANK) {
         diagnostic << globalMin[i] << "\t" <<
         globalMax[i] << "\t" <<
         globalSum[i+1] << "\t" <<
         globalAvg[i] << "\t";
      }
   }
   if (myRank == MASTER_RANK) diagnostic << endl << write;
   return true;
}


<|MERGE_RESOLUTION|>--- conflicted
+++ resolved
@@ -179,23 +179,6 @@
 
    // Write the subarrays
    vlsvWriter.endMultiwrite("BLOCKVARIABLE", attribs);
-<<<<<<< HEAD
-   
-   #ifdef DEBUG_AMR
-   attribs["name"] = "fx";
-   vlsvWriter.startMultiwrite(datatype_avgs,arraySize_avgs,vectorSize_avgs,dataSize_avgs);
-   for (size_t cell = 0; cell<cells.size(); ++cell) {
-      SpatialCell* SC = mpiGrid[cells[cell]];
-      const uint64_t arrayElements = SC->get_number_of_velocity_blocks();
-      char* arrayToWrite = reinterpret_cast<char*>(SC->get_fx());
-      vlsvWriter.addMultiwriteUnit(arrayToWrite, arrayElements);
-   }
-   if (cells.size() == 0) vlsvWriter.addMultiwriteUnit(NULL, 0);
-   vlsvWriter.endMultiwrite("BLOCKVARIABLE", attribs);
-   #endif
-=======
-
->>>>>>> 6dece2dd
 
    if (globalSuccess(success,"(MAIN) writeGrid: ERROR: Failed to fill temporary velocityBlockData array",MPI_COMM_WORLD) == false) {
       vlsvWriter.close();
