--- conflicted
+++ resolved
@@ -422,11 +422,7 @@
                         "ig_precipitation ig_deltaphi "+
                         "ig_inplanecurrent ig_b ig_e vg_drift vg_ionospherecoupling vg_connection vg_fluxrope fg_curvature "+
                         "vg_amr_drho vg_amr_du vg_amr_dpsq vg_amr_dbsq vg_amr_db vg_amr_alpha1 vg_amr_reflevel vg_amr_alpha2 "+
-<<<<<<< HEAD
-                        "vg_gridcoordinates fg_gridcoordinates ");
-=======
-                        "vg_amr_translate_comm vg_gridcoordinates fg_gridcoordinates vg_pressure_anisotropy vg_amr_vorticity");
->>>>>>> bcb8ec4d
+                        "vg_gridcoordinates fg_gridcoordinates vg_pressure_anisotropy vg_amr_vorticity");
 
    RP::addComposing(
        "variables_deprecated.output",
