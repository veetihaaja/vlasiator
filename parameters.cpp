--- conflicted
+++ resolved
@@ -214,10 +214,6 @@
    Readparameters::add("loadBalance.rebalanceInterval", "Load rebalance interval (steps)", 10);
    
 // Output variable parameters
-<<<<<<< HEAD
-   Readparameters::addComposing("variables.output", "List of data reduction operators (DROs) to add to the grid file output. Each variable to be added has to be on a new line output = XXX. Available are (20180525) B BackgroundB PerturbedB E Rhom Rhoq populations_Rho V populations_V populations_moments_Backstream populations_moments_NonBackstream populations_EffectiveSparsityThreshold populations_RhoLossAdjust LBweight MaxVdt MaxRdt populations_MaxVdt populations_MaxRdt MaxFieldsdt MPIrank FsGridRank FsGridBoundaryType BoundaryType BoundaryLayer populations_Blocks fSaved populations_accSubcycles VolE EJE HallE GradPeE VolB BackgroundVolB PerturbedVolB Pressure populations_PTensor derivs BVOLderivs GridCoordinates Potential BackgroundVolE ChargeDensity PotentialError MeshData");
-   Readparameters::addComposing("variables.diagnostic", "List of data reduction operators (DROs) to add to the diagnostic runtime output. Each variable to be added has to be on a new line diagnostic = XXX.  Available (20180525) are FluxB FluxE populations_Blocks Rhom populations_RhoLossAdjust LBweight MaxVdt MaxRdt MaxFieldsdt populations_MaxDistributionFunction populations_MinDistributionFunction.");
-=======
    // NOTE Do not remove the : before the list of variable names as this is parsed by tools/check_vlasiator_cfg.sh
    Readparameters::addComposing("variables.output", std::string()+"List of data reduction operators (DROs) to add to the grid file output.  Each variable to be added has to be on a new line output = XXX. Names are case insensitive.  "+
 				"Available (20190521): "+
@@ -275,7 +271,6 @@
 				"populations_rholossadjust"+
 				"LBweight"+
 				"populations_MaxVdt MaxVdt populations_MaxRdt MaxRdt MaxFieldsdt");
->>>>>>> 685f1770
 
    // bailout parameters
    Readparameters::add("bailout.write_restart", "If 1, write a restart file on bailout. Gets reset when sending a STOP (1) or a KILL (0).", true);
