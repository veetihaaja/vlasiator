/*
 * This file is part of Vlasiator.
 * Copyright 2010-2016 Finnish Meteorological Institute
 *
 * For details of usage, see the COPYING file and read the "Rules of the Road"
 * at http://www.physics.helsinki.fi/vlasiator/
 *
 * This program is free software; you can redistribute it and/or modify
 * it under the terms of the GNU General Public License as published by
 * the Free Software Foundation; either version 2 of the License, or
 * (at your option) any later version.
 *
 * This program is distributed in the hope that it will be useful,
 * but WITHOUT ANY WARRANTY; without even the implied warranty of
 * MERCHANTABILITY or FITNESS FOR A PARTICULAR PURPOSE.  See the
 * GNU General Public License for more details.
 *
 * You should have received a copy of the GNU General Public License along
 * with this program; if not, write to the Free Software Foundation, Inc.,
 * 51 Franklin Street, Fifth Floor, Boston, MA 02110-1301 USA.
 */

#include <algorithm>
#include <cstdlib>
#include <iostream>
#include "parameters.h"
#include "readparameters.h"
#include <limits>
#include <set>
#include <unistd.h>
#include "object_wrapper.h"
#include "particle_species.h"

#ifndef NAN
   #define NAN 0
#endif

using namespace std;

typedef Parameters P;

//Using numeric_limits<Real>::max() leads to FP exceptions inside boost programoptions, use a slightly smaller value to avoid...

const Real LARGE_REAL=1e20;
// Define static members:
int P::geometry = geometry::XYZ6D;
Real P::xmin = NAN;
Real P::xmax = NAN;
Real P::ymin = NAN;
Real P::ymax = NAN;
Real P::zmin = NAN;
Real P::zmax = NAN;
Real P::dx_ini = NAN;
Real P::dy_ini = NAN;
Real P::dz_ini = NAN;

uint P::xcells_ini = numeric_limits<uint>::max();
uint P::ycells_ini = numeric_limits<uint>::max();
uint P::zcells_ini = numeric_limits<uint>::max();

Real P::t = 0;
Real P::t_min = 0;
Real P::t_max = LARGE_REAL;
Real P::dt = NAN;
Real P::vlasovSolverMaxCFL = NAN;
Real P::vlasovSolverMinCFL = NAN;
Real P::fieldSolverMaxCFL = NAN;
Real P::fieldSolverMinCFL = NAN;
uint P::fieldSolverSubcycles = 1;

bool P::transShortPencils = true;

uint P::tstep = 0;
uint P::tstep_min = 0;
uint P::tstep_max = 0;
uint P::diagnosticInterval = numeric_limits<uint>::max();
bool P::writeInitialState = true;

bool P::meshRepartitioned = true;
bool P::prepareForRebalance = false;
std::vector<CellID> P::localCells;

vector<string> P::systemWriteName;
vector<string> P::systemWritePath;
vector<Real> P::systemWriteTimeInterval;
vector<int> P::systemWriteDistributionWriteStride;
vector<int> P::systemWriteDistributionWriteXlineStride;
vector<int> P::systemWriteDistributionWriteYlineStride;
vector<int> P::systemWriteDistributionWriteZlineStride;
vector<Real> P::systemWriteDistributionWriteShellRadius;
vector<int> P::systemWriteDistributionWriteShellStride;
vector<int> P::systemWrites;
std::vector<std::pair<std::string,std::string>> P::systemWriteHints;

Real P::saveRestartWalltimeInterval = -1.0;
uint P::exitAfterRestarts = numeric_limits<uint>::max();
uint64_t P::vlsvBufferSize = 0;
int P::restartStripeFactor = -1;
string P::restartWritePath = string("");

uint P::transmit = 0;

bool P::recalculateStencils = true;
bool P::propagateVlasovAcceleration = true;
bool P::propagateVlasovTranslation = true;
bool P::propagateField = true;

bool P::dynamicTimestep = true;

Real P::maxWaveVelocity = 0.0;
uint P::maxFieldSolverSubcycles = 0.0;
int P::maxSlAccelerationSubcycles = 0.0;
bool P::ResolvePlasmaPeriod = false;
Real P::resistivity = NAN;
bool P::fieldSolverDiffusiveEterms = true;
uint P::ohmHallTerm = 0;
uint P::ohmGradPeTerm = 0;
Real P::electronTemperature = 0.0;
Real P::electronDensity = 0.0;
Real P::electronPTindex = 1.0;

string P::restartFileName = string("");
bool P::isRestart=false;
int P::writeAsFloat = false;
int P::writeRestartAsFloat = false;
string P::loadBalanceAlgorithm = string("");
string P::loadBalanceTolerance = string("");
uint P::rebalanceInterval = numeric_limits<uint>::max();

vector<string> P::outputVariableList;
vector<string> P::diagnosticVariableList;

string P::projectName = string("");

Real P::maxSlAccelerationRotation=10.0;
Real P::hallMinimumRhom = physicalconstants::MASS_PROTON;
Real P::hallMinimumRhoq = physicalconstants::CHARGE;

bool P::bailout_write_restart = false;
Real P::bailout_min_dt = NAN;
Real P::bailout_max_memory = 1073741824.;

uint P::amrMaxVelocityRefLevel = 0;
Realf P::amrRefineLimit = 1.0;
Realf P::amrCoarsenLimit = 0.5;
string P::amrVelRefCriterion = string("");
int P::amrMaxSpatialRefLevel = 0;
int P::amrBoxHalfWidthX = 1;
int P::amrBoxHalfWidthY = 1;
int P::amrBoxHalfWidthZ = 1;
Realf P::amrBoxCenterX = 0.0;
Realf P::amrBoxCenterY = 0.0;
Realf P::amrBoxCenterZ = 0.0;
vector<string> P::blurPassString;
std::vector<int> P::numPasses;



bool Parameters::addParameters(){
   //the other default parameters we read through the add/get interface
   Readparameters::add("io.diagnostic_write_interval", "Write diagnostic output every arg time steps",numeric_limits<uint>::max());

   Readparameters::addComposing("io.system_write_t_interval", "Save the simulation every arg simulated seconds. Negative values disable writes. [Define for all groups.]");
   Readparameters::addComposing("io.system_write_file_name", "Save the simulation to this file name series. [Define for all groups.]");
   Readparameters::addComposing("io.system_write_path", "Save this series in this location. Default is ./ [Define for all groups or none.]");
   Readparameters::addComposing("io.system_write_distribution_stride", "Every this many cells write out their velocity space. 0 is none. [Define for all groups.]");
   Readparameters::addComposing("io.system_write_distribution_xline_stride", "Every this many lines of cells along the x direction write out their velocity space. 0 is none. [Define for all groups.]");
   Readparameters::addComposing("io.system_write_distribution_yline_stride", "Every this many lines of cells along the y direction write out their velocity space. 0 is none. [Define for all groups.]");
   Readparameters::addComposing("io.system_write_distribution_zline_stride", "Every this many lines of cells along the z direction write out their velocity space. 0 is none. [Define for all groups.]");
   Readparameters::addComposing("io.system_write_distribution_shell_radius", "At cells intersecting spheres with those radii centred at the origin write out their velocity space. 0 is none.");
   Readparameters::addComposing("io.system_write_distribution_shell_stride", "Every this many cells for those on selected shells write out their velocity space. 0 is none.");
   Readparameters::addComposing("io.system_write_mpiio_hint_key", "MPI-IO hint key passed to the non-restart IO. Has to be matched by io.system_write_mpiio_hint_value.");
   Readparameters::addComposing("io.system_write_mpiio_hint_value", "MPI-IO hint value passed to the non-restart IO. Has to be matched by io.system_write_mpiio_hint_key.");

   Readparameters::add("io.write_initial_state","Write initial state, not even the 0.5 dt propagation is done. Do not use for restarting. ",false);

   Readparameters::add("io.restart_walltime_interval","Save the complete simulation in given walltime intervals. Negative values disable writes.",-1.0);
   Readparameters::add("io.number_of_restarts","Exit the simulation after certain number of walltime-based restarts.",numeric_limits<uint>::max());
   Readparameters::add("io.vlsv_buffer_size", "Buffer size passed to VLSV writer (bytes, up to uint64_t), default 0 as this is sensible on sisu", 0);
   Readparameters::add("io.write_restart_stripe_factor","Stripe factor for restart writing.", -1);
   Readparameters::add("io.write_as_float","If true, write in floats instead of doubles", false);
   Readparameters::add("io.restart_write_path", "Path to the location where restart files should be written. Defaults to the local directory, also if the specified destination is not writeable.", string("./"));

   Readparameters::add("transShortPencils", "if true, use one-cell pencils", true);
   
   Readparameters::add("propagate_field","Propagate magnetic field during the simulation",true);
   Readparameters::add("propagate_vlasov_acceleration","Propagate distribution functions during the simulation in velocity space. If false, it is propagated with zero length timesteps.",true);
   Readparameters::add("propagate_vlasov_translation","Propagate distribution functions during the simulation in ordinary space. If false, it is propagated with zero length timesteps.",true);
   Readparameters::add("dynamic_timestep","If true,  timestep is set based on  CFL limits (default on)",true);
   Readparameters::add("hallMinimumRho", "Minimum rho value used for the Hall and electron pressure gradient terms in the Lorentz force and in the field solver. Default is very low and has no effect in practice.", 1.0);
   Readparameters::add("project", "Specify the name of the project to use. Supported to date (20150610): Alfven Diffusion Dispersion Distributions Firehose Flowthrough Fluctuations Harris KHB Larmor Magnetosphere Multipeak Riemann1 Shock Shocktest Template test_fp testHall test_trans VelocityBox verificationLarmor", string(""));

   Readparameters::add("restart.write_as_float","If true, write restart fields in floats instead of doubles", false);
   Readparameters::add("restart.filename","Restart from this vlsv file. No restart if empty file.",string(""));
   
   Readparameters::add("gridbuilder.geometry","Simulation geometry XY4D,XZ4D,XY5D,XZ5D,XYZ6D",string("XYZ6D"));
   Readparameters::add("gridbuilder.x_min","Minimum value of the x-coordinate.","");
   Readparameters::add("gridbuilder.x_max","Minimum value of the x-coordinate.","");
   Readparameters::add("gridbuilder.y_min","Minimum value of the y-coordinate.","");
   Readparameters::add("gridbuilder.y_max","Minimum value of the y-coordinate.","");
   Readparameters::add("gridbuilder.z_min","Minimum value of the z-coordinate.","");
   Readparameters::add("gridbuilder.z_max","Minimum value of the z-coordinate.","");
   Readparameters::add("gridbuilder.x_length","Number of cells in x-direction in initial grid.","");
   Readparameters::add("gridbuilder.y_length","Number of cells in y-direction in initial grid.","");
   Readparameters::add("gridbuilder.z_length","Number of cells in z-direction in initial grid.","");
   
   Readparameters::add("gridbuilder.dt","Initial timestep in seconds.",0.0);

   Readparameters::add("gridbuilder.t_max","Maximum simulation time, in seconds. If timestep_max limit is hit first this time will never be reached",LARGE_REAL);
   Readparameters::add("gridbuilder.timestep_max","Max. value for timesteps. If t_max limit is hit first, this step will never be reached",numeric_limits<uint>::max());
   
   // Field solver parameters
   Readparameters::add("fieldsolver.maxWaveVelocity", "Maximum wave velocity allowed in the fastest velocity determination in m/s, default unlimited", LARGE_REAL);
   Readparameters::add("fieldsolver.maxSubcycles", "Maximum allowed field solver subcycles", 1);
   Readparameters::add("fieldsolver.resistivity", "Resistivity for the eta*J term in Ohm's law.", 0.0);
   Readparameters::add("fieldsolver.diffusiveEterms", "Enable diffusive terms in the computation of E",true);
   Readparameters::add("fieldsolver.ohmHallTerm", "Enable/choose spatial order of the Hall term in Ohm's law. 0: off, 1: 1st spatial order, 2: 2nd spatial order", 0);
   Readparameters::add("fieldsolver.ohmGradPeTerm", "Enable/choose spatial order of the electron pressure gradient term in Ohm's law. 0: off, 1: 1st spatial order.", 0);
   Readparameters::add("fieldsolver.electronTemperature", "Upstream electron temperature to be used for the electron pressure gradient term (K).", 0.0);
   Readparameters::add("fieldsolver.electronDensity", "Upstream electron density to be used for the electron pressure gradient term (m^-3).", 0.0);
   Readparameters::add("fieldsolver.electronPTindex", "Polytropic index for electron pressure gradient term. 0 is isobaric, 1 is isothermal, 1.667 is adiabatic electrons, ", 0.0);
   Readparameters::add("fieldsolver.maxCFL","The maximum CFL limit for field propagation. Used to set timestep if dynamic_timestep is true.",0.5);
   Readparameters::add("fieldsolver.minCFL","The minimum CFL limit for field propagation. Used to set timestep if dynamic_timestep is true.",0.4);

   // Vlasov solver parameters
   Readparameters::add("vlasovsolver.maxSlAccelerationRotation","Maximum rotation angle (degrees) allowed by the Semi-Lagrangian solver (Use >25 values with care)",25.0);
   Readparameters::add("vlasovsolver.maxSlAccelerationSubcycles","Maximum number of subcycles for acceleration",1);
   Readparameters::add("vlasovsolver.maxCFL","The maximum CFL limit for vlasov propagation in ordinary space. Used to set timestep if dynamic_timestep is true.",0.99);
   Readparameters::add("vlasovsolver.minCFL","The minimum CFL limit for vlasov propagation in ordinary space. Used to set timestep if dynamic_timestep is true.",0.8);
   Readparameters::add("vlasovsolver.ResolvePlasmaPeriod","Require semi-lagrangian solver to resolve plasma oscillation (default false)",false);

   // Load balancing parameters
   Readparameters::add("loadBalance.algorithm", "Load balancing algorithm to be used", string("RCB"));
   Readparameters::add("loadBalance.tolerance", "Load imbalance tolerance", string("1.05"));
   Readparameters::add("loadBalance.rebalanceInterval", "Load rebalance interval (steps)", 10);
   
// Output variable parameters
   // NOTE Do not remove the : before the list of variable names as this is parsed by tools/check_vlasiator_cfg.sh
   Readparameters::addComposing("variables.output", std::string()+"List of data reduction operators (DROs) to add to the grid file output.  Each variable to be added has to be on a new line output = XXX. Names are case insensitive.  "+
				"Available (20201211): "+
				"fg_b fg_b_background fg_b_perturbed fg_e "+
				"vg_rhom vg_rhoq populations_vg_rho "+
				"fg_rhom fg_rhoq "+
				"vg_v fg_v populations_vg_v "+
				"populations_vg_moments_thermal populations_vg_moments_nonthermal "+
				"populations_vg_effectivesparsitythreshold populations_vg_rho_loss_adjust "+
				"populations_vg_energydensity populations_vg_precipitationdifferentialflux "+
				"vg_maxdt_acceleration vg_maxdt_translation populations_vg_maxdt_acceleration populations_vg_maxdt_translation "+
				"fg_maxdt_fieldsolver "+
				"vg_eje vg_rhoqe fg_rhoqe "+
				"vg_rank fg_rank vg_loadbalance_weight "+
				"vg_boundarytype fg_boundarytype vg_boundarylayer fg_boundarylayer "+
				"populations_vg_blocks vg_f_saved "+
				"populations_vg_acceleration_subcycles "+
				"vg_e_vol fg_e_vol "+
				"fg_e_hall fg_e_gradpe vg_e_gradpe fg_b_vol vg_b_vol vg_b_background_vol vg_b_perturbed_vol "+
				"vg_pressure fg_pressure populations_vg_ptensor "+
				"b_vol_derivatives "+
				"vg_gridcoordinates fg_gridcoordinates meshdata");

   Readparameters::addComposing("variables_deprecated.output", std::string()+"List of deprecated names for data reduction operators (DROs). Names are case insensitive. "+
				"Available (20201211): "+
				"B BackgroundB fg_BackgroundB PerturbedB fg_PerturbedB "+
				"E "+
				"Rhom Rhoq populations_Rho "+
				"V populations_V "+
				"eje rhoqe "+
				"populations_moments_Backstream populations_moments_NonBackstream "+
				"populations_moments_thermal populations_moments_nonthermal "+
				"populations_minvalue populations_EffectiveSparsityThreshold populations_RhoLossAdjust populations_rho_loss_adjust"+
				"populations_EnergyDensity populations_PrecipitationFlux populations_precipitationdifferentialflux"+
				"LBweight vg_lbweight vg_loadbalanceweight MaxVdt MaxRdt populations_MaxVdt populations_MaxRdt "+
				"populations_maxdt_acceleration populations_maxdt_translation MaxFieldsdt fg_maxfieldsdt"+
				"MPIrank FsGridRank "+
				"FsGridBoundaryType BoundaryType FsGridBoundaryLayer BoundaryLayer "+
				"populations_Blocks fSaved vg_fsaved"+
				"populations_accSubcycles populations_acceleration_subcycles"+
				"VolE vg_VolE Evol E_vol fg_VolE fg_Evol "+
				"HallE fg_HallE GradPeE e_gradpe VolB vg_VolB fg_VolB B_vol Bvol vg_Bvol fg_volB fg_Bvol"+
				"BackgroundVolB PerturbedVolB "+
				"Pressure vg_Pressure fg_Pressure populations_PTensor "+
				"BVOLderivs b_vol_derivs");

   // NOTE Do not remove the : before the list of variable names as this is parsed by tools/check_vlasiator_cfg.sh
   Readparameters::addComposing("variables.diagnostic", std::string()+"List of data reduction operators (DROs) to add to the diagnostic runtime output. Each variable to be added has to be on a new line diagnostic = XXX. Names are case insensitive. "+
<<<<<<< HEAD
				"Available (20201211): "+
				"populations_vg_blocks "+
				"rhom populations_rho_loss_adjust "+
				"loadbalance_weight "+
                                "vg_eje "+
				"maxdt_acceleration maxdt_translation populations_maxdt_acceleration populations_maxdt_translation "+
				"maxdt_fieldsolver "+
				"populations_maxdistributionfunction populations_mindistributionfunction");

   Readparameters::addComposing("variables_deprecated.diagnostic", std::string()+"List of deprecated data reduction operators (DROs) to add to the diagnostic runtime output. Names are case insensitive. "+
				"Available (20201211): "+
				"populations_rholossadjust "+
				"LBweight eje "+
				"populations_MaxVdt MaxVdt populations_MaxRdt MaxRdt MaxFieldsdt");
=======
				"Available (20201111): "+
				"populations_vg_blocks "+
				"vg_rhom populations_vg_rho_loss_adjust "+
				"vg_loadbalance_weight "+
				"vg_maxdt_acceleration vg_maxdt_translation "+
				"fg_maxdt_fieldsolver "+
                                "populations_vg_maxdt_acceleration populations_vg_maxdt_translation "+
				"populations_vg_maxdistributionfunction populations_vg_mindistributionfunction");

   Readparameters::addComposing("variables_deprecated.diagnostic", std::string()+"List of deprecated data reduction operators (DROs) to add to the diagnostic runtime output. Names are case insensitive. "+
				"Available (20201111): "+
				"rhom populations_rholossadjust populations_rho_loss_adjust "+
				"populations_blocks lbweight loadbalance_weight "+
                                "vg_lbweight vg_loadbalanceweight "+
                                "maxvdt maxdt_acceleration "+
                                "maxrdt maxdt_translation "+
				"populations_maxvdt populations_maxrdt "+
                                "populations_maxdt_acceleration populations_maxdt_translation "+
				"populations_maxdistributionfunction populations_mindistributionfunction "+
                                "maxfieldsdt maxdt_fieldsolver fg_maxfieldsdt");
>>>>>>> a6b30184

   // bailout parameters
   Readparameters::add("bailout.write_restart", "If 1, write a restart file on bailout. Gets reset when sending a STOP (1) or a KILL (0).", true);
   Readparameters::add("bailout.min_dt", "Minimum time step below which bailout occurs (s).", 1e-6);
   Readparameters::add("bailout.max_memory", "Maximum amount of memory used per node (in GiB) over which bailout occurs.", 1073741824.);

   // Refinement parameters
   Readparameters::add("AMR.vel_refinement_criterion","Name of the velocity refinement criterion",string(""));
   Readparameters::add("AMR.max_velocity_level","Maximum velocity mesh refinement level",(uint)0);
   Readparameters::add("AMR.refine_limit","If the refinement criterion function returns a larger value than this, block is refined",(Realf)1.0);
   Readparameters::add("AMR.coarsen_limit","If the refinement criterion function returns a smaller value than this, block can be coarsened",(Realf)0.5);
   Readparameters::add("AMR.max_spatial_level","Maximum spatial mesh refinement level",(uint)0);
   Readparameters::add("AMR.box_half_width_x","Half width of the box that is refined (for testing)",(uint)1);
   Readparameters::add("AMR.box_half_width_y","Half width of the box that is refined (for testing)",(uint)1);
   Readparameters::add("AMR.box_half_width_z","Half width of the box that is refined (for testing)",(uint)1);
   Readparameters::add("AMR.box_center_x","x coordinate of the center of the box that is refined (for testing)",0.0);
   Readparameters::add("AMR.box_center_y","y coordinate of the center of the box that is refined (for testing)",0.0);
   Readparameters::add("AMR.box_center_z","z coordinate of the center of the box that is refined (for testing)",0.0);
   Readparameters::addComposing("AMR.filterpasses", std::string("AMR filter passes for each individual refinement level"));
   return true;
}


bool Parameters::getParameters(){

   //get numerical values of the parameters
   Readparameters::get("io.diagnostic_write_interval", P::diagnosticInterval);
   Readparameters::get("io.system_write_t_interval", P::systemWriteTimeInterval);
   Readparameters::get("io.system_write_file_name", P::systemWriteName);
   Readparameters::get("io.system_write_path", P::systemWritePath);
   Readparameters::get("io.system_write_distribution_stride", P::systemWriteDistributionWriteStride);
   Readparameters::get("io.system_write_distribution_xline_stride", P::systemWriteDistributionWriteXlineStride);
   Readparameters::get("io.system_write_distribution_yline_stride", P::systemWriteDistributionWriteYlineStride);
   Readparameters::get("io.system_write_distribution_zline_stride", P::systemWriteDistributionWriteZlineStride);
   Readparameters::get("io.system_write_distribution_shell_radius", P::systemWriteDistributionWriteShellRadius);
   Readparameters::get("io.system_write_distribution_shell_stride", P::systemWriteDistributionWriteShellStride);
   Readparameters::get("io.write_initial_state", P::writeInitialState);
   Readparameters::get("io.restart_walltime_interval", P::saveRestartWalltimeInterval);
   Readparameters::get("io.number_of_restarts", P::exitAfterRestarts);
   Readparameters::get("io.vlsv_buffer_size", P::vlsvBufferSize);
   Readparameters::get("io.write_restart_stripe_factor", P::restartStripeFactor);
   Readparameters::get("io.restart_write_path", P::restartWritePath);
   Readparameters::get("io.write_as_float", P::writeAsFloat);
   Readparameters::get("transShortPencils", P::transShortPencils);
   
   // Checks for validity of io and restart parameters
   int myRank;
   MPI_Comm_rank(MPI_COMM_WORLD,&myRank);
   const string prefix = string("./");
   if (access(&(P::restartWritePath[0]), W_OK) != 0) {
      if(myRank == MASTER_RANK) {
         cerr << "ERROR restart write path " << P::restartWritePath << " not writeable, defaulting to local directory." << endl;
      }
      P::restartWritePath = prefix;
   }
   size_t maxSize = 0;
   maxSize = max(maxSize, P::systemWriteTimeInterval.size());
   maxSize = max(maxSize, P::systemWriteName.size());
   maxSize = max(maxSize, P::systemWritePath.size());
   maxSize = max(maxSize, P::systemWriteDistributionWriteStride.size());
   maxSize = max(maxSize, P::systemWriteDistributionWriteXlineStride.size());
   maxSize = max(maxSize, P::systemWriteDistributionWriteYlineStride.size());
   maxSize = max(maxSize, P::systemWriteDistributionWriteZlineStride.size());
   if ( P::systemWriteTimeInterval.size() != maxSize) {
      if(myRank == MASTER_RANK) {
         cerr << "ERROR io.system_write_t_interval should be defined for all file types." << endl;
      }
      return false;
   }
   if ( P::systemWriteName.size() != maxSize) {
      if(myRank == MASTER_RANK) {
      cerr << "ERROR io.system_write_file_name should be defined for all file types." << endl;
      }
      return false;
   }
   if ( P::systemWritePath.size() != maxSize && P::systemWritePath.size() != 0) {
      if(myRank == MASTER_RANK) {
         cerr << "ERROR io.system_write_path should be defined for all file types or none at all." << endl;
      }
      return false;
   }
   if ( P::systemWriteDistributionWriteStride.size() != maxSize) {
      if(myRank == MASTER_RANK) {
         cerr << "ERROR io.system_write_distribution_stride should be defined for all file types." << endl;
      }
      return false;
   }
   if ( P::systemWriteDistributionWriteXlineStride.size() != maxSize) {
      if(myRank == MASTER_RANK) {
         cerr << "ERROR io.system_write_distribution_xline_stride should be defined for all file types." << endl;
      }
      return false;
   }
   if ( P::systemWriteDistributionWriteYlineStride.size() != maxSize) {
      if(myRank == MASTER_RANK) {
         cerr << "ERROR io.system_write_distribution_yline_stride should be defined for all file types." << endl;
      }
      return false;
   }
   if ( P::systemWriteDistributionWriteZlineStride.size() != maxSize) {
      if(myRank == MASTER_RANK) {
         cerr << "ERROR io.system_write_distribution_zline_stride should be defined for all file types." << endl;
      }
      return false;
   }
   if ( P::systemWriteDistributionWriteShellStride.size() != P::systemWriteDistributionWriteShellRadius.size()) {
      if(myRank == MASTER_RANK) {
         cerr << "ERROR You should set the same number of io.system_write_distribution_shell_stride " <<
                 "and io.system_write_distribution_shell_radius." << endl;
      }
      return false;
   }
   if ( P::systemWritePath.size() == 0 ) {
      for (uint i = 0; i < P::systemWriteName.size(); i++) {
         P::systemWritePath.push_back(string("./"));
      }
   } else {
      for (uint i = 0; i < P::systemWritePath.size(); i++) {
         if (access(&(P::systemWritePath.at(i)[0]), W_OK) != 0) {
            if(myRank == MASTER_RANK) {
               cerr << "ERROR " << P::systemWriteName.at(i) << " write path " << P::systemWritePath.at(i) << " not writeable, defaulting to local directory." << endl;
            }
            P::systemWritePath.at(i) = prefix;
         }
      }
   }
   
   std::vector<std::string> mpiioKeys, mpiioValues;
   Readparameters::get("io.system_write_mpiio_hint_key", mpiioKeys);
   Readparameters::get("io.system_write_mpiio_hint_value", mpiioValues);
   
   if ( mpiioKeys.size() != mpiioValues.size() ) {
      if(myRank == MASTER_RANK) {
         cerr << "WARNING the number of io.system_write_mpiio_hint_key and io.system_write_mpiio_hint_value do not match. Disregarding these options." << endl;
      }
   } else {
      for ( uint i=0; i<mpiioKeys.size(); i++) {
         P::systemWriteHints.push_back({mpiioKeys[i], mpiioValues[i]});
      }
   }

   Readparameters::get("propagate_field",P::propagateField);
   Readparameters::get("propagate_vlasov_acceleration",P::propagateVlasovAcceleration);
   Readparameters::get("propagate_vlasov_translation",P::propagateVlasovTranslation);
   Readparameters::get("dynamic_timestep",P::dynamicTimestep);
   Real hallRho;
   Readparameters::get("hallMinimumRho",hallRho);
   P::hallMinimumRhom = hallRho*physicalconstants::MASS_PROTON;
   P::hallMinimumRhoq = hallRho*physicalconstants::CHARGE;
   Readparameters::get("restart.write_as_float", P::writeRestartAsFloat);
   Readparameters::get("restart.filename",P::restartFileName);
   P::isRestart=(P::restartFileName!=string(""));

   Readparameters::get("project", P::projectName);
   if(Readparameters::helpRequested) {
      P::projectName = string("Magnetosphere");
   }
 
   /*get numerical values, let Readparameters handle the conversions*/
   string geometryString;
   Readparameters::get("gridbuilder.geometry",geometryString);
   Readparameters::get("gridbuilder.x_min",P::xmin);
   Readparameters::get("gridbuilder.x_max",P::xmax);
   Readparameters::get("gridbuilder.y_min",P::ymin);
   Readparameters::get("gridbuilder.y_max",P::ymax);
   Readparameters::get("gridbuilder.z_min",P::zmin);
   Readparameters::get("gridbuilder.z_max",P::zmax);
   Readparameters::get("gridbuilder.x_length",P::xcells_ini);
   Readparameters::get("gridbuilder.y_length",P::ycells_ini);
   Readparameters::get("gridbuilder.z_length",P::zcells_ini);
   if(Readparameters::helpRequested) {
      P::xcells_ini = 1;
      P::ycells_ini = 1;
      P::zcells_ini = 1;
      P::xmin = 0;
      P::xmax = 1;
      P::ymin = 0;
      P::ymax = 1;
      P::zmin = 0;
      P::zmax = 1;
   }
   Readparameters::get("AMR.max_velocity_level",P::amrMaxVelocityRefLevel);
   Readparameters::get("AMR.max_spatial_level",P::amrMaxSpatialRefLevel);
   Readparameters::get("AMR.box_half_width_x",P::amrBoxHalfWidthX);
   Readparameters::get("AMR.box_half_width_y",P::amrBoxHalfWidthY);
   Readparameters::get("AMR.box_half_width_z",P::amrBoxHalfWidthZ);
   Readparameters::get("AMR.box_center_x",P::amrBoxCenterX);
   Readparameters::get("AMR.box_center_y",P::amrBoxCenterY);
   Readparameters::get("AMR.box_center_z",P::amrBoxCenterZ);
   Readparameters::get("AMR.vel_refinement_criterion",P::amrVelRefCriterion);
   Readparameters::get("AMR.refine_limit",P::amrRefineLimit);
   Readparameters::get("AMR.coarsen_limit",P::amrCoarsenLimit);
  
  /*Read Blur Passes per Refinement Level*/
   Readparameters::get("AMR.filterpasses",P::blurPassString);
   
   // Construct Vector of Passes used in grid.cpp
   bool isEmpty = blurPassString.size()==0;
   std::vector<int>::iterator  maxNumPassesPtr;
   int maxNumPassesInt;
   
   if (!isEmpty){

      for (auto i : blurPassString){
         P::numPasses.push_back(std::stoi(i));
      }

      
      // Reverse Sort and Get the maximum number of filter passes
      sort(numPasses.begin(), numPasses.end(), greater<int>());

      // Sanity Check
      if (P::numPasses.size()!=P::amrMaxSpatialRefLevel+1){
         cerr<<"Filter Passes="<<P::numPasses.size()<<"\t"<<"AMR Levels="<<P::amrMaxSpatialRefLevel+1<<endl;
         cerr << "FilterPasses do not match AMR levels \t" << " in " << __FILE__ << ":" << __LINE__ << endl;
         return false;
      }
      
      if(myRank == MASTER_RANK) {

         maxNumPassesPtr=std::max_element(P::numPasses.begin(), P::numPasses.end());
         if(maxNumPassesPtr != numPasses.end()){
            maxNumPassesInt = *maxNumPassesPtr;
         } else{
            cerr << "Trying to dereference null pointer \t" << " in " << __FILE__ << ":" << __LINE__ << endl;
            return false;
         }

         printf("Filtering is on with max number of Passes= \t%d\n", maxNumPassesInt);
         int lev=0;
         for ( auto &iter : P::numPasses ){
            printf("Refinement Level %d-->%d Passes\n",lev,iter);
            lev++;
         }
      }
   }else{
      numPasses={0};
      
      if(myRank == MASTER_RANK) {
         maxNumPassesPtr=std::max_element(P::numPasses.begin(), P::numPasses.end());
         if(maxNumPassesPtr != numPasses.end()){
            maxNumPassesInt = *maxNumPassesPtr;
         } else{
            cerr << "Trying to dereference null pointer \t" << " in " << __FILE__ << ":" << __LINE__ << endl;
            return false;
         }


         printf("Filtering is off and max number of Passes is = \t %d\n", *max_element(P::numPasses.begin(), P::numPasses.end()));
   
      }  
   }


   if (geometryString == "XY4D") P::geometry = geometry::XY4D;
   else if (geometryString == "XZ4D") P::geometry = geometry::XZ4D;
   else if (geometryString == "XY5D") P::geometry = geometry::XY5D;
   else if (geometryString == "XZ5D") P::geometry = geometry::XZ5D;
   else if (geometryString == "XYZ6D") P::geometry = geometry::XYZ6D;
   else {
      cerr << "Unknown simulation geometry " << geometryString << " in " << __FILE__ << ":" << __LINE__ << endl;
      return false;
   }
   
   if (P::amrCoarsenLimit >= P::amrRefineLimit) return false;
   if (P::xmax < P::xmin || (P::ymax < P::ymin || P::zmax < P::zmin)) return false;
   
   // Set some parameter values. 
   P::dx_ini = (P::xmax-P::xmin)/P::xcells_ini;
   P::dy_ini = (P::ymax-P::ymin)/P::ycells_ini;
   P::dz_ini = (P::zmax-P::zmin)/P::zcells_ini;
   
   Readparameters::get("gridbuilder.dt",P::dt);
   
   Readparameters::get("gridbuilder.t_max",P::t_max);
   Readparameters::get("gridbuilder.timestep_max",P::tstep_max);
   
   if(P::dynamicTimestep)
      P::dt=0.0; //if dynamic timestep then first dt is always 0 
   
   //if we are restarting, t,t_min, tstep, tstep_min will be overwritten in readGrid
   P::t_min=0;
   P::t = P::t_min;
   P::tstep_min=0;
   P::tstep = P::tstep_min;

   // Get field solver parameters
   Readparameters::get("fieldsolver.maxWaveVelocity", P::maxWaveVelocity);
   Readparameters::get("fieldsolver.maxSubcycles", P::maxFieldSolverSubcycles);
   Readparameters::get("fieldsolver.resistivity", P::resistivity);
   Readparameters::get("fieldsolver.diffusiveEterms", P::fieldSolverDiffusiveEterms);
   Readparameters::get("fieldsolver.ohmHallTerm", P::ohmHallTerm);
   Readparameters::get("fieldsolver.ohmGradPeTerm", P::ohmGradPeTerm);
   Readparameters::get("fieldsolver.electronTemperature", P::electronTemperature);
   Readparameters::get("fieldsolver.electronDensity", P::electronDensity);
   Readparameters::get("fieldsolver.electronPTindex", P::electronPTindex);
   Readparameters::get("fieldsolver.maxCFL",P::fieldSolverMaxCFL);
   Readparameters::get("fieldsolver.minCFL",P::fieldSolverMinCFL);
   // Get Vlasov solver parameters
   Readparameters::get("vlasovsolver.maxSlAccelerationRotation",P::maxSlAccelerationRotation);
   Readparameters::get("vlasovsolver.maxSlAccelerationSubcycles",P::maxSlAccelerationSubcycles);
   Readparameters::get("vlasovsolver.maxCFL",P::vlasovSolverMaxCFL);
   Readparameters::get("vlasovsolver.minCFL",P::vlasovSolverMinCFL);
   Readparameters::get("vlasovsolver.ResolvePlasmaPeriod",P::ResolvePlasmaPeriod);

   
   // Get load balance parameters
   Readparameters::get("loadBalance.algorithm", P::loadBalanceAlgorithm);
   Readparameters::get("loadBalance.tolerance", P::loadBalanceTolerance);
   Readparameters::get("loadBalance.rebalanceInterval", P::rebalanceInterval);
   
   // Get output variable parameters
   Readparameters::get("variables.output", P::outputVariableList);
   Readparameters::get("variables.diagnostic", P::diagnosticVariableList);

   // Filter duplicate variable names
   set<string> dummy(P::outputVariableList.begin(),P::outputVariableList.end());
   P::outputVariableList.clear();
   P::outputVariableList.insert(P::outputVariableList.end(),dummy.begin(),dummy.end());
   dummy.clear();
   
   dummy.insert(P::diagnosticVariableList.begin(),P::diagnosticVariableList.end());
   P::diagnosticVariableList.clear();
   P::diagnosticVariableList.insert(P::diagnosticVariableList.end(),dummy.begin(),dummy.end());
   
   // Get parameters related to bailout
   Readparameters::get("bailout.write_restart", P::bailout_write_restart);
   Readparameters::get("bailout.min_dt", P::bailout_min_dt);
   Readparameters::get("bailout.max_memory", P::bailout_max_memory);

   for (size_t s=0; s<P::systemWriteName.size(); ++s) P::systemWrites.push_back(0);
   
   return true;
}<|MERGE_RESOLUTION|>--- conflicted
+++ resolved
@@ -283,26 +283,10 @@
 
    // NOTE Do not remove the : before the list of variable names as this is parsed by tools/check_vlasiator_cfg.sh
    Readparameters::addComposing("variables.diagnostic", std::string()+"List of data reduction operators (DROs) to add to the diagnostic runtime output. Each variable to be added has to be on a new line diagnostic = XXX. Names are case insensitive. "+
-<<<<<<< HEAD
-				"Available (20201211): "+
-				"populations_vg_blocks "+
-				"rhom populations_rho_loss_adjust "+
-				"loadbalance_weight "+
-                                "vg_eje "+
-				"maxdt_acceleration maxdt_translation populations_maxdt_acceleration populations_maxdt_translation "+
-				"maxdt_fieldsolver "+
-				"populations_maxdistributionfunction populations_mindistributionfunction");
-
-   Readparameters::addComposing("variables_deprecated.diagnostic", std::string()+"List of deprecated data reduction operators (DROs) to add to the diagnostic runtime output. Names are case insensitive. "+
-				"Available (20201211): "+
-				"populations_rholossadjust "+
-				"LBweight eje "+
-				"populations_MaxVdt MaxVdt populations_MaxRdt MaxRdt MaxFieldsdt");
-=======
 				"Available (20201111): "+
 				"populations_vg_blocks "+
 				"vg_rhom populations_vg_rho_loss_adjust "+
-				"vg_loadbalance_weight "+
+				"vg_loadbalance_weight vg_eje "+
 				"vg_maxdt_acceleration vg_maxdt_translation "+
 				"fg_maxdt_fieldsolver "+
                                 "populations_vg_maxdt_acceleration populations_vg_maxdt_translation "+
@@ -312,14 +296,13 @@
 				"Available (20201111): "+
 				"rhom populations_rholossadjust populations_rho_loss_adjust "+
 				"populations_blocks lbweight loadbalance_weight "+
-                                "vg_lbweight vg_loadbalanceweight "+
+                                "vg_lbweight vg_loadbalanceweight eje "+
                                 "maxvdt maxdt_acceleration "+
                                 "maxrdt maxdt_translation "+
 				"populations_maxvdt populations_maxrdt "+
                                 "populations_maxdt_acceleration populations_maxdt_translation "+
 				"populations_maxdistributionfunction populations_mindistributionfunction "+
                                 "maxfieldsdt maxdt_fieldsolver fg_maxfieldsdt");
->>>>>>> a6b30184
 
    // bailout parameters
    Readparameters::add("bailout.write_restart", "If 1, write a restart file on bailout. Gets reset when sending a STOP (1) or a KILL (0).", true);
