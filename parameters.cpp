/*
 * This file is part of Vlasiator.
 * Copyright 2010-2016 Finnish Meteorological Institute
 *
 * For details of usage, see the COPYING file and read the "Rules of the Road"
 * at http://www.physics.helsinki.fi/vlasiator/
 *
 * This program is free software; you can redistribute it and/or modify
 * it under the terms of the GNU General Public License as published by
 * the Free Software Foundation; either version 2 of the License, or
 * (at your option) any later version.
 *
 * This program is distributed in the hope that it will be useful,
 * but WITHOUT ANY WARRANTY; without even the implied warranty of
 * MERCHANTABILITY or FITNESS FOR A PARTICULAR PURPOSE.  See the
 * GNU General Public License for more details.
 *
 * You should have received a copy of the GNU General Public License along
 * with this program; if not, write to the Free Software Foundation, Inc.,
 * 51 Franklin Street, Fifth Floor, Boston, MA 02110-1301 USA.
 */

#include "parameters.h"
#include "object_wrapper.h"
#include "particle_species.h"
#include "readparameters.h"
#include <algorithm>
#include <cstdlib>
#include <iostream>
#include <limits>
#include <set>
#include <unistd.h>

#include "fieldtracing/fieldtracing.h"

#ifndef NAN
#define NAN 0
#endif

using namespace std;

typedef Parameters P;

extern Logger logFile;
// Using numeric_limits<Real>::max() leads to FP exceptions inside boost programoptions, use a slightly smaller value to
// avoid...

const Real LARGE_REAL = 1e20;
// Define static members:
int P::geometry = geometry::XYZ6D;
Real P::xmin = NAN;
Real P::xmax = NAN;
Real P::ymin = NAN;
Real P::ymax = NAN;
Real P::zmin = NAN;
Real P::zmax = NAN;
Real P::dx_ini = NAN;
Real P::dy_ini = NAN;
Real P::dz_ini = NAN;

uint P::xcells_ini = numeric_limits<uint>::max();
uint P::ycells_ini = numeric_limits<uint>::max();
uint P::zcells_ini = numeric_limits<uint>::max();

Real P::t = 0;
Real P::t_min = 0;
Real P::t_max = LARGE_REAL;
Real P::dt = NAN;
Real P::vlasovSolverMaxCFL = NAN;
Real P::vlasovSolverMinCFL = NAN;
bool P::vlasovSolverLocalTranslate = false;
Real P::fieldSolverMaxCFL = NAN;
Real P::fieldSolverMinCFL = NAN;
uint P::fieldSolverSubcycles = 1;

<<<<<<< HEAD
bool P::amrTransShortPencils = false;
bool P::amrTransSplitPencilsOnlyForFace = false;

=======
>>>>>>> 0d917ecd
uint P::tstep = 0;
uint P::tstep_min = 0;
uint P::tstep_max = 0;
uint P::diagnosticInterval = numeric_limits<uint>::max();
bool P::writeInitialState = true;
bool P::writeFullBGB = false;

bool P::meshRepartitioned = true;
bool P::prepareForRebalance = false;
vector<CellID> P::localCells;

vector<string> P::systemWriteName;
vector<string> P::systemWritePath;
vector<Real> P::systemWriteTimeInterval;
vector<int> P::systemWriteDistributionWriteStride;
vector<int> P::systemWriteDistributionWriteXlineStride;
vector<int> P::systemWriteDistributionWriteYlineStride;
vector<int> P::systemWriteDistributionWriteZlineStride;
vector<Real> P::systemWriteDistributionWriteShellRadius;
vector<int> P::systemWriteDistributionWriteShellStride;
vector<bool> P::systemWriteFsGrid;
bool P::systemWriteAllDROs;
bool P::diagnosticWriteAllDROs;
vector<int> P::systemWrites;
vector<pair<string, string>> P::systemWriteHints;
vector<pair<string, string>> P::restartWriteHints;
vector<pair<string, string>> P::restartReadHints;

Real P::saveRestartWalltimeInterval = -1.0;
uint P::exitAfterRestarts = numeric_limits<uint>::max();
uint64_t P::vlsvBufferSize = 0;
int P::restartStripeFactor = 0;
int P::systemStripeFactor = 0;
string P::restartWritePath = string("");

uint P::transmit = 0;

bool P::recalculateStencils = true;
bool P::propagateVlasovAcceleration = true;
bool P::propagateVlasovTranslation = true;
bool P::propagateField = true;

bool P::dynamicTimestep = true;

Real P::maxWaveVelocity = 0.0;
uint P::maxFieldSolverSubcycles = 0.0;
int P::maxSlAccelerationSubcycles = 0.0;
Real P::resistivity = NAN;
bool P::fieldSolverDiffusiveEterms = true;
uint P::ohmHallTerm = 0;
uint P::ohmGradPeTerm = 0;
Real P::electronTemperature = 0.0;
Real P::electronDensity = 0.0;
Real P::electronPTindex = 1.0;

string P::restartFileName = string("");
bool P::isRestart = false;
int P::writeAsFloat = false;
int P::writeRestartAsFloat = false;
string P::loadBalanceAlgorithm = string("");
std::map<std::string, std::string> P::loadBalanceOptions;
uint P::rebalanceInterval = numeric_limits<uint>::max();

vector<string> P::outputVariableList;
vector<string> P::diagnosticVariableList;

string P::projectName = string("");

bool P::vlasovAccelerateMaxwellianBoundaries = false;
Real P::maxSlAccelerationRotation = 10.0;
Real P::hallMinimumRhom = physicalconstants::MASS_PROTON;
Real P::hallMinimumRhoq = physicalconstants::CHARGE;

bool P::bailout_write_restart = false;
Real P::bailout_min_dt = NAN;
Real P::bailout_max_memory = 1073741824.;
uint P::bailout_velocity_space_wall_margin = 0;

uint P::vamrMaxVelocityRefLevel = 0;
Realf P::vamrRefineLimit = 1.0;
Realf P::vamrCoarsenLimit = 0.5;
string P::vamrVelRefCriterion = string("");

bool P::amrTransShortPencils = false;
int P::amrMaxSpatialRefLevel = 0;
int P::amrMaxAllowedSpatialRefLevel = -1;
bool P::adaptRefinement = false;
bool P::refineOnRestart = false;
bool P::forceRefinement = false;
bool P::shouldFilter = false;
bool P::useAlpha1 = true;
Real P::alpha1RefineThreshold = 0.5;
Real P::alpha1CoarsenThreshold = -1.0;
bool P::useAlpha2 = true;
Real P::alpha2RefineThreshold = 0.5;
Real P::alpha2CoarsenThreshold = -1.0;
Real P::alphaDRhoWeight = 1.0;
Real P::alphaDUWeight = 1.0;
Real P::alphaDPSqWeight = 1.0;
Real P::alphaDBSqWeight = 1.0;
Real P::alphaDBWeight = 1.0;

uint P::refineCadence = 5;
Real P::refineAfter = 0.0;
Real P::refineRadius = LARGE_REAL;
Real P::refinementMinX = -LARGE_REAL;
Real P::refinementMinY = -LARGE_REAL;
Real P::refinementMinZ = -LARGE_REAL;
Real P::refinementMaxX = LARGE_REAL;
Real P::refinementMaxY = LARGE_REAL;
Real P::refinementMaxZ = LARGE_REAL;
int P::maxFilteringPasses = 0;
int P::amrBoxNumber = 0;
std::vector<uint> P::amrBoxHalfWidthX;
std::vector<uint> P::amrBoxHalfWidthY;
std::vector<uint> P::amrBoxHalfWidthZ;
std::vector<Realf> P::amrBoxCenterX;
std::vector<Realf> P::amrBoxCenterY;
std::vector<Realf> P::amrBoxCenterZ;
std::vector<int> P::amrBoxMaxLevel;
vector<string> P::blurPassString;
std::vector<int> P::numPasses; //numpasses

std::array<FsGridTools::Task_t,3> P::manualFsGridDecomposition = {0,0,0};
std::array<FsGridTools::Task_t,3> P::overrideReadFsGridDecomposition = {0,0,0};

std::string tracerString; /*!< Fieldline tracer to use for coupling ionosphere and magnetosphere */
bool P::computeCurvature;

bool P::addParameters() {
   typedef Readparameters RP;
   // the other default parameters we read through the add/get interface
   RP::add("io.diagnostic_write_interval", "Write diagnostic output every arg time steps", numeric_limits<uint>::max());

   RP::addComposing(
       "io.system_write_t_interval",
       "Save the simulation every arg simulated seconds. Negative values disable writes. [Define for all groups.]");
   RP::addComposing("io.system_write_file_name",
                    "Save the simulation to this file name series. [Define for all groups.]");
   RP::addComposing("io.system_write_path",
                    "Save this series in this location. Default is ./ [Define for all groups or none.]");
   RP::addComposing("io.system_write_distribution_stride",
                    "Every this many cells write out their velocity space. 0 is none. [Define for all groups.]");
   RP::addComposing("io.system_write_distribution_xline_stride",
                    "Every this many lines of cells along the x direction write out their velocity space. 0 is none. "
                    "[Define for all groups.]");
   RP::addComposing("io.system_write_distribution_yline_stride",
                    "Every this many lines of cells along the y direction write out their velocity space. 0 is none. "
                    "[Define for all groups.]");
   RP::addComposing("io.system_write_distribution_zline_stride",
                    "Every this many lines of cells along the z direction write out their velocity space. 0 is none. "
                    "[Define for all groups.]");
   RP::addComposing("io.system_write_distribution_shell_radius",
                    "At cells intersecting spheres with those radii centred at the origin write out their velocity "
                    "space. 0 is none.");
   RP::addComposing("io.system_write_distribution_shell_stride",
                    "Every this many cells for those on selected shells write out their velocity space. 0 is none.");
   RP::addComposing("io.system_write_fsgrid_variables", "If 0 don't write fsgrid DROs, if 1 do write them.");
   RP::addComposing(
       "io.system_write_mpiio_hint_key",
       "MPI-IO hint key passed to the non-restart IO. Has to be matched by io.system_write_mpiio_hint_value.");
   RP::addComposing(
       "io.system_write_mpiio_hint_value",
       "MPI-IO hint value passed to the non-restart IO. Has to be matched by io.system_write_mpiio_hint_key.");
   RP::addComposing(
       "io.restart_write_mpiio_hint_key",
       "MPI-IO hint key passed to the restart IO. Has to be matched by io.restart_write_mpiio_hint_value.");
   RP::addComposing(
       "io.restart_write_mpiio_hint_value",
       "MPI-IO hint value passed to the restart IO. Has to be matched by io.restart_write_mpiio_hint_key.");
   RP::addComposing(
       "io.restart_read_mpiio_hint_key",
       "MPI-IO hint key passed to the restart IO. Has to be matched by io.restart_read_mpiio_hint_value.");
   RP::addComposing(
       "io.restart_read_mpiio_hint_value",
       "MPI-IO hint value passed to the restart IO. Has to be matched by io.restart_read_mpiio_hint_key.");

   RP::add("io.write_initial_state",
           "Write initial state, not even the 0.5 dt propagation is done. Do not use for restarting. ", false);

   RP::add("io.write_full_bgb_data", "Write a dedicated file containing all BGB components and first derivatives, then exit.", false);

   RP::add("io.restart_walltime_interval",
           "Save the complete simulation in given walltime intervals. Negative values disable writes.", -1.0);
   RP::add("io.number_of_restarts", "Exit the simulation after certain number of walltime-based restarts.",
           numeric_limits<uint>::max());
   RP::add("io.vlsv_buffer_size",
           "Buffer size passed to VLSV writer (bytes, up to uint64_t), default 0 as this is sensible on sisu", 0);
   RP::add("io.write_restart_stripe_factor", "Stripe factor for restart and initial grid writing. Default 0 to inherit.", 0);
   RP::add("io.write_system_stripe_factor", "Stripe factor for bulk file writing. Default 0 to inherit.", 0);
   RP::add("io.write_as_float", "If true, write in floats instead of doubles", false);
   RP::add("io.restart_write_path",
           "Path to the location where restart files should be written. Defaults to the local directory, also if the "
           "specified destination is not writeable.",
           string("./"));

   RP::add("propagate_field", "Propagate magnetic field during the simulation", true);
   RP::add("propagate_vlasov_acceleration",
           "Propagate distribution functions during the simulation in velocity space. If false, it is propagated with "
           "zero length timesteps.",
           true);
   RP::add("propagate_vlasov_translation",
           "Propagate distribution functions during the simulation in ordinary space. If false, it is propagated with "
           "zero length timesteps.",
           true);
   RP::add("dynamic_timestep", "If true,  timestep is set based on  CFL limits (default on)", true);
   RP::add("hallMinimumRho",
           "Minimum rho value used for the Hall and electron pressure gradient terms in the Lorentz force and in the "
           "field solver. Default is very low and has no effect in practice.",
           1.0);
   RP::add("project",
           "Specify the name of the project to use. Supported to date (20150610): Alfven Diffusion Dispersion "
           "Distributions Firehose Flowthrough Fluctuations Harris KHB Larmor Magnetosphere Multipeak Riemann1 Shock "
           "Shocktest Template test_fp testHall test_trans verificationLarmor",
           string(""));

   RP::add("restart.write_as_float", "If true, write restart fields in floats instead of doubles", false);
   RP::add("restart.filename", "Restart from this vlsv file. No restart if empty file.", string(""));

   RP::add(
       "restart.overrideReadFsGridDecompositionX",
       "Manual FsGridDecomposition for field solver grid stored in a restart file.", 0);
   RP::add(
       "restart.overrideReadFsGridDecompositionY",
       "Manual FsGridDecomposition for field solver grid stored in a restart file.", 0);
   RP::add(
       "restart.overrideReadFsGridDecompositionZ",
       "Manual FsGridDecomposition for field solver grid stored in a restart file.", 0);

   RP::add("gridbuilder.geometry", "Simulation geometry XY4D,XZ4D,XY5D,XZ5D,XYZ6D", string("XYZ6D"));
   RP::add("gridbuilder.x_min", "Minimum value of the x-coordinate.", NAN);
   RP::add("gridbuilder.x_max", "Minimum value of the x-coordinate.", NAN);
   RP::add("gridbuilder.y_min", "Minimum value of the y-coordinate.", NAN);
   RP::add("gridbuilder.y_max", "Minimum value of the y-coordinate.", NAN);
   RP::add("gridbuilder.z_min", "Minimum value of the z-coordinate.", NAN);
   RP::add("gridbuilder.z_max", "Minimum value of the z-coordinate.", NAN);
   RP::add("gridbuilder.x_length", "Number of cells in x-direction in initial grid.", 0);
   RP::add("gridbuilder.y_length", "Number of cells in y-direction in initial grid.", 0);
   RP::add("gridbuilder.z_length", "Number of cells in z-direction in initial grid.", 0);

   RP::add("gridbuilder.dt", "Initial timestep in seconds.", 0.0);

   RP::add("gridbuilder.t_max",
           "Maximum simulation time, in seconds. If timestep_max limit is hit first this time will never be reached",
           LARGE_REAL);
   RP::add("gridbuilder.timestep_max",
           "Max. value for timesteps. If t_max limit is hit first, this step will never be reached",
           numeric_limits<uint>::max());

   // Field solver parameters
   RP::add("fieldsolver.maxWaveVelocity",
           "Maximum wave velocity allowed in the fastest velocity determination in m/s, default unlimited", LARGE_REAL);
   RP::add("fieldsolver.maxSubcycles", "Maximum allowed field solver subcycles", 1);
   RP::add("fieldsolver.resistivity", "Resistivity for the eta*J term in Ohm's law.", 0.0);
   RP::add("fieldsolver.diffusiveEterms", "Enable diffusive terms in the computation of E", true);
   RP::add(
       "fieldsolver.ohmHallTerm",
       "Enable/choose spatial order of the Hall term in Ohm's law. 0: off, 1: 1st spatial order, 2: 2nd spatial order",
       0);
   RP::add(
       "fieldsolver.ohmGradPeTerm",
       "Enable/choose spatial order of the electron pressure gradient term in Ohm's law. 0: off, 1: 1st spatial order.",
       0);
   RP::add("fieldsolver.electronTemperature",
           "Upstream electron temperature to be used for the electron pressure gradient term (K).", 0.0);
   RP::add("fieldsolver.electronDensity",
           "Upstream electron density to be used for the electron pressure gradient term (m^-3).", 0.0);
   RP::add("fieldsolver.electronPTindex",
           "Polytropic index for electron pressure gradient term. 0 is isobaric, 1 is isothermal, 1.667 is adiabatic "
           "electrons, ",
           0.0);
   RP::add("fieldsolver.maxCFL",
           "The maximum CFL limit for field propagation. Used to set timestep if dynamic_timestep is true.", 0.5);
   RP::add("fieldsolver.minCFL",
           "The minimum CFL limit for field propagation. Used to set timestep if dynamic_timestep is true.", 0.4);

   RP::add(
       "fieldsolver.manualFsGridDecompositionX",
       "Manual FsGridDecomposition for field solver grid.", 0);
   RP::add(
       "fieldsolver.manualFsGridDecompositionY",
       "Manual FsGridDecomposition for field solver grid.", 0);
   RP::add(
       "fieldsolver.manualFsGridDecompositionZ",
       "Manual FsGridDecomposition for field solver grid.", 0);


   // Vlasov solver parameters
   RP::add("vlasovsolver.maxSlAccelerationRotation",
           "Maximum rotation angle (degrees) allowed by the Semi-Lagrangian solver (Use >25 values with care)", 25.0);
   RP::add("vlasovsolver.maxSlAccelerationSubcycles", "Maximum number of subcycles for acceleration", 1);
   RP::add("vlasovsolver.maxCFL",
           "The maximum CFL limit for vlasov propagation in ordinary space. Used to set timestep if dynamic_timestep "
           "is true.",
           0.99);
   RP::add("vlasovsolver.minCFL",
           "The minimum CFL limit for vlasov propagation in ordinary space. Used to set timestep if dynamic_timestep "
           "is true.",
           0.8);
   RP::add("vlasovsolver.accelerateMaxwellianBoundaries",
           "Propagate maxwellian boundary cell contents in velocity space. Default false.",
           false);
   RP::add("vlasovsolver.LocalTranslate","Boolean for activating all-local translation",false);

   // Load balancing parameters
   RP::add("loadBalance.algorithm", "Load balancing algorithm to be used", string("RCB"));
   RP::add("loadBalance.tolerance", "Load imbalance tolerance", string("1.05"));
   RP::add("loadBalance.rebalanceInterval", "Load rebalance interval (steps)", 10);

   RP::addComposing("loadBalance.optionKey", "Zoltan option key. Has to be matched by loadBalance.optionValue.");
   RP::addComposing("loadBalance.optionValue", "Zoltan option value. Has to be matched by loadBalance.optionKey.");

   // Output variable parameters
   RP::add("io.system_write_all_data_reducers", "If 0 don't write all DROs, if 1 do write them.", false);
   // NOTE Do not remove the : before the list of variable names as this is parsed by tools/check_vlasiator_cfg.sh
   RP::addComposing("variables.output",
                    string() +
                        "List of data reduction operators (DROs) to add to the grid file output.  Each variable to be "
                        "added has to be on a new line output = XXX. Names are case insensitive.  " +
                        "Available (20230628): " + "fg_b fg_b_background fg_b_perturbed fg_b_background_vol fg_derivs_b_background fg_e " +
                        "vg_rhom vg_rhoq populations_vg_rho " + "fg_rhom fg_rhoq " + "vg_v fg_v populations_vg_v " +
                        "populations_vg_moments_thermal populations_vg_moments_nonthermal " +
                        "populations_vg_effectivesparsitythreshold populations_vg_rho_loss_adjust " +
                        "populations_vg_energydensity populations_vg_precipitationdifferentialflux " +
<<<<<<< HEAD
                        "populations_vg_heatflux" +  
                        "vg_maxdt_acceleration vg_maxdt_translation populations_vg_maxdt_acceleration "
                        "populations_vg_maxdt_translation vg_amr_translate_comm " +
=======
                        "populations_vg_heatflux " +
                        "populations_vg_nonmaxwellianity " +
                        "vg_maxdt_acceleration vg_maxdt_translation populations_vg_maxdt_acceleration " +
                        "populations_vg_maxdt_translation " +
>>>>>>> 0d917ecd
                        "fg_maxdt_fieldsolver " + "vg_rank fg_rank fg_amr_level vg_loadbalance_weight " +
                        "vg_boundarytype fg_boundarytype vg_boundarylayer fg_boundarylayer " +
                        "populations_vg_blocks vg_f_saved " + "populations_vg_acceleration_subcycles " +
                        "vg_e_vol fg_e_vol " +
                        "fg_e_hall vg_e_gradpe fg_b_vol vg_b_vol vg_b_background_vol vg_b_perturbed_vol " +
                        "vg_pressure fg_pressure populations_vg_ptensor " + "vg_b_vol_derivatives fg_derivs " +
                        "ig_fac ig_latitude ig_chi0 ig_cellarea ig_upmappedarea ig_sigmap ig_sigmah ig_sigmaparallel ig_rhon " +
                        "ig_electrontemp ig_solverinternals ig_upmappednodecoords ig_upmappedb ig_openclosed ig_potential "+
                        "ig_precipitation ig_deltaphi "+
                        "ig_inplanecurrent ig_b ig_e vg_drift vg_ionospherecoupling vg_connection vg_fluxrope fg_curvature "+
                        "vg_amr_drho vg_amr_du vg_amr_dpsq vg_amr_dbsq vg_amr_db vg_amr_alpha1 vg_amr_reflevel vg_amr_alpha2 "+
                        "vg_amr_translate_comm vg_gridcoordinates fg_gridcoordinates ");

   RP::addComposing(
       "variables_deprecated.output",
       string() + "List of deprecated names for data reduction operators (DROs). Names are case insensitive. " +
           "Available (20190521): " + "B BackgroundB fg_BackgroundB PerturbedB fg_PerturbedB " + "E " +
           "Rhom Rhoq populations_Rho " + "V populations_V " +
           "populations_moments_Backstream populations_moments_NonBackstream " +
           "populations_moments_thermal populations_moments_nonthermal " +
           "populations_minvalue populations_EffectiveSparsityThreshold populations_RhoLossAdjust "
           "populations_rho_loss_adjust" +
           "populations_EnergyDensity populations_PrecipitationFlux populations_precipitationdifferentialflux" +
           "LBweight vg_lbweight vg_loadbalanceweight MaxVdt MaxRdt populations_MaxVdt populations_MaxRdt " +
           "populations_maxdt_acceleration populations_maxdt_translation MaxFieldsdt fg_maxfieldsdt" +
           "MPIrank FsGridRank " + "FsGridBoundaryType BoundaryType FsGridBoundaryLayer BoundaryLayer " +
           "populations_Blocks fSaved vg_fsaved" + "populations_accSubcycles populations_acceleration_subcycles" +
           "VolE vg_VolE Evol E_vol fg_VolE fg_Evol " +
           "HallE fg_HallE GradPeE e_gradpe VolB vg_VolB fg_VolB B_vol Bvol vg_Bvol fg_volB fg_Bvol " +
           "BackgroundVolB PerturbedVolB " + "Pressure vg_Pressure fg_Pressure populations_PTensor " +
           "BVOLderivs b_vol_derivs");

   RP::add("io.diagnostic_write_all_data_reducers", "Write all available diagnostic reducers", false);
   // NOTE Do not remove the : before the list of variable names as this is parsed by tools/check_vlasiator_cfg.sh
   RP::addComposing("variables.diagnostic",
                    string() +
                        "List of data reduction operators (DROs) to add to the diagnostic runtime output. Each "
                        "variable to be added has to be on a new line diagnostic = XXX. Names are case insensitive. " +
                        "Available (20221221): " + "populations_vg_blocks " +
                        "vg_rhom populations_vg_rho_loss_adjust " + "vg_loadbalance_weight " +
                        "vg_maxdt_acceleration vg_maxdt_translation " + "fg_maxdt_fieldsolver " +
                        "populations_vg_maxdt_acceleration populations_vg_maxdt_translation " +
                        "populations_vg_maxdistributionfunction populations_vg_mindistributionfunction");

   RP::addComposing("variables_deprecated.diagnostic",
                    string() +
                        "List of deprecated data reduction operators (DROs) to add to the diagnostic runtime output. "
                        "Names are case insensitive. " +
                        "Available (20201111): " + "rhom populations_rholossadjust populations_rho_loss_adjust " +
                        "populations_blocks lbweight loadbalance_weight " + "vg_lbweight vg_loadbalanceweight " +
                        "maxvdt maxdt_acceleration " + "maxrdt maxdt_translation " +
                        "populations_maxvdt populations_maxrdt " +
                        "populations_maxdt_acceleration populations_maxdt_translation " +
                        "populations_maxdistributionfunction populations_mindistributionfunction " +
                        "maxfieldsdt maxdt_fieldsolver fg_maxfieldsdt");

   // bailout parameters
   RP::add("bailout.write_restart",
           "If 1, write a restart file on bailout. Gets reset when sending a STOP (1) or a KILL (0).", true);
   RP::add("bailout.min_dt", "Minimum time step below which bailout occurs (s).", 1e-6);
   RP::add("bailout.max_memory", "Maximum amount of memory used per node (in GiB) over which bailout occurs.",
           1073741824.);
   RP::add("bailout.velocity_space_wall_block_margin", "Distance from the velocity space limits in blocks, if the distribution function reaches that distance from the wall we bail out to avoid hitting the wall.", 1);

   // Velocity Refinement parameters
   RP::add("VAMR.vel_refinement_criterion", "Name of the velocity refinement criterion", string(""));
   RP::add("VAMR.max_velocity_level", "Maximum velocity mesh refinement level", (uint)0);
   RP::add("VAMR.refine_limit",
           "If the refinement criterion function returns a larger value than this, block is refined", (Realf)1.0);
   RP::add("VAMR.coarsen_limit",
           "If the refinement criterion function returns a smaller value than this, block can be coarsened",
           (Realf)0.5);
   // Spatial Refinement parameters
   RP::add("AMR.max_spatial_level", "Maximum absolute spatial mesh refinement level", (uint)0);
   RP::add("AMR.max_allowed_spatial_level", "Maximum currently allowed spatial mesh refinement level", -1);
   RP::add("AMR.should_refine","If false, do not refine Vlasov grid regardless of max spatial level",true);
   RP::add("AMR.adapt_refinement","If true, re-refine vlasov grid every refine_cadence balance", false);
   RP::add("AMR.refine_on_restart","If true, re-refine vlasov grid on restart. DEPRECATED, consider using the DOMR command", false);
   RP::add("AMR.force_refinement","If true, refine/unrefine the vlasov grid to match the config on restart", false);
   RP::add("AMR.should_filter","If true, filter vlasov grid with boxcar filter on restart",false);
   RP::add("AMR.use_alpha1","Use the maximum of dimensionless gradients alpha_1 as a refinement index", true);
   RP::add("AMR.alpha1_refine_threshold","Determines the minimum value of alpha_1 to refine cells", 0.5);
   RP::add("AMR.alpha1_coarsen_threshold","Determines the maximum value of alpha_1 to unrefine cells, default half of the refine threshold", -1.0);
   RP::add("AMR.use_alpha2","Use J/B_perp as a refinement index", true);
   RP::add("AMR.alpha2_refine_threshold","Determines the minimum value of alpha_2 to refine cells", 0.5);
   RP::add("AMR.alpha2_coarsen_threshold","Determines the maximum value of alpha_2 to unrefine cells, default half of the refine threshold", -1.0);
   RP::add("AMR.refine_cadence","Refine every nth load balance", 5);
   RP::add("AMR.refine_after","Start refinement after this many simulation seconds", 0.0);
   RP::add("AMR.refine_radius","Maximum distance from Earth to refine", LARGE_REAL);
   RP::add("AMR.refinement_min_x", "Refinement minimum X coordinate, no refinement at x < this value (m)", -LARGE_REAL);
   RP::add("AMR.refinement_min_y", "Refinement minimum Y coordinate, no refinement at y < this value (m)", -LARGE_REAL);
   RP::add("AMR.refinement_min_z", "Refinement minimum Z coordinate, no refinement at z < this value (m)", -LARGE_REAL);
   RP::add("AMR.refinement_max_x", "Refinement maximum X coordinate, no refinement at x > this value (m)", LARGE_REAL);
   RP::add("AMR.refinement_max_y", "Refinement maximum Y coordinate, no refinement at y > this value (m)", LARGE_REAL);
   RP::add("AMR.refinement_max_z", "Refinement maximum Z coordinate, no refinement at z > this value (m)", LARGE_REAL);
   RP::add("AMR.alpha1_drho_weight","Multiplier for delta rho in alpha calculation", 1.0);
   RP::add("AMR.alpha1_du_weight","Multiplier for delta U in alpha calculation", 1.0);
   RP::add("AMR.alpha1_dpsq_weight","Multiplier for delta p squared in alpha calculation", 1.0);
   RP::add("AMR.alpha1_dbsq_weight","Multiplier for delta B squared in alpha calculation", 1.0);
   RP::add("AMR.alpha1_db_weight","Multiplier for delta B in alpha calculation", 1.0);
   RP::add("AMR.number_of_boxes", "How many boxes to be refined, that number of centers and sizes have to then be defined as well.", 0);
   RP::addComposing("AMR.box_half_width_x", "Half width in x of the box that is refined");
   RP::addComposing("AMR.box_half_width_y", "Half width in y of the box that is refined");
   RP::addComposing("AMR.box_half_width_z", "Half width in z of the box that is refined");
   RP::addComposing("AMR.box_center_x", "x coordinate of the center of the box that is refined");
   RP::addComposing("AMR.box_center_y", "y coordinate of the center of the box that is refined");
   RP::addComposing("AMR.box_center_z", "z coordinate of the center of the box that is refined");
   RP::addComposing("AMR.box_max_level", "max refinement level of the box that is refined");
   RP::add("AMR.transShortPencils", "if true, use one-cell pencils", false);
   RP::add("AMR.transSplitPencilsOnlyForFace", "if true, only split AMR pencils for face neighour cell requirements", false);
   RP::addComposing("AMR.filterpasses", string("AMR filter passes for each individual refinement level"));

   RP::add("fieldtracing.fieldLineTracer", "Field line tracing method to use for coupling ionosphere and magnetosphere (options are: Euler, BS)", std::string("Euler"));
   RP::add("fieldtracing.tracer_max_allowed_error", "Maximum allowed error for the adaptive field line tracers ", 1000);
   RP::add("fieldtracing.tracer_max_attempts", "Maximum allowed attempts for the adaptive field line tracers", 100);
   RP::add("fieldtracing.tracer_min_dx", "Minimum allowed field line tracer step length for the adaptive field line tracers (m)", 100e3);
   RP::add("fieldtracing.fullbox_and_fluxrope_max_absolute_distance_to_trace", "Maximum absolute distance in m to trace along the field line before ending. Defaults to the sum of the simulation box edge lengths LX+LY+LZ if set <= 0.", -1);
   RP::add("fieldtracing.fullbox_max_incomplete_cells", "Maximum fraction of cells left incomplete when stopping tracing loop for full box tracing. Defaults to zero to process all, will be slow at scale! Both fluxrope_max_incomplete_cells and fullbox_max_incomplete_cells will be achieved.", 0);
   RP::add("fieldtracing.fluxrope_max_incomplete_cells", "Maximum fraction of cells left incomplete when stopping loop for flux rope tracing. Defaults to zero to process all, will be slow at scale! Both fluxrope_max_incomplete_cells and fullbox_max_incomplete_cells will be achieved.", 0);
   RP::add("fieldtracing.use_reconstruction_cache", "Use the cache to store reconstruction coefficients. (0: don't, 1: use)", 0);
   RP::add("fieldtracing.fluxrope_max_curvature_radii_to_trace", "Maximum number of seedpoint curvature radii to trace forward and backward from each DCCRG cell to find flux ropes", 10);
   RP::add("fieldtracing.fluxrope_max_curvature_radii_extent", "Maximum extent in seedpoint curvature radii from the seed a field line is allowed to extend to be counted as a flux rope", 2);

   return true;
}

void Parameters::getParameters() {
   typedef Readparameters RP;
   // get numerical values of the parameters
   RP::get("io.diagnostic_write_interval", P::diagnosticInterval);
   RP::get("io.diagnostic_write_all_data_reducers", P::diagnosticWriteAllDROs);
   RP::get("io.system_write_t_interval", P::systemWriteTimeInterval);
   RP::get("io.system_write_file_name", P::systemWriteName);
   RP::get("io.system_write_path", P::systemWritePath);
   RP::get("io.system_write_distribution_stride", P::systemWriteDistributionWriteStride);
   RP::get("io.system_write_distribution_xline_stride", P::systemWriteDistributionWriteXlineStride);
   RP::get("io.system_write_distribution_yline_stride", P::systemWriteDistributionWriteYlineStride);
   RP::get("io.system_write_distribution_zline_stride", P::systemWriteDistributionWriteZlineStride);
   RP::get("io.system_write_distribution_shell_radius", P::systemWriteDistributionWriteShellRadius);
   RP::get("io.system_write_distribution_shell_stride", P::systemWriteDistributionWriteShellStride);
   RP::get("io.system_write_fsgrid_variables", P::systemWriteFsGrid);
   RP::get("io.system_write_all_data_reducers", P::systemWriteAllDROs);
   RP::get("io.write_initial_state", P::writeInitialState);
   RP::get("io.write_full_bgb_data", P::writeFullBGB);
   RP::get("io.restart_walltime_interval", P::saveRestartWalltimeInterval);
   RP::get("io.number_of_restarts", P::exitAfterRestarts);
   RP::get("io.vlsv_buffer_size", P::vlsvBufferSize);
   RP::get("io.write_restart_stripe_factor", P::restartStripeFactor);
   RP::get("io.write_system_stripe_factor", P::systemStripeFactor);
   RP::get("io.restart_write_path", P::restartWritePath);
   RP::get("io.write_as_float", P::writeAsFloat);

   // Checks for validity of io and restart parameters
   int myRank;
   MPI_Comm_rank(MPI_COMM_WORLD, &myRank);
   const string prefix = string("./");
   if (access(&(P::restartWritePath[0]), W_OK) != 0) {
      if (myRank == MASTER_RANK) {
         cerr << "ERROR restart write path " << P::restartWritePath << " not writeable, defaulting to local directory."
              << endl;
      }
      P::restartWritePath = prefix;
   }
   size_t maxSize = 0;
   maxSize = max(maxSize, P::systemWriteTimeInterval.size());
   maxSize = max(maxSize, P::systemWriteName.size());
   maxSize = max(maxSize, P::systemWritePath.size());
   maxSize = max(maxSize, P::systemWriteDistributionWriteStride.size());
   maxSize = max(maxSize, P::systemWriteDistributionWriteXlineStride.size());
   maxSize = max(maxSize, P::systemWriteDistributionWriteYlineStride.size());
   maxSize = max(maxSize, P::systemWriteDistributionWriteZlineStride.size());
   if (P::systemWriteTimeInterval.size() != maxSize) {
      if (myRank == MASTER_RANK) {
         cerr << "ERROR io.system_write_t_interval should be defined for all file types." << endl;
         MPI_Abort(MPI_COMM_WORLD, 1);
      }
   }
   if (P::systemWriteName.size() != maxSize) {
      if (myRank == MASTER_RANK) {
         cerr << "ERROR io.system_write_file_name should be defined for all file types." << endl;
         MPI_Abort(MPI_COMM_WORLD, 1);
      }
   }
   if (P::systemWritePath.size() != maxSize && P::systemWritePath.size() != 0) {
      if (myRank == MASTER_RANK) {
         cerr << "ERROR io.system_write_path should be defined for all file types or none at all." << endl;
         MPI_Abort(MPI_COMM_WORLD, 1);
      }
   }
   if (P::systemWriteDistributionWriteStride.size() != maxSize) {
      if (myRank == MASTER_RANK) {
         cerr << "ERROR io.system_write_distribution_stride should be defined for all file types." << endl;
         MPI_Abort(MPI_COMM_WORLD, 1);
      }
   }
   if (P::systemWriteDistributionWriteXlineStride.size() != maxSize) {
      if (myRank == MASTER_RANK) {
         cerr << "ERROR io.system_write_distribution_xline_stride should be defined for all file types." << endl;
         MPI_Abort(MPI_COMM_WORLD, 1);
      }
   }
   if (P::systemWriteDistributionWriteYlineStride.size() != maxSize) {
      if (myRank == MASTER_RANK) {
         cerr << "ERROR io.system_write_distribution_yline_stride should be defined for all file types." << endl;
         MPI_Abort(MPI_COMM_WORLD, 1);
      }
   }
   if (P::systemWriteDistributionWriteZlineStride.size() != maxSize) {
      if (myRank == MASTER_RANK) {
         cerr << "ERROR io.system_write_distribution_zline_stride should be defined for all file types." << endl;
         MPI_Abort(MPI_COMM_WORLD, 1);
      }
   }
   if (P::systemWriteDistributionWriteShellStride.size() != P::systemWriteDistributionWriteShellRadius.size()) {
      if (myRank == MASTER_RANK) {
         cerr << "ERROR You should set the same number of io.system_write_distribution_shell_stride "
              << "and io.system_write_distribution_shell_radius." << endl;
         MPI_Abort(MPI_COMM_WORLD, 1);
      }
   }
   if (P::systemWriteFsGrid.size() != maxSize) {
      if (P::systemWriteFsGrid.size() == 0) {
         for (uint i = 0; i < maxSize; i++) {
            P::systemWriteFsGrid.push_back(true);
         }
      } else {
         if (myRank == MASTER_RANK) {
            cerr << "ERROR io.system_write_fsgrid_variables should be defined for all file types (or none at all)." << endl;
            MPI_Abort(MPI_COMM_WORLD, 1);
         }
      }
   }
   if (P::systemWritePath.size() == 0) {
      for (uint i = 0; i < P::systemWriteName.size(); i++) {
         P::systemWritePath.push_back(string("./"));
      }
   } else {
      for (uint i = 0; i < P::systemWritePath.size(); i++) {
         if (access(&(P::systemWritePath.at(i)[0]), W_OK) != 0) {
            if (myRank == MASTER_RANK) {
               cerr << "ERROR " << P::systemWriteName.at(i) << " write path " << P::systemWritePath.at(i)
                    << " not writeable, defaulting to local directory." << endl;
            }
            P::systemWritePath.at(i) = prefix;
         }
      }
   }

   bool includefSaved = false;
   for(uint i=0; i<maxSize; i++) {
      if(P::systemWriteDistributionWriteStride[i] != 0 ||
         P::systemWriteDistributionWriteXlineStride[i] > 0 ||
         P::systemWriteDistributionWriteYlineStride[i] > 0 ||
         P::systemWriteDistributionWriteZlineStride[i] > 0) {
         includefSaved = true;
      }
   }
   for(uint i=0; i<P::systemWriteDistributionWriteShellRadius.size(); i++) {
      if(P::systemWriteDistributionWriteShellRadius[i] > 0) {
         includefSaved = true;
      }
   }


   vector<string> mpiioKeys, mpiioValues;
   RP::get("io.system_write_mpiio_hint_key", mpiioKeys);
   RP::get("io.system_write_mpiio_hint_value", mpiioValues);

   if (mpiioKeys.size() != mpiioValues.size()) {
      if (myRank == MASTER_RANK) {
         cerr << "WARNING the number of io.system_write_mpiio_hint_key and io.system_write_mpiio_hint_value do not "
                 "match. Disregarding these options."
              << endl;
      }
   } else {
      for (uint i = 0; i < mpiioKeys.size(); i++) {
         P::systemWriteHints.push_back({mpiioKeys[i], mpiioValues[i]});
      }
   }

   mpiioKeys.clear();
   mpiioValues.clear();
   RP::get("io.restart_write_mpiio_hint_key", mpiioKeys);
   RP::get("io.restart_write_mpiio_hint_value", mpiioValues);

   if (mpiioKeys.size() != mpiioValues.size()) {
      if (myRank == MASTER_RANK) {
         cerr << "WARNING the number of io.restart_write_mpiio_hint_key and io.restart_write_mpiio_hint_value do not "
                 "match. Disregarding these options."
              << endl;
      }
   } else {
      for (uint i = 0; i < mpiioKeys.size(); i++) {
         P::restartWriteHints.push_back({mpiioKeys[i], mpiioValues[i]});
      }
   }

   mpiioKeys.clear();
   mpiioValues.clear();
   RP::get("io.restart_read_mpiio_hint_key", mpiioKeys);
   RP::get("io.restart_read_mpiio_hint_value", mpiioValues);

   if (mpiioKeys.size() != mpiioValues.size()) {
      if (myRank == MASTER_RANK) {
         cerr << "WARNING the number of io.restart_read_mpiio_hint_key and io.restart_read_mpiio_hint_value do not "
                 "match. Disregarding these options."
              << endl;
      }
   } else {
      for (uint i = 0; i < mpiioKeys.size(); i++) {
         P::restartReadHints.push_back({mpiioKeys[i], mpiioValues[i]});
      }
   }

   RP::get("propagate_field", P::propagateField);
   RP::get("propagate_vlasov_acceleration", P::propagateVlasovAcceleration);
   RP::get("propagate_vlasov_translation", P::propagateVlasovTranslation);
   RP::get("dynamic_timestep", P::dynamicTimestep);
   Real hallRho;
   RP::get("hallMinimumRho", hallRho);
   P::hallMinimumRhom = hallRho * physicalconstants::MASS_PROTON;
   P::hallMinimumRhoq = hallRho * physicalconstants::CHARGE;
   RP::get("restart.write_as_float", P::writeRestartAsFloat);
   RP::get("restart.filename", P::restartFileName);
   P::isRestart = (P::restartFileName != string(""));

   // manual FsGrid decomposition should be complete with three values. If at least one is set but all are not set, abort
   if ((RP::isSet("restart.overrideReadFsGridDecompositionX")||RP::isSet("restart.overrideReadFsGridDecompositionY")||RP::isSet("restart.overrideReadFsGridDecompositionZ")) &&
        !(RP::isSet("restart.overrideReadFsGridDecompositionX")&&RP::isSet("restart.overrideReadFsGridDecompositionY")&&RP::isSet("restart.overrideReadFsGridDecompositionZ")) ) {
      cerr << "ERROR all of restart.overrideReadFsGridDecompositionX,Y,Z should be defined." << endl;
      MPI_Abort(MPI_COMM_WORLD, 1);
   }   
   FsGridTools::Task_t temp_task_t;
   RP::get("restart.overrideReadFsGridDecompositionX", temp_task_t);
   P::overrideReadFsGridDecomposition[0] = temp_task_t;
   RP::get("restart.overrideReadFsGridDecompositionY", temp_task_t);
   P::overrideReadFsGridDecomposition[1] = temp_task_t;
   RP::get("restart.overrideReadFsGridDecompositionZ", temp_task_t);
   P::overrideReadFsGridDecomposition[2] = temp_task_t;

   RP::get("project", P::projectName);
   if (RP::helpRequested) {
      P::projectName = string("Magnetosphere");
   }

   /*get numerical values, let Readparameters handle the conversions*/
   string geometryString;

   RP::get("gridbuilder.geometry", geometryString);
   RP::get("gridbuilder.x_min", P::xmin);
   RP::get("gridbuilder.x_max", P::xmax);
   RP::get("gridbuilder.y_min", P::ymin);
   RP::get("gridbuilder.y_max", P::ymax);
   RP::get("gridbuilder.z_min", P::zmin);
   RP::get("gridbuilder.z_max", P::zmax);
   RP::get("gridbuilder.x_length", P::xcells_ini);
   RP::get("gridbuilder.y_length", P::ycells_ini);
   RP::get("gridbuilder.z_length", P::zcells_ini);

   RP::get("VAMR.max_velocity_level", P::vamrMaxVelocityRefLevel);
   RP::get("VAMR.vel_refinement_criterion", P::vamrVelRefCriterion);
   RP::get("VAMR.refine_limit", P::vamrRefineLimit);
   RP::get("VAMR.coarsen_limit", P::vamrCoarsenLimit);

   RP::get("AMR.max_spatial_level", P::amrMaxSpatialRefLevel);
   RP::get("AMR.max_allowed_spatial_level", P::amrMaxAllowedSpatialRefLevel);
   if(P::amrMaxAllowedSpatialRefLevel < 0) { // negative (default is -1) just goes to max
      P::amrMaxAllowedSpatialRefLevel = P::amrMaxSpatialRefLevel; // set max allowed to the same as the absolute max
   }
   if(P::amrMaxSpatialRefLevel < P::amrMaxAllowedSpatialRefLevel) {
      if(myRank == MASTER_RANK) {
         cerr << "AMR.max_allowed_spatial_level cannot be greater than AMR.max_spatial_level!\n";
      }
      MPI_Abort(MPI_COMM_WORLD, 1);
   }
   RP::get("AMR.adapt_refinement",P::adaptRefinement);
   RP::get("AMR.refine_on_restart",P::refineOnRestart);
   RP::get("AMR.force_refinement",P::forceRefinement);
   RP::get("AMR.should_filter",P::shouldFilter);
   RP::get("AMR.use_alpha1",P::useAlpha1);
   RP::get("AMR.alpha1_refine_threshold",P::alpha1RefineThreshold);
   RP::get("AMR.alpha1_coarsen_threshold",P::alpha1CoarsenThreshold);
   if (P::useAlpha1 && P::alpha1CoarsenThreshold < 0) {
      P::alpha1CoarsenThreshold = P::alpha1RefineThreshold / 2.0;
   }
   if (P::useAlpha1 && P::alpha1RefineThreshold < 0) {
      if (myRank == MASTER_RANK) {
         cerr << "ERROR invalid alpha_1 refine threshold" << endl;
      }
      MPI_Abort(MPI_COMM_WORLD, 1);
   }
   RP::get("AMR.use_alpha2",P::useAlpha2);
   RP::get("AMR.alpha2_refine_threshold",P::alpha2RefineThreshold);
   RP::get("AMR.alpha2_coarsen_threshold",P::alpha2CoarsenThreshold);
   if (P::useAlpha2 && P::alpha2CoarsenThreshold < 0) {
      P::alpha2CoarsenThreshold = P::alpha2RefineThreshold / 2.0;
   }
   if (P::useAlpha2 && P::alpha2RefineThreshold < 0) {
      if (myRank == MASTER_RANK) {
         cerr << "ERROR invalid alpha_2 refine threshold" << endl;
      }
      MPI_Abort(MPI_COMM_WORLD, 1);
   }

   RP::get("AMR.refine_cadence",P::refineCadence);
   RP::get("AMR.refine_after",P::refineAfter);
   RP::get("AMR.refine_radius",P::refineRadius);
   RP::get("AMR.refinement_min_x", P::refinementMinX);
   RP::get("AMR.refinement_min_y", P::refinementMinY);
   RP::get("AMR.refinement_min_z", P::refinementMinZ);
   RP::get("AMR.refinement_max_x", P::refinementMaxX);
   RP::get("AMR.refinement_max_y", P::refinementMaxY);
   RP::get("AMR.refinement_max_z", P::refinementMaxZ);
   RP::get("AMR.alpha1_drho_weight", P::alphaDRhoWeight);
   RP::get("AMR.alpha1_du_weight", P::alphaDUWeight);
   RP::get("AMR.alpha1_dpsq_weight", P::alphaDPSqWeight);
   RP::get("AMR.alpha1_dbsq_weight", P::alphaDBSqWeight);
   RP::get("AMR.alpha1_db_weight", P::alphaDBWeight);
   RP::get("AMR.number_of_boxes", P::amrBoxNumber);
   RP::get("AMR.box_max_level", P::amrBoxMaxLevel);
   RP::get("AMR.box_half_width_x", P::amrBoxHalfWidthX);
   RP::get("AMR.box_half_width_y", P::amrBoxHalfWidthY);
   RP::get("AMR.box_half_width_z", P::amrBoxHalfWidthZ);
   RP::get("AMR.box_center_x", P::amrBoxCenterX);
   RP::get("AMR.box_center_y", P::amrBoxCenterY);
   RP::get("AMR.box_center_z", P::amrBoxCenterZ);
   RP::get("AMR.transShortPencils", P::amrTransShortPencils);
   RP::get("AMR.transSplitPencilsOnlyForFace", P::amrTransSplitPencilsOnlyForFace);

   /*Read Blur Passes per Refinement Level*/
   RP::get("AMR.filterpasses", P::blurPassString);

   // We need the correct number of parameters for the AMR boxes
   if(   P::amrBoxNumber != (int)P::amrBoxHalfWidthX.size()
      || P::amrBoxNumber != (int)P::amrBoxHalfWidthY.size()
      || P::amrBoxNumber != (int)P::amrBoxHalfWidthZ.size()
      || P::amrBoxNumber != (int)P::amrBoxCenterX.size()
      || P::amrBoxNumber != (int)P::amrBoxCenterY.size()
      || P::amrBoxNumber != (int)P::amrBoxCenterZ.size()
      || P::amrBoxNumber != (int)P::amrBoxMaxLevel.size()
   ) {
      cerr << "AMR.number_of_boxes is set to " << P::amrBoxNumber << " so the same number of values is required for AMR.box_half_width_[xyz] and AMR.box_center_[xyz]." << endl;
      MPI_Abort(MPI_COMM_WORLD, 1);
   }

   // If we are in an AMR run we need to set up the filtering scheme.
   if (P::amrMaxSpatialRefLevel>0){
      bool isEmpty = blurPassString.size() == 0;
      if (!isEmpty){
         //sanity check=> user should define a pass for every level
         if ((int)blurPassString.size() != P::amrMaxSpatialRefLevel + 1) {
            cerr << "Filter Passes=" << blurPassString.size() << "\t" << "AMR Levels=" << P::amrMaxSpatialRefLevel + 1 << endl;
            cerr << "FilterPasses do not match AMR levels. \t" << " in " << __FILE__ << ":" << __LINE__ << endl;
            MPI_Abort(MPI_COMM_WORLD, 1);
         }
         //sort the filtering passes per refLevel
         numPasses.clear();
         //Parse to a vector of ints
         for (auto pass : blurPassString){
            P::numPasses.push_back(stoi(pass));
         }
         sort(numPasses.begin(),numPasses.end(),greater<int>());
      }else{
         //here we will default to manually constructing the number of passes
         numPasses.clear();
         auto g_sequence=[](int size){
            int retval=1;
            while(size!=0){
               retval*=2;
               size-=1;
            }
            return retval;
         };
         int maxPasses=g_sequence(P::amrMaxSpatialRefLevel-1);
         for (int refLevel=0; refLevel<=P::amrMaxSpatialRefLevel; refLevel++){
            numPasses.push_back(maxPasses);
            maxPasses/=2;
         }
         //Overwrite passes for the highest refLevel. We do not want to filter there.
         numPasses.at(P::amrMaxSpatialRefLevel) = 0;
      }
         P::maxFilteringPasses = numPasses[0];
   }

   if (geometryString == "XY4D") {
      P::geometry = geometry::XY4D;
   } else if (geometryString == "XZ4D") {
      P::geometry = geometry::XZ4D;
   } else if (geometryString == "XY5D") {
      P::geometry = geometry::XY5D;
   } else if (geometryString == "XZ5D") {
      P::geometry = geometry::XZ5D;
   } else if (geometryString == "XYZ6D") {
      P::geometry = geometry::XYZ6D;
   } else {
      cerr << "Unknown simulation geometry " << geometryString << " in " << __FILE__ << ":" << __LINE__ << endl;
      MPI_Abort(MPI_COMM_WORLD, 1);
   }

   if (P::vamrCoarsenLimit >= P::vamrRefineLimit) {
      cerr << "vamrRefineLimit must be smaller than vamrCoarsenLimit!" << endl;
      MPI_Abort(MPI_COMM_WORLD, 1);
   }
   if (P::xmax < P::xmin || (P::ymax < P::ymin || P::zmax < P::zmin)) {
      cerr << "Box domain error!" << endl;
      MPI_Abort(MPI_COMM_WORLD, 1);
   }

   // Set some parameter values.
   P::dx_ini = (P::xmax - P::xmin) / P::xcells_ini;
   P::dy_ini = (P::ymax - P::ymin) / P::ycells_ini;
   P::dz_ini = (P::zmax - P::zmin) / P::zcells_ini;

   RP::get("gridbuilder.dt", P::dt);

   RP::get("gridbuilder.t_max", P::t_max);
   RP::get("gridbuilder.timestep_max", P::tstep_max);

   if (P::dynamicTimestep)
      P::dt = 0.0; // if dynamic timestep then first dt is always 0

   // if we are restarting, t,t_min, tstep, tstep_min will be overwritten in readGrid
   P::t_min = 0;
   P::t = P::t_min;
   P::tstep_min = 0;
   P::tstep = P::tstep_min;

   // Get field solver parameters
   RP::get("fieldsolver.maxWaveVelocity", P::maxWaveVelocity);
   RP::get("fieldsolver.maxSubcycles", P::maxFieldSolverSubcycles);
   RP::get("fieldsolver.resistivity", P::resistivity);
   RP::get("fieldsolver.diffusiveEterms", P::fieldSolverDiffusiveEterms);
   RP::get("fieldsolver.ohmHallTerm", P::ohmHallTerm);
   RP::get("fieldsolver.ohmGradPeTerm", P::ohmGradPeTerm);
   RP::get("fieldsolver.electronTemperature", P::electronTemperature);
   RP::get("fieldsolver.electronDensity", P::electronDensity);
   RP::get("fieldsolver.electronPTindex", P::electronPTindex);
   RP::get("fieldsolver.maxCFL", P::fieldSolverMaxCFL);
   RP::get("fieldsolver.minCFL", P::fieldSolverMinCFL);

   // manual FsGrid decomposition should be complete with three values. If at least one is set but all are not set, abort
   if ((RP::isSet("fieldsolver.manualFsGridDecompositionX")||RP::isSet("fieldsolver.manualFsGridDecompositionY")||RP::isSet("fieldsolver.manualFsGridDecompositionZ")) &&
        !(RP::isSet("fieldsolver.manualFsGridDecompositionX")&&RP::isSet("fieldsolver.manualFsGridDecompositionY")&&RP::isSet("fieldsolver.manualFsGridDecompositionZ")) ) {
      cerr << "ERROR all of fieldsolver.manualFsGridDecompositionX,Y,Z should be defined." << endl;
      MPI_Abort(MPI_COMM_WORLD, 1);
   }   
   RP::get("fieldsolver.manualFsGridDecompositionX", temp_task_t);
   P::manualFsGridDecomposition[0] = temp_task_t;
   RP::get("fieldsolver.manualFsGridDecompositionY", temp_task_t);
   P::manualFsGridDecomposition[1] = temp_task_t;
   RP::get("fieldsolver.manualFsGridDecompositionZ", temp_task_t);
   P::manualFsGridDecomposition[2] = temp_task_t;

   

   // Get Vlasov solver parameters
   RP::get("vlasovsolver.maxSlAccelerationRotation", P::maxSlAccelerationRotation);
   RP::get("vlasovsolver.maxSlAccelerationSubcycles", P::maxSlAccelerationSubcycles);
   RP::get("vlasovsolver.maxCFL", P::vlasovSolverMaxCFL);
   RP::get("vlasovsolver.minCFL", P::vlasovSolverMinCFL);
   RP::get("vlasovsolver.LocalTranslate",P::vlasovSolverLocalTranslate);
   RP::get("vlasovsolver.accelerateMaxwellianBoundaries",  P::vlasovAccelerateMaxwellianBoundaries);
   if ((myRank == MASTER_RANK)&&(P::vlasovSolverLocalTranslate==true)) {
      logFile<<"Performing all spatial translation locally using ghost cell information"<<endl;
   }

   // Get load balance parameters
   RP::get("loadBalance.algorithm", P::loadBalanceAlgorithm);
   loadBalanceOptions["IMBALANCE_TOL"] = "";
   RP::get("loadBalance.tolerance", loadBalanceOptions["IMBALANCE_TOL"]);
   RP::get("loadBalance.rebalanceInterval", P::rebalanceInterval);

   std::vector<std::string> loadBalanceKeys;
   std::vector<std::string> loadBalanceValues;
   RP::get("loadBalance.optionKey", loadBalanceKeys);
   RP::get("loadBalance.optionValue", loadBalanceValues);
   if (loadBalanceKeys.size() != loadBalanceValues.size()) {
      if (myRank == MASTER_RANK) {
         cerr << "WARNING the number of load balance keys and values do not match. Disregarding these options." << endl;
      }
   } else {
      for (size_t i = 0; i < loadBalanceKeys.size(); ++i) {
         loadBalanceOptions[loadBalanceKeys[i]] = loadBalanceValues[i];
      }
   }

   // Get output variable parameters
   RP::get("variables.output", P::outputVariableList);
   RP::get("variables.diagnostic", P::diagnosticVariableList);

   // Insert vg_f_saved to the list if necessary
   if(includefSaved) {
      P::outputVariableList.push_back("vg_f_saved");
   }

   // Filter duplicate variable names
   set<string> dummy(P::outputVariableList.begin(), P::outputVariableList.end());
   P::outputVariableList.clear();
   P::outputVariableList.insert(P::outputVariableList.end(), dummy.begin(), dummy.end());
   dummy.clear();

   dummy.insert(P::diagnosticVariableList.begin(), P::diagnosticVariableList.end());
   P::diagnosticVariableList.clear();
   P::diagnosticVariableList.insert(P::diagnosticVariableList.end(), dummy.begin(), dummy.end());

   // Get parameters related to bailout
   RP::get("bailout.write_restart", P::bailout_write_restart);
   RP::get("bailout.min_dt", P::bailout_min_dt);
   RP::get("bailout.max_memory", P::bailout_max_memory);
   RP::get("bailout.velocity_space_wall_block_margin", P::bailout_velocity_space_wall_margin);
   if(P::bailout_velocity_space_wall_margin > MAX_BLOCKS_PER_DIM / 2 && myRank == MASTER_RANK) {
      std::cerr << "bailout.velocity_space_wall_block_margin is larger than 0.5 * MAX_BLOCKS_PER_DIM, aborting." << std::endl;
      abort();
   }

   for (size_t s = 0; s < P::systemWriteName.size(); ++s) {
      P::systemWrites.push_back(0);
   }

   RP::get("fieldtracing.fieldLineTracer", tracerString);
   RP::get("fieldtracing.tracer_max_allowed_error", FieldTracing::fieldTracingParameters.max_allowed_error);
   RP::get("fieldtracing.tracer_max_attempts", FieldTracing::fieldTracingParameters.max_field_tracer_attempts);
   RP::get("fieldtracing.tracer_min_dx", FieldTracing::fieldTracingParameters.min_tracer_dx_full_box);
   RP::get("fieldtracing.fullbox_max_incomplete_cells", FieldTracing::fieldTracingParameters.fullbox_max_incomplete_cells);
   RP::get("fieldtracing.fluxrope_max_incomplete_cells", FieldTracing::fieldTracingParameters.fluxrope_max_incomplete_cells);
   RP::get("fieldtracing.fullbox_and_fluxrope_max_absolute_distance_to_trace", FieldTracing::fieldTracingParameters.fullbox_and_fluxrope_max_distance);
   RP::get("fieldtracing.use_reconstruction_cache", FieldTracing::fieldTracingParameters.useCache);
   RP::get("fieldtracing.fluxrope_max_curvature_radii_to_trace", FieldTracing::fieldTracingParameters.fluxrope_max_curvature_radii_to_trace);
   RP::get("fieldtracing.fluxrope_max_curvature_radii_extent", FieldTracing::fieldTracingParameters.fluxrope_max_curvature_radii_extent);

   if(tracerString == "Euler") {
      FieldTracing::fieldTracingParameters.tracingMethod = FieldTracing::Euler;
   } else if (tracerString == "ADPT_Euler") {
      FieldTracing::fieldTracingParameters.tracingMethod = FieldTracing::ADPT_Euler;
   } else if (tracerString == "BS") {
      FieldTracing::fieldTracingParameters.tracingMethod = FieldTracing::BS;
   } else if (tracerString == "DP") {
      FieldTracing::fieldTracingParameters.tracingMethod = FieldTracing::DPrince;
   } else {
      cerr << __FILE__ << ":" << __LINE__ << " ERROR: Unknown value for fieldtracing.fieldLineTracer: " << tracerString << endl;
      abort();
   }
}<|MERGE_RESOLUTION|>--- conflicted
+++ resolved
@@ -73,12 +73,7 @@
 Real P::fieldSolverMinCFL = NAN;
 uint P::fieldSolverSubcycles = 1;
 
-<<<<<<< HEAD
-bool P::amrTransShortPencils = false;
-bool P::amrTransSplitPencilsOnlyForFace = false;
-
-=======
->>>>>>> 0d917ecd
+
 uint P::tstep = 0;
 uint P::tstep_min = 0;
 uint P::tstep_max = 0;
@@ -163,6 +158,7 @@
 string P::vamrVelRefCriterion = string("");
 
 bool P::amrTransShortPencils = false;
+bool P::amrTransSplitPencilsOnlyForFace = false;
 int P::amrMaxSpatialRefLevel = 0;
 int P::amrMaxAllowedSpatialRefLevel = -1;
 bool P::adaptRefinement = false;
@@ -403,16 +399,10 @@
                         "populations_vg_moments_thermal populations_vg_moments_nonthermal " +
                         "populations_vg_effectivesparsitythreshold populations_vg_rho_loss_adjust " +
                         "populations_vg_energydensity populations_vg_precipitationdifferentialflux " +
-<<<<<<< HEAD
-                        "populations_vg_heatflux" +  
-                        "vg_maxdt_acceleration vg_maxdt_translation populations_vg_maxdt_acceleration "
-                        "populations_vg_maxdt_translation vg_amr_translate_comm " +
-=======
                         "populations_vg_heatflux " +
                         "populations_vg_nonmaxwellianity " +
                         "vg_maxdt_acceleration vg_maxdt_translation populations_vg_maxdt_acceleration " +
                         "populations_vg_maxdt_translation " +
->>>>>>> 0d917ecd
                         "fg_maxdt_fieldsolver " + "vg_rank fg_rank fg_amr_level vg_loadbalance_weight " +
                         "vg_boundarytype fg_boundarytype vg_boundarylayer fg_boundarylayer " +
                         "populations_vg_blocks vg_f_saved " + "populations_vg_acceleration_subcycles " +
