--- conflicted
+++ resolved
@@ -85,11 +85,6 @@
    static bool propagateVlasovAcceleration;     /*!< If true, distribution function is propagated in velocity space during the simulation.*/
    static bool propagateVlasovTranslation;      /*!< If true, distribution function is propagated in ordinary space during the simulation.*/
    static bool periodic_x, periodic_y, periodic_z; /*!< Whether spatial vlasov grid is periodic */
-
-<<<<<<< HEAD
-   static uint maxVelocityRefLevel; /**< Maximum velocity mesh refinement level, defaults to 0.*/
-=======
->>>>>>> aaba9b5e
    static Real maxWaveVelocity; /*!< Maximum wave velocity allowed in LDZ. */
    static Real resistivity; /*!< Resistivity in Ohm's law eta*J term. */
    static uint ohmHallTerm; /*!< Enable/choos spatial order of Hall term in Ohm's law JXB term. 0: off, 1: 1st spatial order, 2: 2nd spatial order. */
