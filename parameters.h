--- conflicted
+++ resolved
@@ -173,23 +173,16 @@
    static Realf amrRefineLimit;  /**< If the value of refinement criterion is larger than this value, block should be
                                   * refined.  The value must be larger than amrCoarsenLimit.*/
    static std::string amrVelRefCriterion; /**< Name of the velocity block refinement criterion function.*/
-<<<<<<< HEAD
-   static int amrMaxSpatialRefLevel;
+   static uint amrMaxSpatialRefLevel;
    static bool shouldRefine;
    static bool adaptRefinement;
    static bool shouldFilter;
    static Real refineTreshold;
    static Real unrefineTreshold;
    static Real refineMultiplier;
-   static int amrBoxHalfWidthX;
-   static int amrBoxHalfWidthY;
-   static int amrBoxHalfWidthZ;
-=======
-   static uint amrMaxSpatialRefLevel;
    static uint amrBoxHalfWidthX;
    static uint amrBoxHalfWidthY;
    static uint amrBoxHalfWidthZ;
->>>>>>> b94817ce
    static Realf amrBoxCenterX;
    static Realf amrBoxCenterY;
    static Realf amrBoxCenterZ;
