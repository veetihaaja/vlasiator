/*
 * This file is part of Vlasiator.
 * Copyright 2010-2016 Finnish Meteorological Institute
 *
 * For details of usage, see the COPYING file and read the "Rules of the Road"
 * at http://www.physics.helsinki.fi/vlasiator/
 *
 * This program is free software; you can redistribute it and/or modify
 * it under the terms of the GNU General Public License as published by
 * the Free Software Foundation; either version 2 of the License, or
 * (at your option) any later version.
 *
 * This program is distributed in the hope that it will be useful,
 * but WITHOUT ANY WARRANTY; without even the implied warranty of
 * MERCHANTABILITY or FITNESS FOR A PARTICULAR PURPOSE.  See the
 * GNU General Public License for more details.
 *
 * You should have received a copy of the GNU General Public License along
 * with this program; if not, write to the Free Software Foundation, Inc.,
 * 51 Franklin Street, Fifth Floor, Boston, MA 02110-1301 USA.
 *
 * File:   particle_species.h
 * Author: sandroos
 *
 * Created on January 27, 2015.
 */

#ifndef PARTICLE_SPECIES_H
#define	PARTICLE_SPECIES_H

#include <omp.h>
#include "definitions.h"
#include <array>

namespace species {
    
   // Aliases for the maximum dt values stored in spatial_cell::Population::max_dt array.
   enum Dt_Elements {
      MAXRDT,                           /**< Maximum spatial translation dt.*/
      MAXVDT,                           /**< Maximum acceleration dt.*/
      SIZE_DT_ELEMENTS                  /**< Number of elements in array.*/
   };
   
   /** Variables common to a particle species.*/
   struct Species {
      std::string name;               /**< Name of the species.*/
      Real charge;                    /**< Particle species charge, in simulation units.*/
      Real mass;                      /**< Particle species mass, in simulation units.*/
      Real sparseMinValue;            /**< Sparse mesh threshold value for the population.*/
      size_t velocityMesh;            /**< ID of the velocity mesh (parameters) this species uses.*/

      int sparseBlockAddWidthV;        /*!< Number of layers of blocks that are kept in velocity space around the blocks with content */
      bool sparse_conserve_mass;       /*!< If true, density is scaled to conserve mass when removing blocks*/
      int  sparseDynamicAlgorithm;     /*!< Type of algorithm used for calculating the dynamic minValue; 0 = none, 1 = linear algorithm based on minValue and rho, 2 = linear algorithm based on minValue and Blocks, (Example linear algorithm: minValue = rho / sparse.dynamicValue * sparse.minValue)*/
      Real sparseDynamicBulkValue1;    /*!< Minimum value for the dynamic algorithm range, so for example if dynamicAlgorithm=1 then for sparse.dynamicMinValue = 1e3, sparse.dynamicMaxValue=1e5, we apply the algorithm to cells for which 1e3<cell.rho<1e5*/
      Real sparseDynamicBulkValue2;    /*!< Maximum value for the dynamic algorithm range, so for example if dynamicAlgorithm=1 then for sparse.dynamicMinValue = 1e3, sparse.dynamicMaxValue=1e5, we apply the algorithm to cells for which 1e3<cell.rho<1e5*/
      Real sparseDynamicMinValue1;     /*!< The minimum value for the minValue*/
      Real sparseDynamicMinValue2;     /*!< The maximum value for the minValue*/
<<<<<<< HEAD
      bool isTestSpecies = false;      /* Is this species being used as a test-particle species?*/
      bool propagateSpecies = true;    /* Is this species going to be translated and accelerated? */
      Real backstreamRadius;           /*!< Radius of sphere to split the distribution into backstreaming and non-backstreaming. 0 (default in cfg) disables the DRO. */
      std::array<Real, 3> backstreamV; /*!< Centre of sphere to split the distribution into backstreaming and non-backstreaming. 0 (default in cfg) disables the DRO. */
      
=======

      Real thermalRadius;           /*!< Radius of sphere to split the distribution into thermal and suprathermal. 0 (default in cfg) disables the DRO. */
      std::array<Real, 3> thermalV; /*!< Centre of sphere to split the distribution into thermal and suprathermal. 0 (default in cfg) disables the DRO. */

      Real EnergyDensityLimit1;   /*!< Lower bound for second Energy density bin in units of solar wind ram energy. Default 5. */
      Real EnergyDensityLimit2;   /*!< Lower bound forthird Energy density bin in units of solar wind ram energy. Default 10. */
      Real SolarWindEnergy;       /*!< Solar wind ram energy, used for calculating energy density bins. Default value of 0 attempts to use SolarWindSpeed instead.  */
      Real SolarWindSpeed;        /*!< Solar wind speed, used for calculating energy density bins if solar wind ram energy wasn't given. Default 0. */

      int precipitationNChannels;              /*!< Number of energy channels for precipitation differential flux evaluation. Default 16. */
      Real precipitationEmin;                  /*!< Lowest energy channel (in keV) for precipitation differential flux evaluation. Default 0.1. */
      Real precipitationEmax;                  /*!< Highest energy channel (in keV) for precipitation differential flux evaluation. Default 100. */
      Real precipitationLossConeAngle;         /*!< Fixed loss cone opening angle (in deg) for precipitation differential flux evaluation. Default 10. */

>>>>>>> 685f1770
       Species();
       Species(const Species& other);
       ~Species();
    };

} // namespace species

#endif	// PARTICLE_SPECIES_H
<|MERGE_RESOLUTION|>--- conflicted
+++ resolved
@@ -56,14 +56,11 @@
       Real sparseDynamicBulkValue2;    /*!< Maximum value for the dynamic algorithm range, so for example if dynamicAlgorithm=1 then for sparse.dynamicMinValue = 1e3, sparse.dynamicMaxValue=1e5, we apply the algorithm to cells for which 1e3<cell.rho<1e5*/
       Real sparseDynamicMinValue1;     /*!< The minimum value for the minValue*/
       Real sparseDynamicMinValue2;     /*!< The maximum value for the minValue*/
-<<<<<<< HEAD
       bool isTestSpecies = false;      /* Is this species being used as a test-particle species?*/
       bool propagateSpecies = true;    /* Is this species going to be translated and accelerated? */
       Real backstreamRadius;           /*!< Radius of sphere to split the distribution into backstreaming and non-backstreaming. 0 (default in cfg) disables the DRO. */
       std::array<Real, 3> backstreamV; /*!< Centre of sphere to split the distribution into backstreaming and non-backstreaming. 0 (default in cfg) disables the DRO. */
       
-=======
-
       Real thermalRadius;           /*!< Radius of sphere to split the distribution into thermal and suprathermal. 0 (default in cfg) disables the DRO. */
       std::array<Real, 3> thermalV; /*!< Centre of sphere to split the distribution into thermal and suprathermal. 0 (default in cfg) disables the DRO. */
 
@@ -77,7 +74,6 @@
       Real precipitationEmax;                  /*!< Highest energy channel (in keV) for precipitation differential flux evaluation. Default 100. */
       Real precipitationLossConeAngle;         /*!< Fixed loss cone opening angle (in deg) for precipitation differential flux evaluation. Default 10. */
 
->>>>>>> 685f1770
        Species();
        Species(const Species& other);
        ~Species();
