--- conflicted
+++ resolved
@@ -147,7 +147,6 @@
       
    }
    
-<<<<<<< HEAD
    void Harris::calcCellParameters(spatial_cell::SpatialCell* cell,creal& t) {
       Real* cellParams = cell->get_cell_parameters();
       creal x = cellParams[CellParams::XCRD];
@@ -182,9 +181,6 @@
       cellParams[CellParams::BGBY   ] = 0.0;
       cellParams[CellParams::BGBZ   ] = 0.0;
    }
-=======
-   void Harris::calcCellParameters(spatial_cell::SpatialCell* cell,creal& t) { }
->>>>>>> 685f1770
    
    vector<std::array<Real, 3>> Harris::getV0(
       creal x,
