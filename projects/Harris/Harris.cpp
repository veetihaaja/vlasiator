/*
 * This file is part of Vlasiator.
 * Copyright 2010-2016 Finnish Meteorological Institute
 *
 * For details of usage, see the COPYING file and read the "Rules of the Road"
 * at http://www.physics.helsinki.fi/vlasiator/
 *
 * This program is free software; you can redistribute it and/or modify
 * it under the terms of the GNU General Public License as published by
 * the Free Software Foundation; either version 2 of the License, or
 * (at your option) any later version.
 *
 * This program is distributed in the hope that it will be useful,
 * but WITHOUT ANY WARRANTY; without even the implied warranty of
 * MERCHANTABILITY or FITNESS FOR A PARTICULAR PURPOSE.  See the
 * GNU General Public License for more details.
 *
 * You should have received a copy of the GNU General Public License along
 * with this program; if not, write to the Free Software Foundation, Inc.,
 * 51 Franklin Street, Fifth Floor, Boston, MA 02110-1301 USA.
 */

#include <cstdlib>
#include <iostream>
#include <cmath>

#include "../../common.h"
#include "../../readparameters.h"
#include "../../backgroundfield/backgroundfield.h"
#include "../../object_wrapper.h"

#include "Harris.h"

using namespace std;
using namespace spatial_cell;

namespace projects {
   Harris::Harris(): TriAxisSearch() { }
   Harris::~Harris() { }
   
   bool Harris::initialize(void) {return Project::initialize();}
   
   void Harris::addParameters(){
      typedef Readparameters RP;
      RP::add("Harris.Scale_size", "Harris sheet scale size (m)", 150000.0);
      RP::add("Harris.BX0", "Magnetic field at infinity (T)", 8.33061003094e-8);
      RP::add("Harris.BY0", "Magnetic field at infinity (T)", 8.33061003094e-8);
      RP::add("Harris.BZ0", "Magnetic field at infinity (T)", 8.33061003094e-8);

      // Per-population parameters
      for(uint i=0; i< getObjectWrapper().particleSpecies.size(); i++) {
         const std::string& pop = getObjectWrapper().particleSpecies[i].name;

         RP::add(pop + "_Harris.Temperature", "Temperature (K)", 2.0e6);
         RP::add(pop + "_Harris.rho", "Number density at infinity (m^-3)", 1.0e7);
<<<<<<< HEAD
         RP::add(pop + "_Harris.nSpaceSamples", "Number of sampling points per spatial dimension.", 1);
         RP::add(pop + "_Harris.nVelocitySamples", "Number of sampling points per velocity dimension.", 1);
=======
>>>>>>> 041734ab
      }
   }
   
   void Harris::getParameters(){
      Project::getParameters();
      typedef Readparameters RP;
      RP::get("Harris.Scale_size", this->SCA_LAMBDA);
      RP::get("Harris.BX0", this->BX0);
      RP::get("Harris.BY0", this->BY0);
      RP::get("Harris.BZ0", this->BZ0);


      // Per-population parameters
      for(uint i=0; i< getObjectWrapper().particleSpecies.size(); i++) {
         const std::string& pop = getObjectWrapper().particleSpecies[i].name;
         HarrisSpeciesParameters sP;

         RP::get(pop + "_Harris.Temperature", sP.TEMPERATURE);
         RP::get(pop + "_Harris.rho", sP.DENSITY);

         speciesParams.push_back(sP);
      }
   }
   
   inline Real Harris::getDistribValue(
      creal& x,creal& y, creal& z,
      creal& vx, creal& vy, creal& vz,
      creal& dvx, creal& dvy, creal& dvz,
      const uint popID
   ) const {

      const HarrisSpeciesParameters& sP = speciesParams[popID];
      Real mass = getObjectWrapper().particleSpecies[popID].mass;

      return sP.DENSITY * pow(mass / (2.0 * M_PI * physicalconstants::K_B * sP.TEMPERATURE), 1.5) * (
         5.0 / pow(cosh(x / (this->SCA_LAMBDA)), 2.0) * exp(- mass * (pow(vx, 2.0) + pow(vy, 2.0) + pow(vz, 2.0)) / (2.0 * physicalconstants::K_B * sP.TEMPERATURE))
         +
         exp(- mass * (pow(vx, 2.0) + pow(vy, 2.0) + pow(vz, 2.0)) / (2.0 * physicalconstants::K_B * sP.TEMPERATURE)));
   }
   
   Real Harris::calcPhaseSpaceDensity(
      creal& x,creal& y,creal& z,
      creal& dx,creal& dy,creal& dz,
      creal& vx,creal& vy,creal& vz,
      creal& dvx,creal& dvy,creal& dvz,const uint popID
   ) const {
      return getDistribValue(x+0.5*dx, y+0.5*dy, z+0.5*dz, vx+0.5*dvx, vy+0.5*dvy, vz+0.5*dvz, dvx, dvy, dvz, popID);
   }
   
   void Harris::calcCellParameters(spatial_cell::SpatialCell* cell,creal& t) { }
   
   vector<std::array<Real, 3>> Harris::getV0(
      creal x,
      creal y,
      creal z,
      const uint popID
   ) const {
      vector<std::array<Real, 3>> V0;
      std::array<Real, 3> v = {{0.0, 0.0, 0.0 }};
      V0.push_back(v);
      return V0;
   }

   void Harris::setProjectBField(
      FsGrid< std::array<Real, fsgrids::bfield::N_BFIELD>, FS_STENCIL_WIDTH> & perBGrid,
      FsGrid< std::array<Real, fsgrids::bgbfield::N_BGB>, FS_STENCIL_WIDTH> & BgBGrid,
      FsGrid< fsgrids::technical, FS_STENCIL_WIDTH> & technicalGrid
   ) {
      setBackgroundFieldToZero(BgBGrid);
      
      if(!P::isRestart) {
         auto localSize = perBGrid.getLocalSize().data();
         
         #pragma omp parallel for collapse(3)
         for (int x = 0; x < localSize[0]; ++x) {
            for (int y = 0; y < localSize[1]; ++y) {
               for (int z = 0; z < localSize[2]; ++z) {
                  const std::array<Real, 3> xyz = perBGrid.getPhysicalCoords(x, y, z);
                  std::array<Real, fsgrids::bfield::N_BFIELD>* cell = perBGrid.get(x, y, z);
                  
                  cell->at(fsgrids::bfield::PERBX) = this->BX0 * tanh((xyz[1] + 0.5 * perBGrid.DY) / this->SCA_LAMBDA);
                  cell->at(fsgrids::bfield::PERBY) = this->BY0 * tanh((xyz[2] + 0.5 * perBGrid.DZ) / this->SCA_LAMBDA);
                  cell->at(fsgrids::bfield::PERBZ) = this->BZ0 * tanh((xyz[0] + 0.5 * perBGrid.DX) / this->SCA_LAMBDA);
               }
            }
         }
      }
   }

} // namespace projects<|MERGE_RESOLUTION|>--- conflicted
+++ resolved
@@ -53,11 +53,6 @@
 
          RP::add(pop + "_Harris.Temperature", "Temperature (K)", 2.0e6);
          RP::add(pop + "_Harris.rho", "Number density at infinity (m^-3)", 1.0e7);
-<<<<<<< HEAD
-         RP::add(pop + "_Harris.nSpaceSamples", "Number of sampling points per spatial dimension.", 1);
-         RP::add(pop + "_Harris.nVelocitySamples", "Number of sampling points per velocity dimension.", 1);
-=======
->>>>>>> 041734ab
       }
    }
    
