/*
 * This file is part of Vlasiator.
 * Copyright 2010-2016 Finnish Meteorological Institute
 *
 * For details of usage, see the COPYING file and read the "Rules of the Road"
 * at http://www.physics.helsinki.fi/vlasiator/
 *
 * This program is free software; you can redistribute it and/or modify
 * it under the terms of the GNU General Public License as published by
 * the Free Software Foundation; either version 2 of the License, or
 * (at your option) any later version.

 * This program is distributed in the hope that it will be useful,
 * but WITHOUT ANY WARRANTY; without even the implied warranty of
 * MERCHANTABILITY or FITNESS FOR A PARTICULAR PURPOSE.  See the
 * GNU General Public License for more details.

 * You should have received a copy of the GNU General Public License along
 * with this program; if not, write to the Free Software Foundation, Inc.,
 * 51 Franklin Street, Fifth Floor, Boston, MA 02110-1301 USA.

%
Interplanetary shock project by Markus Battarbee (markus.battarbee@gmail.com)
Based on SilvaShock project by Urs Ganse
Previous development version name was UtuShock
*/

#include <cstdlib>
#include <iostream>
#include <iomanip>
#include <cmath>

#include <vector>

#include "../../common.h"
#include "../../readparameters.h"
#include "../../backgroundfield/backgroundfield.h"
#include "../../object_wrapper.h"

#include "IPShock.h"

using namespace std;
using namespace spatial_cell;

namespace projects {
  IPShock::IPShock(): TriAxisSearch() { }
  IPShock::~IPShock() { }
  
  bool IPShock::initialize() {
    return Project::initialize();
  }
  
  void IPShock::addParameters() {
    typedef Readparameters RP;
    // Common (field / etc.) parameters
    RP::add("IPShock.BX0u", "Upstream mag. field value (T)", 1.0e-9);
    RP::add("IPShock.BY0u", "Upstream mag. field value (T)", 2.0e-9);
    RP::add("IPShock.BZ0u", "Upstream mag. field value (T)", 3.0e-9);
    RP::add("IPShock.BX0d", "Downstream mag. field value (T)", 1.0e-9);
    RP::add("IPShock.BY0d", "Downstream mag. field value (T)", 2.0e-9);
    RP::add("IPShock.BZ0d", "Downstream mag. field value (T)", 3.0e-9);
    RP::add("IPShock.Width", "Shock Width (m)", 50000);

    RP::add("IPShock.AMR_L1width", "L1 AMR region width (m)", 0);
    RP::add("IPShock.AMR_L2width", "L2 AMR region width (m)", 0);
    RP::add("IPShock.AMR_L3width", "L3 AMR region width (m)", 0);
    RP::add("IPShock.AMR_L4width", "L4 AMR region width (m)", 0);

    // Per-population parameters
    for(uint i=0; i< getObjectWrapper().particleSpecies.size(); i++) {
       const std::string& pop = getObjectWrapper().particleSpecies[i].name;
       RP::add(pop + "_IPShock.VX0u", "Upstream Bulk velocity in x", 0.0);
       RP::add(pop + "_IPShock.VY0u", "Upstream Bulk velocity in y", 0.0);
       RP::add(pop + "_IPShock.VZ0u", "Upstream Bulk velocuty in z", 0.0);
       RP::add(pop + "_IPShock.rhou", "Upstream Number density (m^-3)", 1.0e7);
       RP::add(pop + "_IPShock.Temperatureu", "Upstream Temperature (K)", 2.0e6);

       RP::add(pop + "_IPShock.VX0d", "Downstream Bulk velocity in x", 0.0);
       RP::add(pop + "_IPShock.VY0d", "Downstream Bulk velocity in y", 0.0);
       RP::add(pop + "_IPShock.VZ0d", "Downstream Bulk velocuty in z", 0.0);
       RP::add(pop + "_IPShock.rhod", "Downstream Number density (m^-3)", 1.0e7);
       RP::add(pop + "_IPShock.Temperatured", "Downstream Temperature (K)", 2.0e6);

       RP::add(pop + "_IPShock.nSpaceSamples", "Number of sampling points per spatial dimension", 2);
       RP::add(pop + "_IPShock.nVelocitySamples", "Number of sampling points per velocity dimension", 5);
       RP::add(pop + "_IPShock.maxwCutoff", "Cutoff for the maxwellian distribution", 1e-12);
    }

  }

  void IPShock::getParameters() {
    Project::getParameters();

    typedef Readparameters RP;
    RP::get("IPShock.BX0u", this->B0u[0]);
    RP::get("IPShock.BY0u", this->B0u[1]);
    RP::get("IPShock.BZ0u", this->B0u[2]);
    RP::get("IPShock.BX0d", this->B0d[0]);
    RP::get("IPShock.BY0d", this->B0d[1]);
    RP::get("IPShock.BZ0d", this->B0d[2]);
    RP::get("IPShock.Width", this->Shockwidth);

    RP::get("IPShock.AMR_L1width", this->AMR_L1width);
    RP::get("IPShock.AMR_L2width", this->AMR_L2width);
    RP::get("IPShock.AMR_L3width", this->AMR_L3width);
    RP::get("IPShock.AMR_L4width", this->AMR_L4width);

    // Per-population parameters
    for(uint i=0; i< getObjectWrapper().particleSpecies.size(); i++) {
       const std::string& pop = getObjectWrapper().particleSpecies[i].name;
       IPShockSpeciesParameters sP;

       RP::get(pop + "_IPShock.VX0u", sP.V0u[0]);
       RP::get(pop + "_IPShock.VY0u", sP.V0u[1]);
       RP::get(pop + "_IPShock.VZ0u", sP.V0u[2]);
       RP::get(pop + "_IPShock.rhou", sP.DENSITYu);
       RP::get(pop + "_IPShock.Temperatureu", sP.TEMPERATUREu);

       RP::get(pop + "_IPShock.VX0d", sP.V0d[0]);
       RP::get(pop + "_IPShock.VY0d", sP.V0d[1]);
       RP::get(pop + "_IPShock.VZ0d", sP.V0d[2]);
       RP::get(pop + "_IPShock.rhod", sP.DENSITYd);
       RP::get(pop + "_IPShock.Temperatured", sP.TEMPERATUREd);

       RP::get(pop + "_IPShock.nSpaceSamples", sP.nSpaceSamples);
       RP::get(pop + "_IPShock.nVelocitySamples", sP.nVelocitySamples);
       RP::get(pop + "_IPShock.maxwCutoff", sP.maxwCutoff);

       speciesParams.push_back(sP);
    }

    int myRank;

    MPI_Comm_rank(MPI_COMM_WORLD,&myRank);

    if(myRank == MASTER_RANK) {
      std::cerr << "B0x u = " << this->B0u[0] << std::endl;
      std::cerr << "B0y u = " << this->B0u[1] << std::endl;
      std::cerr << "B0z u = " << this->B0u[2] << std::endl;
      std::cerr << "B0x d = " << this->B0d[0] << std::endl;
      std::cerr << "B0y d = " << this->B0d[1] << std::endl;
      std::cerr << "B0z d = " << this->B0d[2] << std::endl;
      //std::cerr << "V0x u = " << this->V0u[0] << std::endl;
      //std::cerr << "V0y u = " << this->V0u[1] << std::endl;
      //std::cerr << "V0z u = " << this->V0u[2] << std::endl;
      //std::cerr << "V0x d = " << this->V0d[0] << std::endl;
      //std::cerr << "V0y d = " << this->V0d[1] << std::endl;
      //std::cerr << "V0z d = " << this->V0d[2] << std::endl;

      //std::cerr << "rhou = " << this->DENSITYu << std::endl;
      //std::cerr << "rhod = " << this->DENSITYd << std::endl;
      //std::cerr << "tempu = " << this->TEMPERATUREu << std::endl;
      //std::cerr << "tempd = " << this->TEMPERATUREd << std::endl;

      //std::cerr << "nSpaceSamples = " << this->nSpaceSamples << std::endl;
      //std::cerr << "nVelocitySamples = " << this->nVelocitySamples << std::endl;
      //std::cerr << "maxwCutoff = " << this->maxwCutoff << std::endl;
      //std::cerr << "Width = " << this->Shockwidth << std::endl;
    }

    /* 
       Now allows flow and field both in z and y -directions. As assuming we're
       in the dHT frame, all flow and magnetic field should be in a single plane.
    */

    /* Magnitude of tangential B-field and flow components */
    this->B0utangential = sqrt(this->B0u[1]*this->B0u[1] + this->B0u[2]*this->B0u[2]);
    this->B0dtangential = sqrt(this->B0d[1]*this->B0d[1] + this->B0d[2]*this->B0d[2]);
    for(auto& sP : speciesParams) {
       sP.V0utangential = sqrt(sP.V0u[1]*sP.V0u[1] + sP.V0u[2]*sP.V0u[2]);
       sP.V0dtangential = sqrt(sP.V0d[1]*sP.V0d[1] + sP.V0d[2]*sP.V0d[2]);
    }

    /* Check direction of upstream and downstream flows and fields 
       Define y-z-directional angle phi so that 
       By = cos(phi_B)*B_tang
       Bz = sin(phi_B)*B_tang
       Vy = cos(phi_V)*V_tang
       Vz = sin(phi_V)*V_tang
       If we're in the dHT frame, phi_B and phi_V should be the same, and also the same
       both in the upstream and in the downstream.
    */
    this->Bucosphi = abs(this->B0u[1])/this->B0utangential;   
    this->Bdcosphi = abs(this->B0d[1])/this->B0dtangential;   
    for(auto& sP : speciesParams) {
       sP.Vucosphi = abs(sP.V0u[1])/sP.V0utangential;
       sP.Vdcosphi = abs(sP.V0d[1])/sP.V0dtangential;
    }

    /* Save signs as well for reconstruction during interpolation.
       For both components of B and V, upstream and downstream signs should be the same. */
    this->Byusign=0;
    if (this->B0u[1] < 0) this->Byusign=-1;
    if (this->B0u[1] > 0) this->Byusign=+1;
    this->Bzusign=0;
    if (this->B0u[2] < 0) this->Bzusign=-1;
    if (this->B0u[2] > 0) this->Bzusign=+1;
    this->Bydsign=0;
    if (this->B0d[1] < 0) this->Bydsign=-1;
    if (this->B0d[1] > 0) this->Bydsign=+1;
    this->Bzdsign=0;
    if (this->B0d[2] < 0) this->Bzdsign=-1;
    if (this->B0d[2] > 0) this->Bzdsign=+1;

    for(auto& sP : speciesParams) {
       sP.Vyusign=0;
       if (sP.V0u[1] < 0) sP.Vyusign=-1;
       if (sP.V0u[1] > 0) sP.Vyusign=+1;
       sP.Vzusign=0;
       if (sP.V0u[2] < 0) sP.Vzusign=-1;
       if (sP.V0u[2] > 0) sP.Vzusign=+1;
       sP.Vydsign=0;
       if (sP.V0d[1] < 0) sP.Vydsign=-1;
       if (sP.V0d[1] > 0) sP.Vydsign=+1;
       sP.Vzdsign=0;
       if (sP.V0d[2] < 0) sP.Vzdsign=-1;
       if (sP.V0d[2] > 0) sP.Vzdsign=+1;

       /* Check that upstream and downstream values both are separately parallel */
       if ( (abs(this->Bucosphi)-abs(sP.Vucosphi) > 1e-10) || (this->Byusign*this->Bzusign != sP.Vyusign*sP.Vzusign) )
       {
          if(myRank == MASTER_RANK) {
             std::cout<<" Warning: Upstream B and V not parallel"<<std::endl;
             std::cout<<" Bucosphi "<<Bucosphi<<" Vucosphi "<<sP.Vucosphi<<" Byusign "<<Byusign<<" Bzusign "<<Bzusign<<" Vyusign "<<sP.Vyusign<<" Vzusign "<<sP.Vzusign<<std::endl;
          }
       }
       if ( (abs(this->Bdcosphi)-abs(sP.Vdcosphi) > 1e-10) || (this->Bydsign*this->Bzdsign != sP.Vydsign*sP.Vzdsign) )
       {
          if(myRank == MASTER_RANK) {
             std::cout<<" Warning: Downstream B and V not parallel"<<std::endl;
             std::cout<<" Bdcosphi "<<Bdcosphi<<" Vdcosphi "<<sP.Vdcosphi<<" Bydsign "<<Bydsign<<" Bzdsign "<<Bzdsign<<" Vydsign "<<sP.Vydsign<<" Vzdsign "<<sP.Vzdsign<<std::endl;
          }
       }
       /* Verify that upstream and downstream flows are in a plane */
       if ( (abs(this->Bdcosphi)-abs(this->Bucosphi) > 1e-10) && (this->Bydsign*this->Bzdsign != this->Byusign*this->Bzusign) )
       {
          if(myRank == MASTER_RANK) {
             std::cout<<" Warning: Upstream and downstream B_tangentials not in same plane"<<std::endl;
             std::cout<<" Bdcosphi "<<Bdcosphi<<" Bucosphi "<<Bucosphi<<" Bydsign "<<Bydsign<<" Bzdsign "<<Bzdsign<<" Byusign "<<Byusign<<" Bzusign "<<Bzusign<<std::endl;
          }
       }
       if ( (abs(sP.Vdcosphi)-abs(sP.Vucosphi) > 1e-10) && (sP.Vydsign*sP.Vzdsign != sP.Vyusign*sP.Vzusign) )
       {
          if(myRank == MASTER_RANK) {
             std::cout<<" Warning: Upstream and downstream V_tangentials not in same plane"<<std::endl;
             std::cout<<" Vdcosphi "<<sP.Vdcosphi<<" Vucosphi "<<sP.Vucosphi<<" Vydsign "<<sP.Vydsign<<" Vzdsign "<<sP.Vzdsign<<" Vyusign "<<sP.Vyusign<<" Vzusign "<<sP.Vzusign<<std::endl;
          }
       }
    }
    
  }


  std::vector<std::array<Real, 3>> IPShock::getV0(creal x, creal y, creal z, const uint popID) const {
    Real mass = getObjectWrapper().particleSpecies[popID].mass;
    Real mu0 = physicalconstants::MU_0;
    const IPShockSpeciesParameters& sP = this->speciesParams[popID];

    // Interpolate density between upstream and downstream
    // All other values are calculated from jump conditions
    Real DENSITY = interpolate(sP.DENSITYu,sP.DENSITYd, x);
    if (DENSITY < 1e-20) {
      std::cout<<"density too low! "<<DENSITY<<" x "<<x<<" y "<<y<<" z "<<z<<std::endl;
    }
    
    // Solve tangential components for B and V
    Real VX = sP.DENSITYu * sP.V0u[0] / DENSITY;
    Real BX = this->B0u[0];
    Real MAsq = std::pow((sP.V0u[0]/this->B0u[0]), 2) * sP.DENSITYu * mass * mu0;
    Real Btang = this->B0utangential * (MAsq - 1.0)/(MAsq*VX/sP.V0u[0] -1.0);
    Real Vtang = VX * Btang / BX;

    /* Reconstruct Y and Z components using cos(phi) values and signs. Tangential variables are always positive. */
    //Real BY = Btang * this->Bucosphi * this->Byusign;
    //Real BZ = Btang * sqrt(1. - this->Bucosphi * this->Bucosphi) * this->Bzusign;
    Real VY = abs(Vtang) * sP.Vucosphi * sP.Vyusign;
    Real VZ = abs(Vtang) * sqrt(1. - sP.Vucosphi * sP.Vucosphi) * sP.Vzusign;

    // Disable compiler warnings: (unused variables but the function is inherited)
    (void)y;
    (void)z;
    
    std::array<Real, 3> V0 {{VX, VY, VZ}};
    std::vector<std::array<Real, 3>> retval;
    retval.push_back(V0);

    return retval;
  }

  Real IPShock::getDistribValue(creal& x, creal& y, creal& z, 
				creal& vx, creal& vy, creal& vz, 
				creal& dvx, creal& dvy, creal& dvz,
        const uint popID) const {

    Real mass = getObjectWrapper().particleSpecies[popID].mass;
    Real KB = physicalconstants::K_B;
    Real mu0 = physicalconstants::MU_0;
<<<<<<< HEAD
    //Real adiab = 5./3.;
=======
>>>>>>> 2025ae8d
    const IPShockSpeciesParameters& sP = this->speciesParams[popID];

    // Interpolate density between upstream and downstream
    // All other values are calculated from jump conditions
    Real DENSITY = interpolate(sP.DENSITYu,sP.DENSITYd, x);
    if (DENSITY < 1e-20) {
      std::cout<<"density too low! "<<DENSITY<<" x "<<x<<" y "<<y<<" z "<<z<<std::endl;
    }
    
    // Solve tangential components for B and V
    Real hereVX = sP.DENSITYu * sP.V0u[0] / DENSITY;
    Real hereBX = this->B0u[0];
    Real MAsq = std::pow((sP.V0u[0]/this->B0u[0]), 2) * sP.DENSITYu * mass * mu0;
    Real hereBtang = this->B0u[2] * (MAsq - 1.0)/(MAsq*hereVX/sP.V0u[0] -1.0);
    Real hereVtang = hereVX * hereBtang / hereBX;

    /* Reconstruct Y and Z components using cos(phi) values and signs. Tangential variables are always positive. */
    //Real hereBY = hereBtang * this->Bucosphi * this->Byusign;
    //Real hereBZ = hereBtang * sqrt(1. - this->Bucosphi * this->Bucosphi) * this->Bzusign;
    Real hereVY = abs(hereVtang) * sP.Vucosphi * sP.Vyusign;
    Real hereVZ = abs(hereVtang) * sqrt(1. - sP.Vucosphi * sP.Vucosphi) * sP.Vzusign;

    // Old incorrect temperature - just interpolate for now
    //Real adiab = 5./3.;
    //Real TEMPERATURE = this->TEMPERATUREu + (mass*(adiab-1.0)/(2.0*KB*adiab)) * 
    //  ( std::pow(this->V0u[0],2) + std::pow(this->V0u[2],2) - std::pow(hereVX,2) - std::pow(hereVZ,2) );
    Real TEMPERATURE = interpolate(sP.TEMPERATUREu,sP.TEMPERATUREd, x);

    std::array<Real, 3> pertV0 {{hereVX, hereVY, hereVZ}};

    Real result = 0.0;

    result = DENSITY * std::pow(mass / (2.0 * M_PI * KB * TEMPERATURE), 1.5) *
      exp(- mass * ((vx-pertV0[0])*(vx-pertV0[0]) + (vy-pertV0[1])*(vy-pertV0[1]) + (vz-pertV0[2])*(vz-pertV0[2])) / (2.0 * KB * TEMPERATURE));

    return result;
  }

  Real IPShock::calcPhaseSpaceDensity(creal& x, creal& y, creal& z, creal& dx, creal& dy, creal& dz, creal& vx, creal& vy, creal& vz, creal& dvx, creal& dvy, creal& dvz, const uint popID) const {

    const IPShockSpeciesParameters& sP = this->speciesParams[popID];
    Real result = 0.0;
    if((sP.nSpaceSamples > 1) && (sP.nVelocitySamples > 1)) {
      creal d_x = dx / (sP.nSpaceSamples-1);
      creal d_y = dy / (sP.nSpaceSamples-1);
      creal d_z = dz / (sP.nSpaceSamples-1);
      creal d_vx = dvx / (sP.nVelocitySamples-1);
      creal d_vy = dvy / (sP.nVelocitySamples-1);
      creal d_vz = dvz / (sP.nVelocitySamples-1);

      Real avg = 0.0;
      
      for (uint i=0; i<sP.nSpaceSamples; ++i)
         for (uint j=0; j<sP.nSpaceSamples; ++j)
            for (uint k=0; k<sP.nSpaceSamples; ++k)      
               for (uint vi=0; vi<sP.nVelocitySamples; ++vi)
                  for (uint vj=0; vj<sP.nVelocitySamples; ++vj)
                     for (uint vk=0; vk<sP.nVelocitySamples; ++vk)
                     {
                        avg += getDistribValue(x+i*d_x, y+j*d_y, z+k*d_z, vx+vi*d_vx, vy+vj*d_vy, vz+vk*d_vz, dvx, dvy, dvz, popID);
                     }
      
      result = avg /
	(sP.nSpaceSamples*sP.nSpaceSamples*sP.nSpaceSamples) / 
	(sP.nVelocitySamples*sP.nVelocitySamples*sP.nVelocitySamples);
    } else {
      result = getDistribValue(x+0.5*dx, y+0.5*dy, z+0.5*dz, vx+0.5*dvx, vy+0.5*dvy, vz+0.5*dvz, dvx, dvy, dvz, popID);
    }               

    if(result < sP.maxwCutoff) {
      return 0.0;
    } else {
      return result;
    }
  }
  
  void IPShock::calcCellParameters(spatial_cell::SpatialCell* cell, creal& t) { }

  Real IPShock::interpolate(Real upstream, Real downstream, Real x) const {
    Real coord = 0.5 + x/this->Shockwidth; //Now shock will be from 0 to 1
    //x /= 0.5 * this->Shockwidth;
    Real a = 0.0;
    if (coord <= 0.0) a = downstream;
    if (coord >= 1.0) a = upstream;
    if ((coord > 0.0) && (coord < 1.0)) {
      // Ken Perlin Smootherstep
      Real interpolation = ( 6.0 * coord * coord - 15.0 * coord +10. ) * coord * coord * coord;
      a = upstream * interpolation + downstream * (1. - interpolation);
    }
    return a;
  }

  void IPShock::setProjectBField(
     FsGrid< std::array<Real, fsgrids::bfield::N_BFIELD>, FS_STENCIL_WIDTH> & perBGrid,
     FsGrid< std::array<Real, fsgrids::bgbfield::N_BGB>, FS_STENCIL_WIDTH> & BgBGrid,
     FsGrid< fsgrids::technical, FS_STENCIL_WIDTH> & technicalGrid
  ) {
      setBackgroundFieldToZero(BgBGrid);
      
      if(!P::isRestart) {
         auto localSize = perBGrid.getLocalSize().data();
      
#pragma omp parallel for collapse(3)
         for (int x = 0; x < localSize[0]; ++x) {
            for (int y = 0; y < localSize[1]; ++y) {
               for (int z = 0; z < localSize[2]; ++z) {
                  const std::array<Real, 3> xyz = perBGrid.getPhysicalCoords(x, y, z);
                  std::array<Real, fsgrids::bfield::N_BFIELD>* cell = perBGrid.get(x, y, z);
                  
                  /* Maintain all values in BPERT for simplicity */
<<<<<<< HEAD
                  //Real KB = physicalconstants::K_B;
                  Real mu0 = physicalconstants::MU_0;
                  //Real adiab = 5./3.;
=======
                  Real mu0 = physicalconstants::MU_0;
>>>>>>> 2025ae8d
                  
                  // Interpolate density between upstream and downstream
                  // All other values are calculated from jump conditions
                  Real MassDensity = 0.;
                  Real MassDensityU = 0.;
                  Real EffectiveVu0 = 0.;
                  for(uint i=0; i< getObjectWrapper().particleSpecies.size(); i++) {
                     const IPShockSpeciesParameters& sP = speciesParams[i];
                     Real mass = getObjectWrapper().particleSpecies[i].mass;
                     
                     MassDensity += mass * interpolate(sP.DENSITYu,sP.DENSITYd, xyz[0]);
                     MassDensityU += mass * sP.DENSITYu;
                     EffectiveVu0 += sP.V0u[0] * mass * sP.DENSITYu;
                  }
                  EffectiveVu0 /= MassDensityU;
                  
                  // Solve tangential components for B and V
                  Real VX = MassDensityU * EffectiveVu0 / MassDensity;
                  Real BX = this->B0u[0];
                  Real MAsq = std::pow((EffectiveVu0/this->B0u[0]), 2) * MassDensityU * mu0;
                  Real Btang = this->B0utangential * (MAsq - 1.0)/(MAsq*VX/EffectiveVu0 -1.0);
                  
                  /* Reconstruct Y and Z components using cos(phi) values and signs. Tangential variables are always positive. */
                  Real BY = abs(Btang) * this->Bucosphi * this->Byusign;
                  Real BZ = abs(Btang) * sqrt(1. - this->Bucosphi * this->Bucosphi) * this->Bzusign;
                  //Real Vtang = VX * Btang / BX;
                  //Real VY = Vtang * this->Vucosphi * this->Vyusign;
                  //Real VZ = Vtang * sqrt(1. - this->Vucosphi * this->Vucosphi) * this->Vzusign;
                  
                  cell->at(fsgrids::bfield::PERBX) = BX;
                  cell->at(fsgrids::bfield::PERBY) = BY;
                  cell->at(fsgrids::bfield::PERBZ) = BZ;
               }
            }
         }
      }
   }


   bool IPShock::refineSpatialCells( dccrg::Dccrg<spatial_cell::SpatialCell,dccrg::Cartesian_Geometry>& mpiGrid ) const {
 
     int myRank;       
     MPI_Comm_rank(MPI_COMM_WORLD,&myRank);

     std::vector<CellID> refinedCells;

     if(myRank == MASTER_RANK) std::cout << "Maximum refinement level is " << mpiGrid.mapping.get_maximum_refinement_level() << std::endl;
      
     // Leave boundary cells and a bit of safety margin
//      const int bw = 2* VLASOV_STENCIL_WIDTH;
//      const int bw2 = 2*(bw + VLASOV_STENCIL_WIDTH);
//      const int bw3 = 2*(bw2 + VLASOV_STENCIL_WIDTH);

     // Calculate regions for refinement
     if (P::amrMaxSpatialRefLevel > 0) {
	// L1 refinement.
	for (uint i = 0; i < P::xcells_ini; ++i) {
	   for (uint j = 0; j < P::ycells_ini; ++j) {
	      for (uint k = 0; k < P::zcells_ini; ++k) {

		 std::array<double,3> xyz;
		 xyz[0] = P::xmin + (i+0.5)*P::dx_ini;
		 xyz[1] = P::ymin + (j+0.5)*P::dy_ini;
		 xyz[2] = P::zmin + (k+0.5)*P::dz_ini;

		 if (abs(xyz[0]) < AMR_L1width)
		    {
		       CellID myCell = mpiGrid.get_existing_cell(xyz);
		       mpiGrid.refine_completely(myCell);
		    }
	      }
	   }
	}
	refinedCells = mpiGrid.stop_refining(true);      
	if(myRank == MASTER_RANK) std::cout << "Finished first level of refinement" << endl;
	mpiGrid.balance_load();
     }

     if (P::amrMaxSpatialRefLevel > 1) {
	// L2 refinement.
	for (uint i = 0; i < 2*P::xcells_ini; ++i) {
	   for (uint j = 0; j < 2*P::ycells_ini; ++j) {
	      for (uint k = 0; k < 2*P::zcells_ini; ++k) {

		 std::array<double,3> xyz;
		 xyz[0] = P::xmin + (i+0.5)*0.5*P::dx_ini;
		 xyz[1] = P::ymin + (j+0.5)*0.5*P::dy_ini;
		 xyz[2] = P::zmin + (k+0.5)*0.5*P::dz_ini;

		 if (abs(xyz[0]) < AMR_L2width)
		    {
		       CellID myCell = mpiGrid.get_existing_cell(xyz);
		       mpiGrid.refine_completely(myCell);
		    }
	      }
	   }
	}
	refinedCells = mpiGrid.stop_refining(true);      
	if(myRank == MASTER_RANK) std::cout << "Finished second level of refinement" << endl;
	mpiGrid.balance_load();
     }

     if (P::amrMaxSpatialRefLevel > 2) {
	// L3 refinement.
	for (uint i = 0; i < 4*P::xcells_ini; ++i) {
	   for (uint j = 0; j < 4*P::ycells_ini; ++j) {
	      for (uint k = 0; k < 4*P::zcells_ini; ++k) {

		 std::array<double,3> xyz;
		 xyz[0] = P::xmin + (i+0.5)*0.25*P::dx_ini;
		 xyz[1] = P::ymin + (j+0.5)*0.25*P::dy_ini;
		 xyz[2] = P::zmin + (k+0.5)*0.25*P::dz_ini;

		 if (abs(xyz[0]) < AMR_L3width)
		    {
		       CellID myCell = mpiGrid.get_existing_cell(xyz);
		       mpiGrid.refine_completely(myCell);
		    }
	      }
	   }
	}
	refinedCells = mpiGrid.stop_refining(true);      
	if(myRank == MASTER_RANK) std::cout << "Finished third level of refinement" << endl;
	mpiGrid.balance_load();
     }

     if (P::amrMaxSpatialRefLevel > 3) {
	// L4 refinement.
	for (uint i = 0; i < 8*P::xcells_ini; ++i) {
	   for (uint j = 0; j < 8*P::ycells_ini; ++j) {
	      for (uint k = 0; k < 8*P::zcells_ini; ++k) {

		 std::array<double,3> xyz;
		 xyz[0] = P::xmin + (i+0.5)*0.125*P::dx_ini;
		 xyz[1] = P::ymin + (j+0.5)*0.125*P::dy_ini;
		 xyz[2] = P::zmin + (k+0.5)*0.125*P::dz_ini;

		 if (abs(xyz[0]) < AMR_L4width)
		    {
		       CellID myCell = mpiGrid.get_existing_cell(xyz);
		       mpiGrid.refine_completely(myCell);
		    }
	      }
	   }
	}
	refinedCells = mpiGrid.stop_refining(true);      
	if(myRank == MASTER_RANK) std::cout << "Finished fourth level of refinement" << endl;
	mpiGrid.balance_load();
     }

     
     return true;
   }

}//namespace projects<|MERGE_RESOLUTION|>--- conflicted
+++ resolved
@@ -295,10 +295,6 @@
     Real mass = getObjectWrapper().particleSpecies[popID].mass;
     Real KB = physicalconstants::K_B;
     Real mu0 = physicalconstants::MU_0;
-<<<<<<< HEAD
-    //Real adiab = 5./3.;
-=======
->>>>>>> 2025ae8d
     const IPShockSpeciesParameters& sP = this->speciesParams[popID];
 
     // Interpolate density between upstream and downstream
@@ -409,13 +405,7 @@
                   std::array<Real, fsgrids::bfield::N_BFIELD>* cell = perBGrid.get(x, y, z);
                   
                   /* Maintain all values in BPERT for simplicity */
-<<<<<<< HEAD
-                  //Real KB = physicalconstants::K_B;
                   Real mu0 = physicalconstants::MU_0;
-                  //Real adiab = 5./3.;
-=======
-                  Real mu0 = physicalconstants::MU_0;
->>>>>>> 2025ae8d
                   
                   // Interpolate density between upstream and downstream
                   // All other values are calculated from jump conditions
