/*
 * This file is part of Vlasiator.
 * Copyright 2010-2016 Finnish Meteorological Institute
 *
 * For details of usage, see the COPYING file and read the "Rules of the Road"
 * at http://www.physics.helsinki.fi/vlasiator/
 *
 * This program is free software; you can redistribute it and/or modify
 * it under the terms of the GNU General Public License as published by
 * the Free Software Foundation; either version 2 of the License, or
 * (at your option) any later version.
 *
 * This program is distributed in the hope that it will be useful,
 * but WITHOUT ANY WARRANTY; without even the implied warranty of
 * MERCHANTABILITY or FITNESS FOR A PARTICULAR PURPOSE.  See the
 * GNU General Public License for more details.
 *
 * You should have received a copy of the GNU General Public License along
 * with this program; if not, write to the Free Software Foundation, Inc.,
 * 51 Franklin Street, Fifth Floor, Boston, MA 02110-1301 USA.
 */

#include <cstdlib>
#include <iostream>
#include <cmath>
#include <array>

#include "../../common.h"
#include "../../readparameters.h"
#include "../../backgroundfield/backgroundfield.h"
#include "../../backgroundfield/constantfield.hpp"
#include "../../backgroundfield/dipole.hpp"
#include "../../backgroundfield/linedipole.hpp"
#include "../../backgroundfield/vectordipole.hpp"
#include "../../object_wrapper.h"
#include "../../sysboundary/ionosphere.h"

#include "Magnetosphere.h"
#include "../../fieldsolver/derivatives.hpp"

using namespace std;
using namespace spatial_cell;

namespace projects {
   Magnetosphere::Magnetosphere(): TriAxisSearch() { }
   Magnetosphere::~Magnetosphere() { }
   
   void Magnetosphere::addParameters() {
      typedef Readparameters RP;
      // Common (field / etc.) parameters
      RP::add("Magnetosphere.constBgBX", "Constant flat Bx component in the whole simulation box. Default is none.", 0.0);
      RP::add("Magnetosphere.constBgBY", "Constant flat By component in the whole simulation box. Default is none.", 0.0);
      RP::add("Magnetosphere.constBgBZ", "Constant flat Bz component in the whole simulation box. Default is none.", 0.0);
      RP::add("Magnetosphere.noDipoleInSW", "If set to 1, the dipole magnetic field is not set in the solar wind inflow cells. Default 0.", 0.0);
      RP::add("Magnetosphere.dipoleScalingFactor","Scales the field strength of the magnetic dipole compared to Earths.", 1.0);
      RP::add("Magnetosphere.dipoleType","0: Normal 3D dipole, 1: line-dipole for 2D polar simulations, 2: line-dipole with mirror, 3: 3D dipole with mirror", 0);
      RP::add("Magnetosphere.dipoleMirrorLocationX","x-coordinate of dipole Mirror", -1.0);

      RP::add("Magnetosphere.refine_L4radius","Radius of L3-refined sphere or cap", 6.0e7);
      RP::add("Magnetosphere.refine_L4nosexmin","Low x-value of nose L3-refined box", 5.5e7);

      RP::add("Magnetosphere.refine_L3radius","Radius of L3-refined sphere or cap", 6.371e7); // 10 RE
      RP::add("Magnetosphere.refine_L3nosexmin","Low x-value of nose L3-refined box", 5.0e7); //
      RP::add("Magnetosphere.refine_L3tailheight","Height in +-z of tail L3-refined box", 1.0e7); //
      RP::add("Magnetosphere.refine_L3tailwidth","Width in +-y of tail L3-refined box", 5.0e7); // 10 RE
      RP::add("Magnetosphere.refine_L3tailxmin","Low x-value of tail L3-refined box", -20.0e7); // 10 RE
      RP::add("Magnetosphere.refine_L3tailxmax","High x-value of tail L3-refined box", -5.0e7); // 10 RE
      
      RP::add("Magnetosphere.refine_L2radius","Radius of L2-refined sphere", 9.5565e7); // 15 RE
      RP::add("Magnetosphere.refine_L2tailthick","Thickness of L2-refined tail region", 3.1855e7); // 5 RE
      RP::add("Magnetosphere.refine_L1radius","Radius of L1-refined sphere", 1.59275e8); // 25 RE
      RP::add("Magnetosphere.refine_L1tailthick","Thickness of L1-refined tail region", 6.371e7); // 10 RE

      RP::add("Magnetosphere.dipoleTiltPhi","Magnitude of dipole tilt, in degrees", 0.0);
      RP::add("Magnetosphere.dipoleTiltTheta","Direction of dipole tilt from Sun-Earth-line, in degrees", 0.0);
      RP::add("Magnetosphere.dipoleXFull","X-coordinate up to which dipole is at full strength, in metres", 9.5565e7); // 15 RE
      RP::add("Magnetosphere.dipoleXZero","X-coordinate after which dipole is at zero strength, in metres", 1.9113e8); // 30 RE
      RP::add("Magnetosphere.dipoleInflowBX","Inflow magnetic field Bx component to which the vector potential dipole converges. Default is none.", 0.0);
      RP::add("Magnetosphere.dipoleInflowBY","Inflow magnetic field By component to which the vector potential dipole converges. Default is none.", 0.0);
      RP::add("Magnetosphere.dipoleInflowBZ","Inflow magnetic field Bz component to which the vector potential dipole converges. Default is none.", 0.0);
      //New Parameter for zeroing out derivativeNew Parameter for zeroing out derivativess
      RP::add("Magnetosphere.zeroOutDerivativesX","Zero Out Perpendicular components", 1.0);
      RP::add("Magnetosphere.zeroOutDerivativesY","Zero Out Perpendicular components", 1.0);
      RP::add("Magnetosphere.zeroOutDerivativesZ","Zero Out Perpendicular components", 1.0);

      // Per-population parameters
      for(uint i=0; i< getObjectWrapper().particleSpecies.size(); i++) {
         const std::string& pop = getObjectWrapper().particleSpecies[i].name;

         RP::add(pop + "_Magnetosphere.rho", "Tail region number density (m^-3)", 0.0);
         RP::add(pop + "_Magnetosphere.T", "Temperature (K)", 0.0);
         RP::add(pop + "_Magnetosphere.VX0", "Initial bulk velocity in x-direction", 0.0);
         RP::add(pop + "_Magnetosphere.VY0", "Initial bulk velocity in y-direction", 0.0);
         RP::add(pop + "_Magnetosphere.VZ0", "Initial bulk velocity in z-direction", 0.0);
         RP::add(pop + "_Magnetosphere.nSpaceSamples", "Number of sampling points per spatial dimension", 2);
         RP::add(pop + "_Magnetosphere.nVelocitySamples", "Number of sampling points per velocity dimension", 5);
         RP::add(pop + "_Magnetosphere.taperInnerRadius", "Inner radius of the zone with a density tapering from the ionospheric value to the background (m)", 0.0);
         RP::add(pop + "_Magnetosphere.taperOuterRadius", "Outer radius of the zone with a density tapering from the ionospheric value to the background (m)", 0.0);
      }
   }
   
   void Magnetosphere::getParameters(){
      int myRank;
      MPI_Comm_rank(MPI_COMM_WORLD,&myRank);

      Project::getParameters();
      SysBoundary& sysBoundaryContainer = getObjectWrapper().sysBoundaryContainer;

      Real dummy;
      typedef Readparameters RP;
      RP::get("Magnetosphere.constBgBX", this->constBgB[0]);
      RP::get("Magnetosphere.constBgBY", this->constBgB[1]);
      RP::get("Magnetosphere.constBgBZ", this->constBgB[2]);
      RP::get("Magnetosphere.noDipoleInSW", dummy);
      this->noDipoleInSW = dummy == 1 ? true:false;
      RP::get("Magnetosphere.dipoleScalingFactor", this->dipoleScalingFactor);

      RP::get("Magnetosphere.dipoleMirrorLocationX", this->dipoleMirrorLocationX);

      RP::get("Magnetosphere.dipoleType", this->dipoleType);

      /** Read inner boundary parameters from either ionospheric or copysphere sysboundary condition */
      if (sysBoundaryContainer.existSysBoundary("Copysphere")) {
         RP::get("copysphere.radius", this->ionosphereRadius);
         RP::get("copysphere.centerX", this->center[0]);
         RP::get("copysphere.centerY", this->center[1]);
         RP::get("copysphere.centerZ", this->center[2]);
         RP::get("copysphere.geometry", this->ionosphereGeometry);
      } else if (sysBoundaryContainer.existSysBoundary("Ionosphere")) {
         RP::get("ionosphere.radius", this->ionosphereRadius);
         RP::get("ionosphere.centerX", this->center[0]);
         RP::get("ionosphere.centerY", this->center[1]);
         RP::get("ionosphere.centerZ", this->center[2]);
         RP::get("ionosphere.geometry", this->ionosphereGeometry);
      } else {
         if(myRank == MASTER_RANK) {
            std::cerr<<"Warning in initializing Magnetosphere: Could not find inner boundary (ionosphere or copysphere)!"<<std::endl;
         }
      }
      if(ionosphereRadius < 1000.) {
         // For really small ionospheric radius values, assume R_E units
         ionosphereRadius *= physicalconstants::R_E;
      }

      RP::get("Magnetosphere.refine_L4radius", this->refine_L4radius);
      RP::get("Magnetosphere.refine_L4nosexmin", this->refine_L4nosexmin);

      RP::get("Magnetosphere.refine_L3radius", this->refine_L3radius);
      RP::get("Magnetosphere.refine_L3nosexmin", this->refine_L3nosexmin);
      RP::get("Magnetosphere.refine_L3tailwidth", this->refine_L3tailwidth);
      RP::get("Magnetosphere.refine_L3tailheight", this->refine_L3tailheight);
      RP::get("Magnetosphere.refine_L3tailxmin", this->refine_L3tailxmin);
      RP::get("Magnetosphere.refine_L3tailxmax", this->refine_L3tailxmax);

      RP::get("Magnetosphere.refine_L2radius", this->refine_L2radius);
      RP::get("Magnetosphere.refine_L2tailthick", this->refine_L2tailthick);
      RP::get("Magnetosphere.refine_L1radius", this->refine_L1radius);
      RP::get("Magnetosphere.refine_L1tailthick", this->refine_L1tailthick);

      RP::get("Magnetosphere.dipoleTiltPhi", this->dipoleTiltPhi);
      RP::get("Magnetosphere.dipoleTiltTheta", this->dipoleTiltTheta);
      RP::get("Magnetosphere.dipoleXFull", this->dipoleXFull);
      RP::get("Magnetosphere.dipoleXZero", this->dipoleXZero);
      RP::get("Magnetosphere.dipoleInflowBX", this->dipoleInflowB[0]);
      RP::get("Magnetosphere.dipoleInflowBY", this->dipoleInflowB[1]);
      RP::get("Magnetosphere.dipoleInflowBZ", this->dipoleInflowB[2]);

      RP::get("Magnetosphere.zeroOutDerivativesX", this->zeroOutComponents[0]);
      RP::get("Magnetosphere.zeroOutDerivativesY", this->zeroOutComponents[1]);
      RP::get("Magnetosphere.zeroOutDerivativesZ", this->zeroOutComponents[2]);

      // Per-population parameters
      for(uint i=0; i< getObjectWrapper().particleSpecies.size(); i++) {
         const std::string& pop = getObjectWrapper().particleSpecies[i].name;
         MagnetosphereSpeciesParameters sP;

         RP::get(pop + "_Magnetosphere.rho", sP.rho);
         RP::get(pop + "_Magnetosphere.T", sP.T);
         RP::get(pop + "_Magnetosphere.VX0", sP.V0[0]);
         RP::get(pop + "_Magnetosphere.VY0", sP.V0[1]);
         RP::get(pop + "_Magnetosphere.VZ0", sP.V0[2]);

         RP::get(pop + "_Magnetosphere.nSpaceSamples", sP.nSpaceSamples);
         RP::get(pop + "_Magnetosphere.nVelocitySamples", sP.nVelocitySamples);

         /** Read inner boundary parameters from either ionospheric or copysphere sysboundary condition */
         if (sysBoundaryContainer.existSysBoundary("Copysphere")) {
            RP::get(pop + "_copysphere.rho", sP.ionosphereRho);
            RP::get(pop + "_copysphere.T", sP.ionosphereT);
            RP::get(pop + "_copysphere.VX0", sP.ionosphereV0[0]);
            RP::get(pop + "_copysphere.VY0", sP.ionosphereV0[1]);
            RP::get(pop + "_copysphere.VZ0", sP.ionosphereV0[2]);
         } else if (sysBoundaryContainer.existSysBoundary("Ionosphere")) {
            RP::get(pop + "_ionosphere.rho", sP.ionosphereRho);
            RP::get(pop + "_ionosphere.T", sP.ionosphereT);
            RP::get(pop + "_ionosphere.VX0", sP.ionosphereV0[0]);
            RP::get(pop + "_ionosphere.VY0", sP.ionosphereV0[1]);
            RP::get(pop + "_ionosphere.VZ0", sP.ionosphereV0[2]);
         }
         RP::get(pop + "_Magnetosphere.taperInnerRadius", sP.taperInnerRadius);
         RP::get(pop + "_Magnetosphere.taperOuterRadius", sP.taperOuterRadius);
         // Backward-compatibility: cfgs from before Sep 2021 setting pop_ionosphere.taperRadius will fail with the unknown option.
         // Some fail-safety checks
         if(sP.taperInnerRadius < 0 || sP.taperOuterRadius < 0) {
            if(myRank == MASTER_RANK) {
               cerr << "Error: " << pop << "_Magnetosphere.taperInnerRadius and tapeOuterRadius should be >= 0! Aborting." << endl;
            }
            abort();
         }
         if(sP.taperInnerRadius > sP.taperOuterRadius) {
            if(myRank == MASTER_RANK) {
               cerr << "Error: " << pop << "_Magnetosphere.taperInnerRadius should be <= taperOuterRadius! Aborting." << endl;
            }
            abort();
         }
         if(sP.taperOuterRadius > 0 && sP.taperOuterRadius <= this->ionosphereRadius) {
            if(myRank == MASTER_RANK) {
               cerr << "Error: " << pop << "_Magnetosphere.taperOuterRadius is non-zero yet smaller than ionosphere.radius / copysphere.radius! Aborting." << endl;
            }
            abort();
         }
         if(sP.taperInnerRadius == 0 && sP.taperOuterRadius > 0) {
            if(myRank == MASTER_RANK) {
               cerr << "Warning: " << pop << "_Magnetosphere.taperInnerRadius is zero (default), now setting this to the same value as ionosphere.radius / copysphere.radius, that is " << this->ionosphereRadius << ". Set/change " << pop << "_Magnetosphere.taperInnerRadius if this is not the expected behavior." << endl;
            }
            sP.taperInnerRadius = this->ionosphereRadius;
         }
         if(sP.ionosphereT == 0) {
            if(myRank == MASTER_RANK) {
               if (sysBoundaryContainer.existSysBoundary("Copysphere")) {
                  cerr << "Warning: " << pop << "_copysphere.T is zero (default), now setting to the same value as " << pop << "_Magnetosphere.T, that is " << sP.T << ". Set/change " << pop << "_copysphere.T if this is not the expected behavior." << endl;
               } else if (sysBoundaryContainer.existSysBoundary("Ionosphere")) {
                  cerr << "Warning: " << pop << "_ionosphere.T is zero (default), now setting to the same value as " << pop << "_Magnetosphere.T, that is " << sP.T << ". Set/change " << pop << "_ionosphere.T if this is not the expected behavior." << endl;
               }
            }
            sP.ionosphereT = sP.T;
         }
         if(sP.ionosphereRho == 0) {
            if(myRank == MASTER_RANK) {
               if (sysBoundaryContainer.existSysBoundary("Copysphere")) {
                  cerr << "Warning: " << pop << "_copysphere.rho is zero (default), now setting to the same value as " << pop << "_Magnetosphere.rho, that is " << sP.rho << ". Set/change " << pop << "_copysphere.rho if this is not the expected behavior." << endl;
               } else if (sysBoundaryContainer.existSysBoundary("Ionosphere")) {
                  cerr << "Warning: " << pop << "_ionosphere.rho is zero (default), now setting to the same value as " << pop << "_Magnetosphere.rho, that is " << sP.rho << ". Set/change " << pop << "_ionosphere.rho if this is not the expected behavior." << endl;
               }
            }
            sP.ionosphereRho = sP.rho;
         }

         speciesParams.push_back(sP);
      }

   }
   
   bool Magnetosphere::initialize() {
      return Project::initialize();
   }

   Real Magnetosphere::calcPhaseSpaceDensity(creal& x,creal& y,creal& z,creal& dx,creal& dy,creal& dz,
                                             creal& vx,creal& vy,creal& vz,creal& dvx,creal& dvy,
                                             creal& dvz,const uint popID) const {

      const MagnetosphereSpeciesParameters& sP = this->speciesParams[popID];

      if((sP.nSpaceSamples > 1) && (sP.nVelocitySamples > 1)) {
         creal d_x = dx / (sP.nSpaceSamples-1);
         creal d_y = dy / (sP.nSpaceSamples-1);
         creal d_z = dz / (sP.nSpaceSamples-1);
         creal d_vx = dvx / (sP.nVelocitySamples-1);
         creal d_vy = dvy / (sP.nVelocitySamples-1);
         creal d_vz = dvz / (sP.nVelocitySamples-1);
         
         Real avg = 0.0;
         // #pragma omp parallel for collapse(6) reduction(+:avg)
         // WARNING No threading here if calling functions are already threaded
         for (uint i=0; i<sP.nSpaceSamples; ++i)
            for (uint j=0; j<sP.nSpaceSamples; ++j)
               for (uint k=0; k<sP.nSpaceSamples; ++k)
                  for (uint vi=0; vi<sP.nVelocitySamples; ++vi)
                     for (uint vj=0; vj<sP.nVelocitySamples; ++vj)
                        for (uint vk=0; vk<sP.nVelocitySamples; ++vk) {
                           avg += getDistribValue(x+i*d_x,y+j*d_y,z+k*d_z,vx+vi*d_vx,vy+vj*d_vy,vz+vk*d_vz,dvx,dvy,dvz,popID);
                        }
         return avg /
         (sP.nSpaceSamples*sP.nSpaceSamples*sP.nSpaceSamples) /
         (sP.nVelocitySamples*sP.nVelocitySamples*sP.nVelocitySamples);
      } else {
         return getDistribValue(x+0.5*dx,y+0.5*dy,z+0.5*dz,vx+0.5*dvx,vy+0.5*dvy,vz+0.5*dvz,dvx,dvy,dvz,popID);
      }
   }
   
   /*! Magnetosphere does not set any extra perturbed B. */
   void Magnetosphere::calcCellParameters(spatial_cell::SpatialCell* cell,creal& t) { }

   /* set 0-centered dipole */
   void Magnetosphere::setProjectBField(
      FsGrid< std::array<Real, fsgrids::bfield::N_BFIELD>, FS_STENCIL_WIDTH> & perBGrid,
      FsGrid< std::array<Real, fsgrids::bgbfield::N_BGB>, FS_STENCIL_WIDTH> & BgBGrid,
      FsGrid< fsgrids::technical, FS_STENCIL_WIDTH> & technicalGrid
   ) {
      Dipole bgFieldDipole;
      LineDipole bgFieldLineDipole;
      VectorDipole bgVectorDipole;

      phiprof::Timer switchDipoleTypeTimer {"switch-dipoleType"};
      // The hardcoded constants of dipole and line dipole moments are obtained
      // from Daldorff et al (2014), see
      // https://github.com/fmihpc/vlasiator/issues/20 for a derivation of the
      // values used here.
      switch(this->dipoleType) {
            case 0:
               bgFieldDipole.initialize(8e15 *this->dipoleScalingFactor, 0.0, 0.0, 0.0, 0.0 );//set dipole moment
               setBackgroundField(bgFieldDipole, BgBGrid);
               SBC::ionosphereGrid.setDipoleField(bgFieldDipole);
               break;
            case 1:
               bgFieldLineDipole.initialize(126.2e6 *this->dipoleScalingFactor, 0.0, 0.0, 0.0 );//set dipole moment     
               setBackgroundField(bgFieldLineDipole, BgBGrid);
               SBC::ionosphereGrid.setDipoleField(bgFieldLineDipole);
               break;
            case 2:
               bgFieldLineDipole.initialize(126.2e6 *this->dipoleScalingFactor, 0.0, 0.0, 0.0 );//set dipole moment     
               setBackgroundField(bgFieldLineDipole, BgBGrid);
               //Append mirror dipole
               bgFieldLineDipole.initialize(126.2e6 *this->dipoleScalingFactor, this->dipoleMirrorLocationX, 0.0, 0.0 );
               setBackgroundField(bgFieldLineDipole, BgBGrid, true);
               SBC::ionosphereGrid.setDipoleField(bgFieldLineDipole);
               break;
            case 3:
               bgFieldDipole.initialize(8e15 *this->dipoleScalingFactor, 0.0, 0.0, 0.0, 0.0 );//set dipole moment
               setBackgroundField(bgFieldDipole, BgBGrid);
               SBC::ionosphereGrid.setDipoleField(bgFieldDipole);
               //Append mirror dipole                
               bgFieldDipole.initialize(8e15 *this->dipoleScalingFactor, this->dipoleMirrorLocationX, 0.0, 0.0, 0.0 );//mirror
               setBackgroundField(bgFieldDipole, BgBGrid, true);
               break; 
            case 4:  // Vector potential dipole, vanishes or optionally scales to static inflow value after a given x-coordinate
               // What we in fact do is we place the regular dipole in the background field, and the
               // corrective terms in the perturbed field. This maintains the BGB as curl-free.
               bgFieldDipole.initialize(8e15 *this->dipoleScalingFactor, 0.0, 0.0, 0.0, 0.0 );//set dipole moment
               setBackgroundField(bgFieldDipole, BgBGrid);
               SBC::ionosphereGrid.setDipoleField(bgFieldDipole);
               // Difference into perBgrid, only if not restarting
               if (P::isRestart == false) {
                  bgFieldDipole.initialize(-8e15 *this->dipoleScalingFactor, 0.0, 0.0, 0.0, 0.0 );
                  setPerturbedField(bgFieldDipole, perBGrid);
                  bgVectorDipole.initialize(8e15 *this->dipoleScalingFactor, 0.0, 0.0, 0.0, this->dipoleTiltPhi*M_PI/180., this->dipoleTiltTheta*M_PI/180., this->dipoleXFull, this->dipoleXZero, this->dipoleInflowB[0], this->dipoleInflowB[1], this->dipoleInflowB[2]);
                  setPerturbedField(bgVectorDipole, perBGrid, true);
               }
               break;
            default:
               setBackgroundFieldToZero(BgBGrid);
      }
      switchDipoleTypeTimer.stop();

      const auto localSize = BgBGrid.getLocalSize().data();
      
      phiprof::Timer zeroingTimer {"zeroing-out"};

#pragma omp parallel
      {
         bool doZeroOut;
         //Force field to zero in the perpendicular direction for 2D (1D) simulations. Otherwise we have unphysical components.
         doZeroOut = P::xcells_ini ==1 && this->zeroOutComponents[0]==1;
      
         if(doZeroOut) {
#pragma omp for collapse(3)
            for (int x = 0; x < localSize[0]; ++x) {
               for (int y = 0; y < localSize[1]; ++y) {
                  for (int z = 0; z < localSize[2]; ++z) {
                     std::array<Real, fsgrids::bgbfield::N_BGB>* cell = BgBGrid.get(x, y, z);
                     cell->at(fsgrids::bgbfield::BGBX)=0;
                     cell->at(fsgrids::bgbfield::BGBXVOL)=0.0;
                     cell->at(fsgrids::bgbfield::dBGBydx)=0.0;
                     cell->at(fsgrids::bgbfield::dBGBzdx)=0.0;
                     cell->at(fsgrids::bgbfield::dBGBxdy)=0.0;
                     cell->at(fsgrids::bgbfield::dBGBxdz)=0.0;
                     cell->at(fsgrids::bgbfield::dBGBYVOLdx)=0.0;
                     cell->at(fsgrids::bgbfield::dBGBZVOLdx)=0.0;
                     cell->at(fsgrids::bgbfield::dBGBXVOLdy)=0.0;
                     cell->at(fsgrids::bgbfield::dBGBXVOLdz)=0.0;
                  }
               }
            }
         }
            
          doZeroOut = P::ycells_ini ==1 && this->zeroOutComponents[1]==1;
          if(doZeroOut) {
             /*2D simulation in x and z. Set By and derivatives along Y, and derivatives of By to zero*/
 #pragma omp for collapse(3)
             for (int x = 0; x < localSize[0]; ++x) {
                for (int y = 0; y < localSize[1]; ++y) {
                   for (int z = 0; z < localSize[2]; ++z) {
                      std::array<Real, fsgrids::bgbfield::N_BGB>* cell = BgBGrid.get(x, y, z);
                      cell->at(fsgrids::bgbfield::BGBY)=0.0;
                      cell->at(fsgrids::bgbfield::BGBYVOL)=0.0;
                      cell->at(fsgrids::bgbfield::dBGBxdy)=0.0;
                      cell->at(fsgrids::bgbfield::dBGBzdy)=0.0;
                      cell->at(fsgrids::bgbfield::dBGBydx)=0.0;
                      cell->at(fsgrids::bgbfield::dBGBydz)=0.0;
                      cell->at(fsgrids::bgbfield::dBGBXVOLdy)=0.0;
                      cell->at(fsgrids::bgbfield::dBGBZVOLdy)=0.0;
                      cell->at(fsgrids::bgbfield::dBGBYVOLdx)=0.0;
                      cell->at(fsgrids::bgbfield::dBGBYVOLdz)=0.0;
                   }
                }
             }
          }

         doZeroOut = P::zcells_ini ==1 && this->zeroOutComponents[2]==1;
         if(doZeroOut) {
#pragma omp for collapse(3)
            for (int x = 0; x < localSize[0]; ++x) {
               for (int y = 0; y < localSize[1]; ++y) {
                  for (int z = 0; z < localSize[2]; ++z) {
                     std::array<Real, fsgrids::bgbfield::N_BGB>* cell = BgBGrid.get(x, y, z);
                     cell->at(fsgrids::bgbfield::BGBX)=0;
                     cell->at(fsgrids::bgbfield::BGBY)=0;
                     cell->at(fsgrids::bgbfield::BGBYVOL)=0.0;
                     cell->at(fsgrids::bgbfield::BGBXVOL)=0.0;
                     cell->at(fsgrids::bgbfield::dBGBxdy)=0.0;
                     cell->at(fsgrids::bgbfield::dBGBxdz)=0.0;
                     cell->at(fsgrids::bgbfield::dBGBydx)=0.0;
                     cell->at(fsgrids::bgbfield::dBGBydz)=0.0;
                     cell->at(fsgrids::bgbfield::dBGBXVOLdy)=0.0;
                     cell->at(fsgrids::bgbfield::dBGBXVOLdz)=0.0;
                     cell->at(fsgrids::bgbfield::dBGBYVOLdx)=0.0;
                     cell->at(fsgrids::bgbfield::dBGBYVOLdz)=0.0;
                  }
               }
            }
         }
         
         // Remove dipole from inflow cells if this is requested
         if(this->noDipoleInSW) {
#pragma omp for collapse(3)
            for (int x = 0; x < localSize[0]; ++x) {
               for (int y = 0; y < localSize[1]; ++y) {
                  for (int z = 0; z < localSize[2]; ++z) {
                     if(technicalGrid.get(x, y, z)->sysBoundaryFlag == sysboundarytype::SET_MAXWELLIAN ) {
                        for (int i = 0; i < fsgrids::bgbfield::N_BGB; ++i) {
                           BgBGrid.get(x,y,z)->at(i) = 0;
                        }
                        if ( (this->dipoleType==4) && (P::isRestart == false) ) {
                           for (int i = 0; i < fsgrids::bfield::N_BFIELD; ++i) {
                              perBGrid.get(x,y,z)->at(i) = 0;
                           }
                        }
                     }
                  }
               }
            }
         }
      } // end of omp parallel region

      zeroingTimer.stop();

      phiprof::Timer addConstantTimer {"add-constant-field"};
      // Superimpose constant background field if needed
      if(this->constBgB[0] != 0.0 || this->constBgB[1] != 0.0 || this->constBgB[2] != 0.0) {
         ConstantField bgConstantField;
         bgConstantField.initialize(this->constBgB[0], this->constBgB[1], this->constBgB[2]);
         setBackgroundField(bgConstantField, BgBGrid, true);
         SBC::ionosphereGrid.setConstantBackgroundField(this->constBgB);
      }
      addConstantTimer.stop();
      phiprof::Timer storeNodeTimer {"ionosphereGrid.storeNodeB"};
      SBC::ionosphereGrid.storeNodeB();
      storeNodeTimer.stop();
   }
   
   
   Real Magnetosphere::getDistribValue(
           creal& x,creal& y,creal& z,
           creal& vx,creal& vy,creal& vz,
           creal& dvx,creal& dvy,creal& dvz,
           const uint popID) const
   {
      const MagnetosphereSpeciesParameters& sP = this->speciesParams[popID];
      Real initRho = sP.rho;
      Real initT = sP.T;
      std::array<Real, 3> initV0 = this->getV0(x, y, z, popID)[0];
      
      Real radius;
      
      switch(this->ionosphereGeometry) {
         case 0:
            // infinity-norm, result is a diamond/square with diagonals aligned on the axes in 2D
            radius = fabs(x-center[0]) + fabs(y-center[1]) + fabs(z-center[2]);
            break;
         case 1:
            // 1-norm, result is is a grid-aligned square in 2D
            radius = max(max(fabs(x-center[0]), fabs(y-center[1])), fabs(z-center[2]));
            break;
         case 2:
            // 2-norm (Cartesian), result is a circle in 2D
            radius = sqrt((x-center[0])*(x-center[0]) + (y-center[1])*(y-center[1]) + (z-center[2])*(z-center[2]));
            break;
         case 3:
            // cylinder aligned with y-axis, use with polar plane/line dipole
            radius = sqrt((x-center[0])*(x-center[0]) + (z-center[2])*(z-center[2]));
            break;
         default:
            std::cerr << __FILE__ << ":" << __LINE__ << ":" << "ionosphere.geometry has to be 0, 1, 2 or 3." << std::endl;
            abort();
      }
      
      if(radius < sP.taperOuterRadius) {
         // sine tapering
         initRho = sP.rho - (sP.rho-sP.ionosphereRho)*0.5*(1.0+sin(M_PI*(radius-sP.taperInnerRadius)/(sP.taperOuterRadius-sP.taperInnerRadius)+0.5*M_PI));
         initT = sP.T - (sP.T-sP.ionosphereT)*0.5*(1.0+sin(M_PI*(radius-sP.taperInnerRadius)/(sP.taperOuterRadius-sP.taperInnerRadius)+0.5*M_PI));
         if(radius <= sP.taperInnerRadius) {
            initRho = sP.ionosphereRho;
            initT = sP.ionosphereT;
         }
      }

      Real mass = getObjectWrapper().particleSpecies[popID].mass;

      return initRho * pow(mass / (2.0 * M_PI * physicalconstants::K_B * initT), 1.5) *
      exp(- mass * ((vx-initV0[0])*(vx-initV0[0]) + (vy-initV0[1])*(vy-initV0[1]) + (vz-initV0[2])*(vz-initV0[2])) / (2.0 * physicalconstants::K_B * initT));
   }

   vector<std::array<Real, 3> > Magnetosphere::getV0(
      creal x,
      creal y,
      creal z,
      const uint popID
   ) const {
      const MagnetosphereSpeciesParameters& sP = this->speciesParams[popID];

      vector<std::array<Real, 3> > centerPoints;
      std::array<Real, 3> V0 {{sP.V0[0], sP.V0[1], sP.V0[2]}};
      std::array<Real, 3> ionosphereV0 = {{sP.ionosphereV0[0], sP.ionosphereV0[1], sP.ionosphereV0[2]}};
      
      Real radius;
      
      switch(this->ionosphereGeometry) {
         case 0:
            // infinity-norm, result is a diamond/square with diagonals aligned on the axes in 2D
            radius = fabs(x-center[0]) + fabs(y-center[1]) + fabs(z-center[2]);
            break;
         case 1:
            // 1-norm, result is is a grid-aligned square in 2D
            radius = max(max(fabs(x-center[0]), fabs(y-center[1])), fabs(z-center[2]));
            break;
         case 2:
            // 2-norm (Cartesian), result is a circle in 2D
            radius = sqrt((x-center[0])*(x-center[0]) + (y-center[1])*(y-center[1]) + (z-center[2])*(z-center[2]));
            break;
         case 3:
            // cylinder aligned with y-axis, use with polar plane/line dipole
            radius = sqrt((x-center[0])*(x-center[0]) + (z-center[2])*(z-center[2]));
            break;
         default:
            std::cerr << __FILE__ << ":" << __LINE__ << ":" << "ionosphere.geometry has to be 0, 1, 2 or 3." << std::endl;
            abort();
      }
      
      if(radius < sP.taperOuterRadius) {
         // sine tapering
         Real q=0.5*(1.0-sin(M_PI*(radius-sP.taperInnerRadius)/(sP.taperOuterRadius-sP.taperInnerRadius)+0.5*M_PI));
         
         for(uint i=0; i<3; i++) {
            V0[i]=q*(V0[i]-ionosphereV0[i])+ionosphereV0[i];
            if(radius <= sP.taperInnerRadius) {
               V0[i] = ionosphereV0[i];
            }
         }
      }
      
      centerPoints.push_back(V0);
      return centerPoints;
   }

   bool Magnetosphere::canRefine(spatial_cell::SpatialCell* cell) const {
      return cell->sysBoundaryFlag == sysboundarytype::NOT_SYSBOUNDARY && (cell->sysBoundaryLayer == 0 || cell->sysBoundaryLayer > 2);
   }

   bool Magnetosphere::refineSpatialCells( dccrg::Dccrg<spatial_cell::SpatialCell,dccrg::Cartesian_Geometry>& mpiGrid ) const {
   
      int myRank;       
      MPI_Comm_rank(MPI_COMM_WORLD,&myRank);

      if(myRank == MASTER_RANK) {
         std::cout << "Maximum refinement level is " << mpiGrid.mapping.get_maximum_refinement_level() << std::endl;
      }

      std::vector<CellID> cells = getLocalCells();

      // L1 refinement.
      if (P::amrMaxSpatialRefLevel > 0) {
         //#pragma omp parallel for
         for (uint i = 0; i < cells.size(); ++i) {
            CellID id = cells[i];
            std::array<double,3> xyz = mpiGrid.get_center(id);
                     
            Real radius2 = pow(xyz[0], 2) + pow(xyz[1], 2) + pow(xyz[2], 2);
            bool inSphere = radius2 < refine_L1radius*refine_L1radius;
            bool inTail = xyz[0] < 0 && fabs(xyz[1]) < refine_L1radius && fabs(xyz[2]) < refine_L1tailthick;
            if ((inSphere || inTail) && radius2 < P::refineRadius * P::refineRadius) {
               //#pragma omp critical
               mpiGrid.refine_completely(id);
            }
         }

         cells = mpiGrid.stop_refining();      
         if (myRank == MASTER_RANK) {
            std::cout << "Finished first level of refinement" << endl;
         }
         #ifndef NDEBUG
         if (cells.size() > 0) {
            std::cout << "Rank " << myRank << " refined " << cells.size() << " cells to level 1" << std::endl;
         }
         #endif //NDEBUG
      }
      
      // L2 refinement.
      if (P::amrMaxSpatialRefLevel > 1) {
         //#pragma omp parallel for
         for (uint i = 0; i < cells.size(); ++i) {
            CellID id = cells[i];
            std::array<double,3> xyz = mpiGrid.get_center(id);
                     
            Real radius2 = pow(xyz[0], 2) + pow(xyz[1], 2) + pow(xyz[2], 2);
            bool inSphere = radius2 < pow(refine_L2radius, 2);
            bool inTail = xyz[0] < 0 && fabs(xyz[1]) < refine_L2radius && fabs(xyz[2])<refine_L2tailthick;
            if ((inSphere || inTail) && radius2 < P::refineRadius * P ::refineRadius) {
               //#pragma omp critical
               mpiGrid.refine_completely(id);
            }
         }
         cells = mpiGrid.stop_refining();
         if(myRank == MASTER_RANK) {
            std::cout << "Finished second level of refinement" << endl;
         }
         #ifndef NDEBUG
         if (cells.size() > 0) {
            std::cout << "Rank " << myRank << " refined " << cells.size() << " cells to level 2" << std::endl;
         }
         #endif //NDEBUG

      }
      
      // L3 refinement.
      if (P::amrMaxSpatialRefLevel > 2) {
         //#pragma omp parallel for
         for (uint i = 0; i < cells.size(); ++i) {
            CellID id = cells[i];
            std::array<double,3> xyz = mpiGrid.get_center(id);
                     
            Real radius2 = pow(xyz[0], 2) + pow(xyz[1], 2) + pow(xyz[2], 2);
            bool inNoseCap = (xyz[0]>refine_L3nosexmin) && (radius2<refine_L3radius*refine_L3radius);
            bool inTail = (xyz[0]>refine_L3tailxmin) && (xyz[0]<refine_L3tailxmax) && (fabs(xyz[1])<refine_L3tailwidth) && (fabs(xyz[2])<refine_L3tailheight);
            if ((inNoseCap || inTail) && radius2 < P::refineRadius * P::refineRadius) {
               //#pragma omp critical
               mpiGrid.refine_completely(id);			  
            }
         }
         cells = mpiGrid.stop_refining();
         if (myRank == MASTER_RANK) {
            std::cout << "Finished third level of refinement" << endl;
         }
         #ifndef NDEBUG
         if (cells.size() > 0) {
            std::cout << "Rank " << myRank << " refined " << cells.size() << " cells to level 3" << std::endl;
         }
         #endif //NDEBUG
      }

      // L4 refinement.
      if (P::amrMaxSpatialRefLevel > 3) {
         //#pragma omp parallel for
         for (uint i = 0; i < cells.size(); ++i) {
            CellID id = cells[i];
            std::array<double,3> xyz = mpiGrid.get_center(id);
                     
            Real radius2 = (xyz[0]*xyz[0]+xyz[1]*xyz[1]+xyz[2]*xyz[2]);

            // Check if cell is within the nose cap
            bool inNose = refine_L4nosexmin && radius2<refine_L4radius*refine_L4radius;
            if (inNose && radius2 < P::refineRadius * P::refineRadius) {
               //#pragma omp critical
               mpiGrid.refine_completely(id);			  
            }
         }

         cells = mpiGrid.stop_refining();
         if (myRank == MASTER_RANK) {
            std::cout << "Finished fourth level of refinement" << endl;
         }
         #ifndef NDEBUG
         if (cells.size() > 0) {
            std::cout << "Rank " << myRank << " refined " << cells.size() << " cells to level 4" << std::endl;
         }
         #endif //NDEBUG
      }

      return true;
   }

<<<<<<< HEAD
   int Magnetosphere::adaptRefinement( dccrg::Dccrg<spatial_cell::SpatialCell,dccrg::Cartesian_Geometry>& mpiGrid ) const {
      phiprof::start("Set refines");
=======
   bool Magnetosphere::adaptRefinement( dccrg::Dccrg<spatial_cell::SpatialCell,dccrg::Cartesian_Geometry>& mpiGrid ) const {
      phiprof::Timer refinesTimer {"Set refines"};
>>>>>>> 0be5b501
      int myRank;       
      MPI_Comm_rank(MPI_COMM_WORLD,&myRank);
      if (myRank == MASTER_RANK)
         std::cout << "Maximum refinement level is " << mpiGrid.mapping.get_maximum_refinement_level() << std::endl;

      //Real ibr2 {pow(ionosphereRadius + 2*P::dx_ini, 2)};

      std::vector<CellID> cells {getLocalCells()};
      Real r_max2 {pow(P::refineRadius, 2)};

      int refines {0};
      //#pragma omp parallel for
      for (CellID id : cells) {
         std::array<double,3> xyz {mpiGrid.get_center(id)};
         SpatialCell* cell {mpiGrid[id]};
         int refLevel {mpiGrid.get_refinement_level(id)};
         Real r2 {pow(xyz[0], 2) + pow(xyz[1], 2) + pow(xyz[2], 2)};

         const Real logDx {std::log2(P::dx_ini)};
         if (!canRefine(mpiGrid[id])) {
            // Skip refining, touching boundaries during runtime breaks everything
            mpiGrid.dont_refine(id);
            mpiGrid.dont_unrefine(id);
         } else if (r2 < r_max2) {
            // We don't care about cells that are too far from the ionosphere
            // Use epsilon here so we don't get infinities
            const Real beta {P::useJPerB ? std::log2(cell->parameters[CellParams::AMR_JPERB] + EPS) + logDx + P::JPerBModifier + refLevel : 0.0};
            bool shouldRefine = cell->parameters[CellParams::AMR_ALPHA] > P::refineThreshold || beta > 0.5;
            bool shouldUnrefine = cell->parameters[CellParams::AMR_ALPHA] < P::unrefineThreshold || beta < -0.5;

            // Finally, check neighbors
            int refined_neighbors {0};
            int coarser_neighbors {0};
            for (const auto& [neighbor, dir] : mpiGrid.get_face_neighbors_of(id)) {
               const int neighborRef = mpiGrid.get_refinement_level(neighbor);
               const Real neighborBeta {P::useJPerB ? std::log2(mpiGrid[neighbor]->parameters[CellParams::AMR_JPERB] + EPS) + logDx + P::JPerBModifier + neighborRef : 0.0};
               if (neighborRef > refLevel) {
                  ++refined_neighbors;
               } else if (neighborRef < refLevel) {
                  ++coarser_neighbors;
               } else if (mpiGrid[neighbor]->parameters[CellParams::AMR_ALPHA] > P::refineThreshold || neighborBeta > 0.5) {
                  refined_neighbors += 4;
               } else if (mpiGrid[neighbor]->parameters[CellParams::AMR_ALPHA] < P::unrefineThreshold || neighborBeta < -0.5) {
                  ++coarser_neighbors;
               }
            }

            if (shouldRefine || refined_neighbors > 12) {
               // Refine a cell if a majority of its neighbors are refined or about to be
               refines += mpiGrid.refine_completely(id) && refLevel < P::amrMaxSpatialRefLevel;
            } else if (refLevel > 0 && shouldUnrefine && coarser_neighbors > 0) {
               // Unrefine a cell only if any of its neighbors is unrefined or about to be
               // refLevel check prevents dont_refine() being set
               mpiGrid.unrefine_completely(id);
            } else {
               // Ensure no cells above both unrefine thresholds are unrefined
               mpiGrid.dont_unrefine(id);
            }
         }
      }
<<<<<<< HEAD

      phiprof::stop("Set refines");
      return refines;
=======
      return true;
>>>>>>> 0be5b501
   }

   bool Magnetosphere::forceRefinement( dccrg::Dccrg<spatial_cell::SpatialCell,dccrg::Cartesian_Geometry>& mpiGrid, int n ) const {
   
      int myRank;       
      MPI_Comm_rank(MPI_COMM_WORLD,&myRank);

      if(myRank == MASTER_RANK) {
         std::cout << "Maximum refinement level is " << mpiGrid.mapping.get_maximum_refinement_level() << std::endl;
      }

      for (CellID id : getLocalCells()) {
         std::array<double,3> xyz {mpiGrid.get_center(id)};
         Real radius2 {pow(xyz[0], 2) + pow(xyz[1], 2) + pow(xyz[2], 2)};
         int refLevel {mpiGrid.get_refinement_level(id)};
         int refineTarget {0};

         if (P::amrMaxSpatialRefLevel > 0) {
            bool inSphere = radius2 < refine_L1radius*refine_L1radius;
            bool inTail = xyz[0] < 0 && fabs(xyz[1]) < refine_L1radius && fabs(xyz[2]) < refine_L1tailthick;
            if ((inSphere || inTail) && radius2 < P::refineRadius * P ::refineRadius)
               ++refineTarget;
         }
         if (P::amrMaxSpatialRefLevel > 1) {
            bool inSphere = radius2 < pow(refine_L2radius, 2);
            bool inTail = xyz[0] < 0 && fabs(xyz[1]) < refine_L2radius && fabs(xyz[2])<refine_L2tailthick;
            if ((inSphere || inTail) && radius2 < P::refineRadius * P ::refineRadius)
               ++refineTarget;
         }
         if (P::amrMaxSpatialRefLevel > 2) {
            bool inNoseCap = (xyz[0]>refine_L3nosexmin) && (radius2<refine_L3radius*refine_L3radius);
            bool inTail = (xyz[0]>refine_L3tailxmin) && (xyz[0]<refine_L3tailxmax) && (fabs(xyz[1])<refine_L3tailwidth) && (fabs(xyz[2])<refine_L3tailheight);
            if ((inNoseCap || inTail) && radius2 < P::refineRadius * P ::refineRadius)
               ++refineTarget;
         }
         if (P::amrMaxSpatialRefLevel > 3) {
            bool inNose = refine_L4nosexmin && radius2<refine_L4radius*refine_L4radius;
            if (inNose && radius2 < P::refineRadius * P ::refineRadius)
               ++refineTarget;
         }

         if (!canRefine(mpiGrid[id])) {
            mpiGrid.dont_refine(id);
            mpiGrid.dont_unrefine(id);
         } else if (refLevel <= n && refLevel < refineTarget) {
            mpiGrid.refine_completely(id);
         } else if (refLevel >= mpiGrid.mapping.get_maximum_refinement_level() - n && refLevel > refineTarget) {
            mpiGrid.unrefine_completely(id);
         } else {
            mpiGrid.dont_unrefine(id);
         }
      }

      return true;
   }
   
} // namespace projects
<|MERGE_RESOLUTION|>--- conflicted
+++ resolved
@@ -698,13 +698,8 @@
       return true;
    }
 
-<<<<<<< HEAD
    int Magnetosphere::adaptRefinement( dccrg::Dccrg<spatial_cell::SpatialCell,dccrg::Cartesian_Geometry>& mpiGrid ) const {
-      phiprof::start("Set refines");
-=======
-   bool Magnetosphere::adaptRefinement( dccrg::Dccrg<spatial_cell::SpatialCell,dccrg::Cartesian_Geometry>& mpiGrid ) const {
       phiprof::Timer refinesTimer {"Set refines"};
->>>>>>> 0be5b501
       int myRank;       
       MPI_Comm_rank(MPI_COMM_WORLD,&myRank);
       if (myRank == MASTER_RANK)
@@ -765,13 +760,8 @@
             }
          }
       }
-<<<<<<< HEAD
-
-      phiprof::stop("Set refines");
+
       return refines;
-=======
-      return true;
->>>>>>> 0be5b501
    }
 
    bool Magnetosphere::forceRefinement( dccrg::Dccrg<spatial_cell::SpatialCell,dccrg::Cartesian_Geometry>& mpiGrid, int n ) const {
