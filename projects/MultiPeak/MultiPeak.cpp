/*
 * This file is part of Vlasiator.
 * Copyright 2010-2016 Finnish Meteorological Institute
 *
 * For details of usage, see the COPYING file and read the "Rules of the Road"
 * at http://www.physics.helsinki.fi/vlasiator/
 *
 * This program is free software; you can redistribute it and/or modify
 * it under the terms of the GNU General Public License as published by
 * the Free Software Foundation; either version 2 of the License, or
 * (at your option) any later version.
 *
 * This program is distributed in the hope that it will be useful,
 * but WITHOUT ANY WARRANTY; without even the implied warranty of
 * MERCHANTABILITY or FITNESS FOR A PARTICULAR PURPOSE.  See the
 * GNU General Public License for more details.
 *
 * You should have received a copy of the GNU General Public License along
 * with this program; if not, write to the Free Software Foundation, Inc.,
 * 51 Franklin Street, Fifth Floor, Boston, MA 02110-1301 USA.
 */

#include <cstdlib>
#include <iostream>
#include <iomanip>
#include <cmath>

#include "../../common.h"
#include "../../readparameters.h"
#include "../../backgroundfield/backgroundfield.h"
#include "../../backgroundfield/constantfield.hpp"
#include "../../object_wrapper.h"


#include "MultiPeak.h"

using namespace std;
using namespace spatial_cell;


Real projects::MultiPeak::rhoRnd;

namespace projects {
   MultiPeak::MultiPeak(): TriAxisSearch() { }

   MultiPeak::~MultiPeak() { }

   bool MultiPeak::initialize(void) {
      return Project::initialize();
   }

   void MultiPeak::addParameters(){
      typedef Readparameters RP;

      RP::add("MultiPeak.Bx", "Magnetic field x component (T)", 0.0);
      RP::add("MultiPeak.By", "Magnetic field y component (T)", 0.0);
      RP::add("MultiPeak.Bz", "Magnetic field z component (T)", 0.0);
      RP::add("MultiPeak.dBx", "Magnetic field x component cosine perturbation amplitude (T)", 0.0);
      RP::add("MultiPeak.dBy", "Magnetic field y component cosine perturbation amplitude (T)", 0.0);
      RP::add("MultiPeak.dBz", "Magnetic field z component cosine perturbation amplitude (T)", 0.0);
      RP::add("MultiPeak.magXPertAbsAmp", "Absolute amplitude of the random magnetic perturbation along x (T)", 1.0e-9);
      RP::add("MultiPeak.magYPertAbsAmp", "Absolute amplitude of the random magnetic perturbation along y (T)", 1.0e-9);
      RP::add("MultiPeak.magZPertAbsAmp", "Absolute amplitude of the random magnetic perturbation along z (T)", 1.0e-9);
      RP::add("MultiPeak.lambda", "B cosine perturbation wavelength (m)", 1.0);
      RP::add("MultiPeak.densityModel","Which spatial density model is used?",string("uniform"));

      // Per-population parameters
      for(uint i=0; i< getObjectWrapper().particleSpecies.size(); i++) {
         const std::string& pop = getObjectWrapper().particleSpecies[i].name;
         RP::add(pop+"_MultiPeak.n", "Number of peaks to create", 0);
         RP::addComposing(pop+"_MultiPeak.rho", "Number density (m^-3)");
         RP::addComposing(pop+"_MultiPeak.Tx", "Temperature (K)");
         RP::addComposing(pop+"_MultiPeak.Ty", "Temperature");
         RP::addComposing(pop+"_MultiPeak.Tz", "Temperature");
         RP::addComposing(pop+"_MultiPeak.Vx", "Bulk velocity x component (m/s)");
         RP::addComposing(pop+"_MultiPeak.Vy", "Bulk velocity y component (m/s)");
         RP::addComposing(pop+"_MultiPeak.Vz", "Bulk velocity z component (m/s)");
         RP::addComposing(pop+"_MultiPeak.rhoPertAbsAmp", "Absolute amplitude of the density perturbation");
      }
   }

   void MultiPeak::getParameters(){

      typedef Readparameters RP;
      Project::getParameters();
      RP::get("MultiPeak.Bx", this->Bx);
      RP::get("MultiPeak.By", this->By);
      RP::get("MultiPeak.Bz", this->Bz);
      RP::get("MultiPeak.magXPertAbsAmp", this->magXPertAbsAmp);
      RP::get("MultiPeak.magYPertAbsAmp", this->magYPertAbsAmp);
      RP::get("MultiPeak.magZPertAbsAmp", this->magZPertAbsAmp);
      RP::get("MultiPeak.dBx", this->dBx);
      RP::get("MultiPeak.dBy", this->dBy);
      RP::get("MultiPeak.dBz", this->dBz);
      RP::get("MultiPeak.lambda", this->lambda);

      // Per-population parameters
      for(uint i=0; i< getObjectWrapper().particleSpecies.size(); i++) {
         const std::string& pop = getObjectWrapper().particleSpecies[i].name;

         MultiPeakSpeciesParameters sP;
         RP::get(pop + "_MultiPeak.n", sP.numberOfPeaks);
         RP::get(pop + "_MultiPeak.rho",sP.rho);
         RP::get(pop + "_MultiPeak.Tx", sP.Tx);
         RP::get(pop + "_MultiPeak.Ty", sP.Ty);
         RP::get(pop + "_MultiPeak.Tz", sP.Tz);
         RP::get(pop + "_MultiPeak.Vx", sP.Vx);
         RP::get(pop + "_MultiPeak.Vy", sP.Vy);
         RP::get(pop + "_MultiPeak.Vz", sP.Vz);

         RP::get(pop + "_MultiPeak.rhoPertAbsAmp", sP.rhoPertAbsAmp);
         if(!sP.isConsistent()) {
            cerr << "You should define all parameters (MultiPeak.rho, MultiPeak.Tx, MultiPeak.Ty, MultiPeak.Tz, MultiPeak.Vx, MultiPeak.Vy, MultiPeak.Vz, MultiPeak.rhoPertAbsAmp) for all " << sP.numberOfPeaks << " peaks of population " << pop << "." << endl;
            abort();
         }

         speciesParams.push_back(sP);
      }

      string densModelString;
      RP::get("MultiPeak.densityModel",densModelString);

      if (densModelString == "uniform") densityModel = Uniform;
      else if (densModelString == "testcase") densityModel = TestCase;
   }

   inline Real MultiPeak::getDistribValue(creal& vx, creal& vy, creal& vz, creal& dvx, creal& dvy, creal& dvz,const uint popID) const {
      const MultiPeakSpeciesParameters& sP = speciesParams[popID];
      creal mass = getObjectWrapper().particleSpecies[popID].mass;
      creal kb = physicalconstants::K_B;

      Real value = 0.0;

      for (uint i=0; i<sP.numberOfPeaks; ++i) {
         value += (sP.rho[i] + sP.rhoPertAbsAmp[i] * rhoRnd)
               * pow(mass / (2.0 * M_PI * kb ), 1.5) * 1.0
               / sqrt(sP.Tx[i]*sP.Ty[i]*sP.Tz[i])
               * exp(- mass * (pow(vx - sP.Vx[i], 2.0) / (2.0 * kb * sP.Tx[i])
                             + pow(vy - sP.Vy[i], 2.0) / (2.0 * kb * sP.Ty[i])
                             + pow(vz - sP.Vz[i], 2.0) / (2.0 * kb * sP.Tz[i])));
      }
      return value;
   }

   Real MultiPeak::calcPhaseSpaceDensity(creal& x, creal& y, creal& z, creal& dx, creal& dy, creal& dz,
                                         creal& vx, creal& vy, creal& vz, creal& dvx, creal& dvy, creal& dvz,
                                         const uint popID) const {
<<<<<<< HEAD
=======

      const MultiPeakSpeciesParameters& sP = speciesParams[popID];

>>>>>>> 72ccb813
      Real rhoFactor = 1.0;
      switch (densityModel) {
         case Uniform:
            rhoFactor = 1.0;
            break;
         case TestCase:
            rhoFactor = 1.0;
            if ((x >= 3.9e5 && x <= 6.1e5) && (y >= 3.9e5 && y <= 6.1e5)) {
               rhoFactor = 1.5;
            }
            break;
         default:
            rhoFactor = 1.0;
            break;
      }
<<<<<<< HEAD
      
=======

>>>>>>> 72ccb813
      return rhoFactor * getDistribValue(vx+0.5*dvx,vy+0.5*dvy,vz+0.5*dvz,dvx,dvy,dvz,popID);
   }

   void MultiPeak::calcCellParameters(spatial_cell::SpatialCell* cell,creal& t) {
      std::default_random_engine rndState;
      setRandomCellSeed(cell,rndState);
      rhoRnd = 0.5 - getRandomNumber(rndState);
   }

   void MultiPeak::setProjectBField(
      FsGrid< std::array<Real, fsgrids::bfield::N_BFIELD>, FS_STENCIL_WIDTH> & perBGrid,
      FsGrid< std::array<Real, fsgrids::bgbfield::N_BGB>, FS_STENCIL_WIDTH> & BgBGrid,
      FsGrid< fsgrids::technical, FS_STENCIL_WIDTH> & technicalGrid
   ) {
      ConstantField bgField;
      bgField.initialize(this->Bx,
                         this->By,
                         this->Bz);

      setBackgroundField(bgField, BgBGrid);

      if(!P::isRestart) {
         auto localSize = perBGrid.getLocalSize().data();

#pragma omp parallel for collapse(3)
         for (FsGridTools::FsIndex_t x = 0; x < localSize[0]; ++x) {
            for (FsGridTools::FsIndex_t y = 0; y < localSize[1]; ++y) {
               for (FsGridTools::FsIndex_t z = 0; z < localSize[2]; ++z) {
                  const std::array<Real, 3> xyz = perBGrid.getPhysicalCoords(x, y, z);
                  std::array<Real, fsgrids::bfield::N_BFIELD>* cell = perBGrid.get(x, y, z);
                  const int64_t cellid = perBGrid.GlobalIDForCoords(x, y, z);
                  std::default_random_engine rndState;
                  setRandomSeed(cellid,rndState);
<<<<<<< HEAD
                  
=======

>>>>>>> 72ccb813
                  if (this->lambda != 0.0) {
                     cell->at(fsgrids::bfield::PERBX) = this->dBx*cos(2.0 * M_PI * xyz[0] / this->lambda);
                     cell->at(fsgrids::bfield::PERBY) = this->dBy*sin(2.0 * M_PI * xyz[0] / this->lambda);
                     cell->at(fsgrids::bfield::PERBZ) = this->dBz*cos(2.0 * M_PI * xyz[0] / this->lambda);
                  }
<<<<<<< HEAD
                  
=======

>>>>>>> 72ccb813
                  cell->at(fsgrids::bfield::PERBX) += this->magXPertAbsAmp * (0.5 - getRandomNumber(rndState));
                  cell->at(fsgrids::bfield::PERBY) += this->magYPertAbsAmp * (0.5 - getRandomNumber(rndState));
                  cell->at(fsgrids::bfield::PERBZ) += this->magZPertAbsAmp * (0.5 - getRandomNumber(rndState));
               }
            }
         }
      }
   }

   std::vector<std::array<Real, 3> > MultiPeak::getV0(
                                                creal x,
                                                creal y,
                                                creal z,
                                                const uint popID
                                               ) const {
      const MultiPeakSpeciesParameters& sP = speciesParams[popID];
      vector<std::array<Real, 3> > centerPoints;
      for(uint i=0; i<sP.numberOfPeaks; i++) {
         array<Real, 3> point {{sP.Vx[i], sP.Vy[i], sP.Vz[i]}};
         centerPoints.push_back(point);
      }
      return centerPoints;
   }

}// namespace projects<|MERGE_RESOLUTION|>--- conflicted
+++ resolved
@@ -145,12 +145,6 @@
    Real MultiPeak::calcPhaseSpaceDensity(creal& x, creal& y, creal& z, creal& dx, creal& dy, creal& dz,
                                          creal& vx, creal& vy, creal& vz, creal& dvx, creal& dvy, creal& dvz,
                                          const uint popID) const {
-<<<<<<< HEAD
-=======
-
-      const MultiPeakSpeciesParameters& sP = speciesParams[popID];
-
->>>>>>> 72ccb813
       Real rhoFactor = 1.0;
       switch (densityModel) {
          case Uniform:
@@ -166,11 +160,6 @@
             rhoFactor = 1.0;
             break;
       }
-<<<<<<< HEAD
-      
-=======
-
->>>>>>> 72ccb813
       return rhoFactor * getDistribValue(vx+0.5*dvx,vy+0.5*dvy,vz+0.5*dvz,dvx,dvy,dvz,popID);
    }
 
@@ -204,21 +193,13 @@
                   const int64_t cellid = perBGrid.GlobalIDForCoords(x, y, z);
                   std::default_random_engine rndState;
                   setRandomSeed(cellid,rndState);
-<<<<<<< HEAD
-                  
-=======
-
->>>>>>> 72ccb813
+
                   if (this->lambda != 0.0) {
                      cell->at(fsgrids::bfield::PERBX) = this->dBx*cos(2.0 * M_PI * xyz[0] / this->lambda);
                      cell->at(fsgrids::bfield::PERBY) = this->dBy*sin(2.0 * M_PI * xyz[0] / this->lambda);
                      cell->at(fsgrids::bfield::PERBZ) = this->dBz*cos(2.0 * M_PI * xyz[0] / this->lambda);
                   }
-<<<<<<< HEAD
-                  
-=======
-
->>>>>>> 72ccb813
+
                   cell->at(fsgrids::bfield::PERBX) += this->magXPertAbsAmp * (0.5 - getRandomNumber(rndState));
                   cell->at(fsgrids::bfield::PERBY) += this->magYPertAbsAmp * (0.5 - getRandomNumber(rndState));
                   cell->at(fsgrids::bfield::PERBZ) += this->magZPertAbsAmp * (0.5 - getRandomNumber(rndState));
