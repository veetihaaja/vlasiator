/*
 * This file is part of Vlasiator.
 * Copyright 2010-2016 Finnish Meteorological Institute
 *
 * For details of usage, see the COPYING file and read the "Rules of the Road"
 * at http://www.physics.helsinki.fi/vlasiator/
 *
 * This program is free software; you can redistribute it and/or modify
 * it under the terms of the GNU General Public License as published by
 * the Free Software Foundation; either version 2 of the License, or
 * (at your option) any later version.
 *
 * This program is distributed in the hope that it will be useful,
 * but WITHOUT ANY WARRANTY; without even the implied warranty of
 * MERCHANTABILITY or FITNESS FOR A PARTICULAR PURPOSE.  See the
 * GNU General Public License for more details.
 *
 * You should have received a copy of the GNU General Public License along
 * with this program; if not, write to the Free Software Foundation, Inc.,
 * 51 Franklin Street, Fifth Floor, Boston, MA 02110-1301 USA.
 */

#include <cstdlib>
#include <iostream>
#include <iomanip>
#include <cmath>

#include "../../common.h"
#include "../../readparameters.h"
#include "../../backgroundfield/backgroundfield.h"
#include "../../backgroundfield/constantfield.hpp"
#include "../../object_wrapper.h"


#include "MultiPeak.h"

using namespace std;
using namespace spatial_cell;


Real projects::MultiPeak::rhoRnd;

namespace projects {
   MultiPeak::MultiPeak(): TriAxisSearch() { }

   MultiPeak::~MultiPeak() { }

   bool MultiPeak::initialize(void) {
      return Project::initialize();
   }

   void MultiPeak::addParameters(){
      typedef Readparameters RP;

      RP::add("MultiPeak.Bx", "Magnetic field x component (T)", 0.0);
      RP::add("MultiPeak.By", "Magnetic field y component (T)", 0.0);
      RP::add("MultiPeak.Bz", "Magnetic field z component (T)", 0.0);
      RP::add("MultiPeak.dBx", "Magnetic field x component cosine perturbation amplitude (T)", 0.0);
      RP::add("MultiPeak.dBy", "Magnetic field y component cosine perturbation amplitude (T)", 0.0);
      RP::add("MultiPeak.dBz", "Magnetic field z component cosine perturbation amplitude (T)", 0.0);
      RP::add("MultiPeak.magXPertAbsAmp", "Absolute amplitude of the random magnetic perturbation along x (T)", 1.0e-9);
      RP::add("MultiPeak.magYPertAbsAmp", "Absolute amplitude of the random magnetic perturbation along y (T)", 1.0e-9);
      RP::add("MultiPeak.magZPertAbsAmp", "Absolute amplitude of the random magnetic perturbation along z (T)", 1.0e-9);
      RP::add("MultiPeak.lambda", "B cosine perturbation wavelength (m)", 1.0);
<<<<<<< HEAD
=======
      RP::add("MultiPeak.nVelocitySamples", "Number of sampling points per velocity dimension", 1);
>>>>>>> 90ae6855
      RP::add("MultiPeak.densityModel","Which spatial density model is used?",string("uniform"));

      // Per-population parameters
      for(uint i=0; i< getObjectWrapper().particleSpecies.size(); i++) {
         const std::string& pop = getObjectWrapper().particleSpecies[i].name;
         RP::add(pop+"_MultiPeak.n", "Number of peaks to create", 0);
         RP::addComposing(pop+"_MultiPeak.rho", "Number density (m^-3)");
         RP::addComposing(pop+"_MultiPeak.Tx", "Temperature (K)");
         RP::addComposing(pop+"_MultiPeak.Ty", "Temperature");
         RP::addComposing(pop+"_MultiPeak.Tz", "Temperature");
         RP::addComposing(pop+"_MultiPeak.Vx", "Bulk velocity x component (m/s)");
         RP::addComposing(pop+"_MultiPeak.Vy", "Bulk velocity y component (m/s)");
         RP::addComposing(pop+"_MultiPeak.Vz", "Bulk velocity z component (m/s)");
         RP::addComposing(pop+"_MultiPeak.rhoPertAbsAmp", "Absolute amplitude of the density perturbation");
      }
   }

   void MultiPeak::getParameters(){

      typedef Readparameters RP;
      Project::getParameters();
      RP::get("MultiPeak.Bx", this->Bx);
      RP::get("MultiPeak.By", this->By);
      RP::get("MultiPeak.Bz", this->Bz);
      RP::get("MultiPeak.magXPertAbsAmp", this->magXPertAbsAmp);
      RP::get("MultiPeak.magYPertAbsAmp", this->magYPertAbsAmp);
      RP::get("MultiPeak.magZPertAbsAmp", this->magZPertAbsAmp);
      RP::get("MultiPeak.dBx", this->dBx);
      RP::get("MultiPeak.dBy", this->dBy);
      RP::get("MultiPeak.dBz", this->dBz);
      RP::get("MultiPeak.lambda", this->lambda);

      // Per-population parameters
      for(uint i=0; i< getObjectWrapper().particleSpecies.size(); i++) {
         const std::string& pop = getObjectWrapper().particleSpecies[i].name;

         MultiPeakSpeciesParameters sP;
         RP::get(pop + "_MultiPeak.n", sP.numberOfPeaks);
         RP::get(pop + "_MultiPeak.rho",sP.rho);
         RP::get(pop + "_MultiPeak.Tx", sP.Tx);
         RP::get(pop + "_MultiPeak.Ty", sP.Ty);
         RP::get(pop + "_MultiPeak.Tz", sP.Tz);
         RP::get(pop + "_MultiPeak.Vx", sP.Vx);
         RP::get(pop + "_MultiPeak.Vy", sP.Vy);
         RP::get(pop + "_MultiPeak.Vz", sP.Vz);

         RP::get(pop + "_MultiPeak.rhoPertAbsAmp", sP.rhoPertAbsAmp);
         if(!sP.isConsistent()) {
            cerr << "You should define all parameters (MultiPeak.rho, MultiPeak.Tx, MultiPeak.Ty, MultiPeak.Tz, MultiPeak.Vx, MultiPeak.Vy, MultiPeak.Vz, MultiPeak.rhoPertAbsAmp) for all " << sP.numberOfPeaks << " peaks of population " << pop << "." << endl;
            abort();
         }

         speciesParams.push_back(sP);
      }

      string densModelString;
      RP::get("MultiPeak.densityModel",densModelString);

      if (densModelString == "uniform") densityModel = Uniform;
      else if (densModelString == "testcase") densityModel = TestCase;
   }

   Real MultiPeak::getDistribValue(creal& vx, creal& vy, creal& vz, creal& dvx, creal& dvy, creal& dvz,const uint popID) const {
      const MultiPeakSpeciesParameters& sP = speciesParams[popID];
      creal mass = getObjectWrapper().particleSpecies[popID].mass;
      creal kb = physicalconstants::K_B;

      Real value = 0.0;

      for (uint i=0; i<sP.numberOfPeaks; ++i) {
         value += (sP.rho[i] + sP.rhoPertAbsAmp[i] * rhoRnd)
               * pow(mass / (2.0 * M_PI * kb ), 1.5) * 1.0
               / sqrt(sP.Tx[i]*sP.Ty[i]*sP.Tz[i])
               * exp(- mass * (pow(vx - sP.Vx[i], 2.0) / (2.0 * kb * sP.Tx[i])
                             + pow(vy - sP.Vy[i], 2.0) / (2.0 * kb * sP.Ty[i])
                             + pow(vz - sP.Vz[i], 2.0) / (2.0 * kb * sP.Tz[i])));
      }
      return value;
   }

   Real MultiPeak::calcPhaseSpaceDensity(creal& x, creal& y, creal& z, creal& dx, creal& dy, creal& dz,
                                         creal& vx, creal& vy, creal& vz, creal& dvx, creal& dvy, creal& dvz,
                                         const uint popID) const {
<<<<<<< HEAD
      // Iterative sampling of the distribution function. Keep track of the
      // accumulated volume average over the iterations. When the next
      // iteration improves the average by less than 1%, return the value.
      // Real avgTotal = 0.0;
      // bool ok = false;
      // int N3_sum = 0;           // Sum of sampling points used so far

      const MultiPeakSpeciesParameters& sP = speciesParams[popID];

      Real rhoFactor = 1.0;
      switch (densityModel) {
         case Uniform:
            rhoFactor = 1.0;
            break;
         case TestCase:
            rhoFactor = 1.0;
            if ((x >= 3.9e5 && x <= 6.1e5) && (y >= 3.9e5 && y <= 6.1e5)) {
               rhoFactor = 1.5;
            }
            break;
         default:
            rhoFactor = 1.0;
            break;
      }

      return rhoFactor * getDistribValue(vx+0.5*dvx,vy+0.5*dvy,vz+0.5*dvz,dvx,dvy,dvz,popID);

      // #warning SpatialCell::getVelocityBlockMinValue() or dynamic algorithm not available without spatial cell data
      // const Real avgLimit = 0.01*getObjectWrapper().particleSpecies[popID].sparseMinValue;
      // do {
      //    Real avg = 0.0;        // Volume average obtained during this sampling
      //    creal DVX = dvx / N;
      //    creal DVY = dvy / N;
      //    creal DVZ = dvz / N;

      //    Real rhoFactor = 1.0;
      //    switch (densityModel) {
      //       case Uniform:
      //          rhoFactor = 1.0;
      //          break;
      //       case TestCase:
      //          rhoFactor = 1.0;
      //          if ((x >= 3.9e5 && x <= 6.1e5) && (y >= 3.9e5 && y <= 6.1e5)) {
      //             rhoFactor = 1.5;
      //          }
      //          break;
      //       default:
      //          rhoFactor = 1.0;
      //          break;
      //    }

      //    // Sample the distribution using N*N*N points
      //    for (uint vi=0; vi<N; ++vi) {
      //       for (uint vj=0; vj<N; ++vj) {
      //          for (uint vk=0; vk<N; ++vk) {
      //             creal VX = vx + 0.5*DVX + vi*DVX;
      //             creal VY = vy + 0.5*DVY + vj*DVY;
      //             creal VZ = vz + 0.5*DVZ + vk*DVZ;
      //             avg += getDistribValue(VX,VY,VZ,DVX,DVY,DVZ,popID);
      //          }
      //       }
      //    }
      //    avg *= rhoFactor;

      //    // Compare the current and accumulated volume averages:
      //    Real eps = max(numeric_limits<creal>::min(),avg * static_cast<Real>(1e-6));
      //    Real avgAccum   = avgTotal / (avg + N3_sum);
      //    Real avgCurrent = avg / (N*N*N);
      //    if (fabs(avgCurrent-avgAccum)/(avgAccum+eps) < 0.01) ok = true;
      //    else if (avg < avgLimit) ok = true;
      //    else if (N > 10) {
      //       ok = true;
      //    }

      //    avgTotal += avg;
      //    N3_sum += N*N*N;
      //    ++N;
      // } while (ok == false);

      // return avgTotal / N3_sum;
=======

      const MultiPeakSpeciesParameters& sP = speciesParams[popID];

      Real rhoFactor = 1.0;
      switch (densityModel) {
         case Uniform:
            rhoFactor = 1.0;
            break;
         case TestCase:
            rhoFactor = 1.0;
            if ((x >= 3.9e5 && x <= 6.1e5) && (y >= 3.9e5 && y <= 6.1e5)) {
               rhoFactor = 1.5;
            }
            break;
         default:
            rhoFactor = 1.0;
            break;
      }

      return rhoFactor * getDistribValue(vx+0.5*dvx,vy+0.5*dvy,vz+0.5*dvz,dvx,dvy,dvz,popID);
>>>>>>> 90ae6855
   }

   void MultiPeak::calcCellParameters(spatial_cell::SpatialCell* cell,creal& t) {
      std::default_random_engine rndState;
      setRandomCellSeed(cell,rndState);
      rhoRnd = 0.5 - getRandomNumber(rndState);
   }

   void MultiPeak::setProjectBField(
      FsGrid< std::array<Real, fsgrids::bfield::N_BFIELD>, FS_STENCIL_WIDTH> & perBGrid,
      FsGrid< std::array<Real, fsgrids::bgbfield::N_BGB>, FS_STENCIL_WIDTH> & BgBGrid,
      FsGrid< fsgrids::technical, FS_STENCIL_WIDTH> & technicalGrid
   ) {
      ConstantField bgField;
      bgField.initialize(this->Bx,
                         this->By,
                         this->Bz);

      setBackgroundField(bgField, BgBGrid);

      if(!P::isRestart) {
         auto localSize = perBGrid.getLocalSize().data();

#pragma omp parallel for collapse(3)
         for (int x = 0; x < localSize[0]; ++x) {
            for (int y = 0; y < localSize[1]; ++y) {
               for (int z = 0; z < localSize[2]; ++z) {
                  const std::array<Real, 3> xyz = perBGrid.getPhysicalCoords(x, y, z);
                  std::array<Real, fsgrids::bfield::N_BFIELD>* cell = perBGrid.get(x, y, z);
                  const int64_t cellid = perBGrid.GlobalIDForCoords(x, y, z);
                  std::default_random_engine rndState;
                  setRandomSeed(cellid,rndState);

                  if (this->lambda != 0.0) {
                     cell->at(fsgrids::bfield::PERBX) = this->dBx*cos(2.0 * M_PI * xyz[0] / this->lambda);
                     cell->at(fsgrids::bfield::PERBY) = this->dBy*sin(2.0 * M_PI * xyz[0] / this->lambda);
                     cell->at(fsgrids::bfield::PERBZ) = this->dBz*cos(2.0 * M_PI * xyz[0] / this->lambda);
                  }

                  cell->at(fsgrids::bfield::PERBX) += this->magXPertAbsAmp * (0.5 - getRandomNumber(rndState));
                  cell->at(fsgrids::bfield::PERBY) += this->magYPertAbsAmp * (0.5 - getRandomNumber(rndState));
                  cell->at(fsgrids::bfield::PERBZ) += this->magZPertAbsAmp * (0.5 - getRandomNumber(rndState));
               }
            }
         }
      }
   }

   std::vector<std::array<Real, 3> > MultiPeak::getV0(
                                                creal x,
                                                creal y,
                                                creal z,
                                                const uint popID
                                               ) const {
      const MultiPeakSpeciesParameters& sP = speciesParams[popID];
      vector<std::array<Real, 3> > centerPoints;
      for(uint i=0; i<sP.numberOfPeaks; i++) {
         array<Real, 3> point {{sP.Vx[i], sP.Vy[i], sP.Vz[i]}};
         centerPoints.push_back(point);
      }
      return centerPoints;
   }

}// namespace projects<|MERGE_RESOLUTION|>--- conflicted
+++ resolved
@@ -62,10 +62,6 @@
       RP::add("MultiPeak.magYPertAbsAmp", "Absolute amplitude of the random magnetic perturbation along y (T)", 1.0e-9);
       RP::add("MultiPeak.magZPertAbsAmp", "Absolute amplitude of the random magnetic perturbation along z (T)", 1.0e-9);
       RP::add("MultiPeak.lambda", "B cosine perturbation wavelength (m)", 1.0);
-<<<<<<< HEAD
-=======
-      RP::add("MultiPeak.nVelocitySamples", "Number of sampling points per velocity dimension", 1);
->>>>>>> 90ae6855
       RP::add("MultiPeak.densityModel","Which spatial density model is used?",string("uniform"));
 
       // Per-population parameters
@@ -149,13 +145,6 @@
    Real MultiPeak::calcPhaseSpaceDensity(creal& x, creal& y, creal& z, creal& dx, creal& dy, creal& dz,
                                          creal& vx, creal& vy, creal& vz, creal& dvx, creal& dvy, creal& dvz,
                                          const uint popID) const {
-<<<<<<< HEAD
-      // Iterative sampling of the distribution function. Keep track of the
-      // accumulated volume average over the iterations. When the next
-      // iteration improves the average by less than 1%, return the value.
-      // Real avgTotal = 0.0;
-      // bool ok = false;
-      // int N3_sum = 0;           // Sum of sampling points used so far
 
       const MultiPeakSpeciesParameters& sP = speciesParams[popID];
 
@@ -176,82 +165,6 @@
       }
 
       return rhoFactor * getDistribValue(vx+0.5*dvx,vy+0.5*dvy,vz+0.5*dvz,dvx,dvy,dvz,popID);
-
-      // #warning SpatialCell::getVelocityBlockMinValue() or dynamic algorithm not available without spatial cell data
-      // const Real avgLimit = 0.01*getObjectWrapper().particleSpecies[popID].sparseMinValue;
-      // do {
-      //    Real avg = 0.0;        // Volume average obtained during this sampling
-      //    creal DVX = dvx / N;
-      //    creal DVY = dvy / N;
-      //    creal DVZ = dvz / N;
-
-      //    Real rhoFactor = 1.0;
-      //    switch (densityModel) {
-      //       case Uniform:
-      //          rhoFactor = 1.0;
-      //          break;
-      //       case TestCase:
-      //          rhoFactor = 1.0;
-      //          if ((x >= 3.9e5 && x <= 6.1e5) && (y >= 3.9e5 && y <= 6.1e5)) {
-      //             rhoFactor = 1.5;
-      //          }
-      //          break;
-      //       default:
-      //          rhoFactor = 1.0;
-      //          break;
-      //    }
-
-      //    // Sample the distribution using N*N*N points
-      //    for (uint vi=0; vi<N; ++vi) {
-      //       for (uint vj=0; vj<N; ++vj) {
-      //          for (uint vk=0; vk<N; ++vk) {
-      //             creal VX = vx + 0.5*DVX + vi*DVX;
-      //             creal VY = vy + 0.5*DVY + vj*DVY;
-      //             creal VZ = vz + 0.5*DVZ + vk*DVZ;
-      //             avg += getDistribValue(VX,VY,VZ,DVX,DVY,DVZ,popID);
-      //          }
-      //       }
-      //    }
-      //    avg *= rhoFactor;
-
-      //    // Compare the current and accumulated volume averages:
-      //    Real eps = max(numeric_limits<creal>::min(),avg * static_cast<Real>(1e-6));
-      //    Real avgAccum   = avgTotal / (avg + N3_sum);
-      //    Real avgCurrent = avg / (N*N*N);
-      //    if (fabs(avgCurrent-avgAccum)/(avgAccum+eps) < 0.01) ok = true;
-      //    else if (avg < avgLimit) ok = true;
-      //    else if (N > 10) {
-      //       ok = true;
-      //    }
-
-      //    avgTotal += avg;
-      //    N3_sum += N*N*N;
-      //    ++N;
-      // } while (ok == false);
-
-      // return avgTotal / N3_sum;
-=======
-
-      const MultiPeakSpeciesParameters& sP = speciesParams[popID];
-
-      Real rhoFactor = 1.0;
-      switch (densityModel) {
-         case Uniform:
-            rhoFactor = 1.0;
-            break;
-         case TestCase:
-            rhoFactor = 1.0;
-            if ((x >= 3.9e5 && x <= 6.1e5) && (y >= 3.9e5 && y <= 6.1e5)) {
-               rhoFactor = 1.5;
-            }
-            break;
-         default:
-            rhoFactor = 1.0;
-            break;
-      }
-
-      return rhoFactor * getDistribValue(vx+0.5*dvx,vy+0.5*dvy,vz+0.5*dvz,dvx,dvy,dvz,popID);
->>>>>>> 90ae6855
    }
 
    void MultiPeak::calcCellParameters(spatial_cell::SpatialCell* cell,creal& t) {
