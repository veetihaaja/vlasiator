--- conflicted
+++ resolved
@@ -186,11 +186,6 @@
                   const std::array<Real, 3> xyz = perBGrid.getPhysicalCoords(x, y, z);
                   std::array<Real, fsgrids::bfield::N_BFIELD>* cell = perBGrid.get(x, y, z);
                   
-<<<<<<< HEAD
-=======
-                  Real Bxavg, Byavg, Bzavg;
-                  Bxavg = Byavg = Bzavg = 0.0;
->>>>>>> 72ccb813
                   cell->at(fsgrids::bfield::PERBX) = (xyz[0] < 0.0) ? this->Bx[this->LEFT] : this->Bx[this->RIGHT];
                   cell->at(fsgrids::bfield::PERBY) = (xyz[0] < 0.0) ? this->By[this->LEFT] : this->By[this->RIGHT];
                   cell->at(fsgrids::bfield::PERBZ) = (xyz[0] < 0.0) ? this->Bz[this->LEFT] : this->Bz[this->RIGHT];
