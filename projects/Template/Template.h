/*
This file is part of Vlasiator.

Copyright 2011, 2012 Finnish Meteorological Institute

*/

#ifndef TEMPLATE_H
#define TEMPLATE_H

#include "../../definitions.h"
#include "../projectTriAxisSearch.h"

namespace projects {
   class Template: public TriAxisSearch {
<<<<<<< HEAD
      public:
         Template();
         virtual ~Template();
         
         virtual bool initialize(void);
         static void addParameters(void);
         virtual void getParameters(void);
         virtual void setCellBackgroundField(SpatialCell* cell);
         virtual Real calcPhaseSpaceDensity(
            creal& x, creal& y, creal& z,
            creal& dx, creal& dy, creal& dz,
            creal& vx, creal& vy, creal& vz,
            creal& dvx, creal& dvy, creal& dvz
         );
         
      protected:
         virtual std::vector<std::array<Real, 3> > getV0(
            creal x,
            creal y,
            creal z
         );
         
         Real param;
=======
    public:
      Template();
      virtual ~Template();
      
      virtual bool initialize(void);
      static void addParameters(void);
      virtual void getParameters(void);
      virtual void setCellBackgroundField(spatial_cell::SpatialCell* cell);
      virtual Real calcPhaseSpaceDensity(
                                         creal& x, creal& y, creal& z,
                                         creal& dx, creal& dy, creal& dz,
                                         creal& vx, creal& vy, creal& vz,
                                         creal& dvx, creal& dvy, creal& dvz,
                                         const int& popID
                                        );
      
    protected:
      virtual vector<std::array<Real, 3>> getV0(
                                                creal x,
                                                creal y,
                                                creal z
                                               ) const;
      
      Real param;
>>>>>>> 240794b7
   }; // class Template
} // namespace projects

#endif
<|MERGE_RESOLUTION|>--- conflicted
+++ resolved
@@ -1,7 +1,7 @@
 /*
 This file is part of Vlasiator.
 
-Copyright 2011, 2012 Finnish Meteorological Institute
+Copyright 2011, 2012, 2015 Finnish Meteorological Institute
 
 */
 
@@ -13,31 +13,6 @@
 
 namespace projects {
    class Template: public TriAxisSearch {
-<<<<<<< HEAD
-      public:
-         Template();
-         virtual ~Template();
-         
-         virtual bool initialize(void);
-         static void addParameters(void);
-         virtual void getParameters(void);
-         virtual void setCellBackgroundField(SpatialCell* cell);
-         virtual Real calcPhaseSpaceDensity(
-            creal& x, creal& y, creal& z,
-            creal& dx, creal& dy, creal& dz,
-            creal& vx, creal& vy, creal& vz,
-            creal& dvx, creal& dvy, creal& dvz
-         );
-         
-      protected:
-         virtual std::vector<std::array<Real, 3> > getV0(
-            creal x,
-            creal y,
-            creal z
-         );
-         
-         Real param;
-=======
     public:
       Template();
       virtual ~Template();
@@ -55,14 +30,13 @@
                                         );
       
     protected:
-      virtual vector<std::array<Real, 3>> getV0(
-                                                creal x,
-                                                creal y,
-                                                creal z
-                                               ) const;
+      virtual std::vector<std::array<Real, 3>> getV0(
+                                                     creal x,
+                                                     creal y,
+                                                     creal z
+                                                    ) const;
       
       Real param;
->>>>>>> 240794b7
    }; // class Template
 } // namespace projects
 
