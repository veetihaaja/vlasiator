--- conflicted
+++ resolved
@@ -661,16 +661,9 @@
       const std::vector<CellID> cells {getLocalCells()};
       Real r_max2 {pow(P::refineRadius, 2)};
 
-<<<<<<< HEAD
       #pragma omp parallel for
       for (uint cid = 0; cid < cells.size(); ++cid) {
          CellID id = cells[cid];
-         std::array<double,3> xyz {mpiGrid.get_center(id)};
-         SpatialCell* cell {mpiGrid[id]};
-=======
-      //#pragma omp parallel for
-      for (CellID id : cells) {
->>>>>>> bcb8ec4d
          int refLevel {mpiGrid.get_refinement_level(id)};
 
          if (!canRefine(mpiGrid[id])) {
