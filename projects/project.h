--- conflicted
+++ resolved
@@ -24,10 +24,6 @@
 #define PROJECT_H
 
 #include <random>
-<<<<<<< HEAD
-#include "../definitions.h"
-=======
->>>>>>> 3fee0488
 #include "../spatial_cell.hpp"
 #include <dccrg.hpp>
 #include <dccrg_cartesian_geometry.hpp>
@@ -189,12 +185,8 @@
       void setRandomCellSeed(spatial_cell::SpatialCell* cell, std::default_random_engine& randGen) const;
       
     private:
-<<<<<<< HEAD
-       uint seed;
-=======
       uint seed;
       static char rngStateBuffer[256];
->>>>>>> 3fee0488
 
       bool baseClassInitialized;                      /**< If true, base class has been initialized.*/
    };
