--- conflicted
+++ resolved
@@ -30,11 +30,8 @@
          */
          void setCell(SpatialCell* cell);
          
-<<<<<<< HEAD
          Real setVelocityBlock(SpatialCell* cell,const vmesh::LocalID& blockLID);
-         
-=======
->>>>>>> 559787c4
+
       protected:
          /*! \brief Returns a list of blocks to loop through when initialising.
           * 
