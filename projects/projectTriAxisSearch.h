#ifndef TRIAXISSEARCH_H
#define TRIAXISSEARCH_H

#include "project.h"

namespace projects {
   class TriAxisSearch: public Project {
    public:
         
<<<<<<< HEAD
      protected:
         /*! \brief Find blocks above the threshold centred isotropically around a bulk velocity.
          * 
          * Instead of looping through the whole velocity space this function starts from the project's bulk velocity V0[3].
          * It then proceeds along V[XYZ] successively to determine at what maximum radius a block falls below (0.1 times) the threshold.
          * 
          * This radius is used to determine all blocks within that radius of V0, create them and return their list for initialisation.
          */
         virtual std::vector<uint> findBlocksToInitialize(spatial_cell::SpatialCell* cell);
         
         /*! \brief Return a vector containing the velocity coordinate of the centre of each ion population in the distribution.
          * 
          * This function is used by findBlocksToInitialize() to start the search of the extent of the distribution along each axis.
          * The extension to a vector allows to have more than one population in each spatial cell.
          * 
          * \sa findBlocksToInitialize
          */
         virtual std::vector<std::array<Real, 3> > getV0(
            creal x,
            creal y,
            creal z
         );
=======
    protected:
        /*! \brief Find blocks above the threshold centred isotropically around a bulk velocity.
         * 
         * Instead of looping through the whole velocity space this function starts from the project's bulk velocity V0[3].
         * It then proceeds along V[XYZ] successively to determine at what maximum radius a block falls below (0.1 times) the threshold.
         * 
         * This radius is used to determine all blocks within that radius of V0, create them and return their list for initialisation.
         */
        virtual std::vector<vmesh::GlobalID> findBlocksToInitialize(spatial_cell::SpatialCell* cell,const int& popID) const;
      
      /*! \brief Return a vector containing the velocity coordinate of the centre of each ion population in the distribution.
       * 
       * This function is used by findBlocksToInitialize() to start the search of the extent of the distribution along each axis.
       * The extension to a vector allows to have more than one population in each spatial cell.
       * 
       * \sa findBlocksToInitialize
       */
      virtual vector<std::array<Real, 3>> getV0(
                                                creal x,
                                                creal y,
                                                creal z
                                               ) const;
>>>>>>> 240794b7
   }; // class TriAxisSearch
} // namespace


#endif<|MERGE_RESOLUTION|>--- conflicted
+++ resolved
@@ -7,30 +7,6 @@
    class TriAxisSearch: public Project {
     public:
          
-<<<<<<< HEAD
-      protected:
-         /*! \brief Find blocks above the threshold centred isotropically around a bulk velocity.
-          * 
-          * Instead of looping through the whole velocity space this function starts from the project's bulk velocity V0[3].
-          * It then proceeds along V[XYZ] successively to determine at what maximum radius a block falls below (0.1 times) the threshold.
-          * 
-          * This radius is used to determine all blocks within that radius of V0, create them and return their list for initialisation.
-          */
-         virtual std::vector<uint> findBlocksToInitialize(spatial_cell::SpatialCell* cell);
-         
-         /*! \brief Return a vector containing the velocity coordinate of the centre of each ion population in the distribution.
-          * 
-          * This function is used by findBlocksToInitialize() to start the search of the extent of the distribution along each axis.
-          * The extension to a vector allows to have more than one population in each spatial cell.
-          * 
-          * \sa findBlocksToInitialize
-          */
-         virtual std::vector<std::array<Real, 3> > getV0(
-            creal x,
-            creal y,
-            creal z
-         );
-=======
     protected:
         /*! \brief Find blocks above the threshold centred isotropically around a bulk velocity.
          * 
@@ -48,12 +24,11 @@
        * 
        * \sa findBlocksToInitialize
        */
-      virtual vector<std::array<Real, 3>> getV0(
-                                                creal x,
-                                                creal y,
-                                                creal z
-                                               ) const;
->>>>>>> 240794b7
+      virtual std::vector<std::array<Real, 3>> getV0(
+                                                     creal x,
+                                                     creal y,
+                                                     creal z
+                                                    ) const;
    }; // class TriAxisSearch
 } // namespace
 
