--- conflicted
+++ resolved
@@ -47,10 +47,6 @@
       RP::addComposing(prefix+".Vx", "Bulk velocity x component (m/s)");
       RP::addComposing(prefix+".Vy", "Bulk velocity y component (m/s)");
       RP::addComposing(prefix+".Vz", "Bulk velocity z component (m/s)");
-<<<<<<< HEAD
-
-=======
->>>>>>> 159c23b9
       return true;
    }
 
