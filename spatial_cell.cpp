/*!
Space for static variables of spatial cell class for Vlasiator.

Copyright 2011-2015 Finnish Meteorological Institute


*/

#include <unordered_set>
#include <vectorclass.h>

#include "spatial_cell.hpp"
#include "velocity_blocks.h"
#include "object_wrapper.h"

using namespace std;

namespace spatial_cell {
<<<<<<< HEAD
   int SpatialCell::activePopID = -1;
=======
   //Real SpatialCell::velocity_block_min_value = 0;    
>>>>>>> ddb44e17
   uint64_t SpatialCell::mpi_transfer_type = 0;
   bool SpatialCell::mpiTransferAtSysBoundaries = false;

   SpatialCell::SpatialCell() {
      // Block list and cache always have room for all blocks
      this->sysBoundaryLayer=0; // Default value, layer not yet initialized
      for (unsigned int i=0; i<WID3; ++i) null_block_data[i] = 0.0;

      // reset spatial cell parameters
      for (unsigned int i = 0; i < CellParams::N_SPATIAL_CELL_PARAMS; i++) {
         this->parameters[i]=0.0;
      }
      
      // reset spatial cell derivatives
      for (unsigned int i = 0; i < fieldsolver::N_SPATIAL_CELL_DERIVATIVES; i++) {
         this->derivatives[i]=0;
      }
      
      // reset BVOL derivatives
      for (unsigned int i = 0; i < bvolderivatives::N_BVOL_DERIVATIVES; i++) {
         this->derivativesBVOL[i]=0;
      }
      //is transferred by default
      this->mpiTransferEnabled=true;
      
      // Set correct number of populations
      populations.resize(getObjectWrapper().particleSpecies.size());
      
      // Set velocity meshes
      for (int popID=0; popID<populations.size(); ++popID) {
         const species::Species& spec = getObjectWrapper().particleSpecies[popID];
         populations[popID].vmesh.initialize(spec.velocityMesh);
      }
   }

   SpatialCell::SpatialCell(const SpatialCell& other):
      initialized(other.initialized),
      mpiTransferEnabled(other.mpiTransferEnabled),
      velocity_block_with_content_list(other.velocity_block_with_content_list),
      velocity_block_with_no_content_list(other.velocity_block_with_no_content_list),
      sysBoundaryFlag(other.sysBoundaryFlag),
      sysBoundaryLayer(other.sysBoundaryLayer),
      populations(other.populations) {

        //copy parameters
        for(unsigned int i=0;i< CellParams::N_SPATIAL_CELL_PARAMS;i++){
           parameters[i]=other.parameters[i];
        }
        //copy derivatives
        for(unsigned int i=0;i< fieldsolver::N_SPATIAL_CELL_DERIVATIVES;i++){
           derivatives[i]=other.derivatives[i];
        }
        //copy BVOL derivatives
        for(unsigned int i=0;i< bvolderivatives::N_BVOL_DERIVATIVES;i++){
           derivativesBVOL[i]=other.derivativesBVOL[i];
        }

        //set null block data
        for (unsigned int i=0; i<WID3; ++i) null_block_data[i] = 0.0;
     }

   /** Adds "important" and removes "unimportant" velocity blocks
    * to/from this cell.
    * 
    * velocity_block_with_content_list needs to be up to date in local and remote cells.
    * velocity_block_with_no_content_list needs to be up to date in local cells.
    *         
    * update_velocity_block_with_content_lists() should have
    * been called with the current distribution function values, and then the contetn list transferred.
    * 
    * Removes all velocity blocks from this spatial cell which don't
    * have content and don't have spatial or velocity neighbors with
    * content.  Adds neighbors for all velocity blocks which do have
    * content (including spatial neighbors).  All cells in
    * spatial_neighbors are assumed to be neighbors of this cell.
    * 
    * This function is thread-safe when called for different cells
    * per thread. We need the block_has_content vector from
    * neighbouring cells, but these are not written to here. We only
    * modify local cell.
    * 
    * NOTE: The AMR mesh must be valid, otherwise this function will
    * remove some blocks that should not be removed.*/
   void SpatialCell::adjust_velocity_blocks(const std::vector<SpatialCell*>& spatial_neighbors,
                                            const int& popID,bool doDeleteEmptyBlocks) {
      #ifdef DEBUG_SPATIAL_CELL
      if (popID >= populations.size()) {
         std::cerr << "ERROR, popID " << popID << " exceeds populations.size() " << populations.size() << " in ";
         std::cerr << __FILE__ << ":" << __LINE__ << std::endl;             
         exit(1);
      }
      #endif
      
      #ifdef AMR
//         return;
      #endif

      //  This set contains all those cellids which have neighbors in any
      //  of the 6-dimensions Actually, we would only need to add
      //  local blocks with no content here, as blocks with content
      //  do not need to be created and also will not be removed as
      //  we only check for removal for blocks with no content
      std::unordered_set<vmesh::GlobalID> neighbors_have_content;

      #ifdef AMR
      for (vmesh::LocalID block_index=0; block_index<velocity_block_with_content_list.size(); ++block_index) {
         vmesh::GlobalID blockGID = velocity_block_with_content_list[block_index];
         vector<vmesh::GlobalID> neighborGIDs;
         vmesh.getNeighborsExistingAtSameLevel(blockGID,neighborGIDs);
         neighbors_have_content.insert(neighborGIDs.begin(),neighborGIDs.end());
         neighbors_have_content.insert(blockGID);
      }
      #else
      //add neighbor content info for velocity space neighbors to map. We loop over blocks
      //with content and raise the neighbors_have_content for
      //itself, and for all its neighbors
      for (vmesh::LocalID block_index=0; block_index<velocity_block_with_content_list.size(); ++block_index) {
         vmesh::GlobalID block = velocity_block_with_content_list[block_index];

         const uint8_t refLevel=0;
         const velocity_block_indices_t indices = SpatialCell::get_velocity_block_indices(popID,block);
         neighbors_have_content.insert(block); //also add the cell itself
         
         for (int offset_vx=-P::sparseBlockAddWidthV;offset_vx<=P::sparseBlockAddWidthV;offset_vx++) {
            for (int offset_vy=-P::sparseBlockAddWidthV;offset_vy<=P::sparseBlockAddWidthV;offset_vy++) {
               for (int offset_vz=-P::sparseBlockAddWidthV;offset_vz<=P::sparseBlockAddWidthV;offset_vz++) {
                  const vmesh::GlobalID neighbor_block 
                     = get_velocity_block(popID,{{indices[0]+offset_vx,indices[1]+offset_vy,indices[2]+offset_vz}},refLevel);
                  neighbors_have_content.insert(neighbor_block); //add all potential ngbrs of this block with content
               }
            }
         }
      }
      #endif

      //add neighbor content info for spatial space neighbors to map. We loop over
      //neighbor cell lists with existing blocks, and raise the
      //flag for the local block with same block id
      for (std::vector<SpatialCell*>::const_iterator neighbor=spatial_neighbors.begin();
           neighbor != spatial_neighbors.end(); ++neighbor) {
         for (vmesh::LocalID block_index=0; block_index<(*neighbor)->velocity_block_with_content_list.size(); ++block_index) {
            vmesh::GlobalID block = (*neighbor)->velocity_block_with_content_list[block_index];
            neighbors_have_content.insert(block);
         }
      }

      // REMOVE all blocks in this cell without content + without neighbors with content
      // better to do it in the reverse order, as then blocks at the
      // end are removed first, and we may avoid copying extra data.
      if (doDeleteEmptyBlocks) {
         for (int block_index= this->velocity_block_with_no_content_list.size()-1; block_index>=0; --block_index) {
            const vmesh::GlobalID blockGID = velocity_block_with_no_content_list[block_index];
            #ifdef DEBUG_SPATIAL_CELL
            if (blockGID == invalid_global_id()) {
               cerr << "Got invalid block at " << __FILE__ << ' ' << __LINE__ << endl; 
               exit(1);
            }             
            #endif
            const vmesh::LocalID blockLID = get_velocity_block_local_id(blockGID,popID);            
            #ifdef DEBUG_SPATIAL_CELL
            if (blockLID == invalid_local_id()) {
               cerr << "Could not find block in " << __FILE__ << ' ' << __LINE__ << endl; 
               exit(1);
            }
            #endif
            
            bool removeBlock = false;
            #ifdef AMR
            // Check this block in the neighbor cells
            if (neighbors_have_content.find(blockGID) != neighbors_have_content.end()) continue;
            
            // Check the parent of this block in the neighbor cells
            if (neighbors_have_content.find(vmesh.getParent(blockGID)) != neighbors_have_content.end()) continue;
            
            // Check all the children of this block in the neighbor cells
            std::vector<vmesh::GlobalID> children;
            vmesh.getChildren(blockGID,children);
            int counter = 0;
            for (size_t c=0; c<children.size(); ++c) {
               if (neighbors_have_content.find(children[c]) != neighbors_have_content.end()) ++counter;
            }
            if (counter > 0) continue;
            
            // It is safe to remove this block
            removeBlock = true;
            #else
            std::unordered_set<vmesh::GlobalID>::iterator it = neighbors_have_content.find(blockGID);
            if (it == neighbors_have_content.end()) removeBlock = true;
            #endif
            
            if (removeBlock == true) {
               //No content, and also no neighbor have content -> remove
               //and increment rho loss counters
               const Real* block_parameters = get_block_parameters(popID)+blockLID*BlockParams::N_VELOCITY_BLOCK_PARAMS;
               const Real DV3 = block_parameters[BlockParams::DVX]
                 * block_parameters[BlockParams::DVY]
                 * block_parameters[BlockParams::DVZ];
               Real sum=0;
               for (unsigned int i=0; i<WID3; ++i) sum += get_data(popID)[blockLID*SIZE_VELBLOCK+i];
               this->parameters[CellParams::RHOLOSSADJUST] += DV3*sum;
	       
               // and finally remove block
               this->remove_velocity_block(blockGID,popID);
            }
         }
      }
    
      #ifdef AMR

      #else
      // ADD all blocks with neighbors in spatial or velocity space (if it exists then the block is unchanged)
      for (std::unordered_set<vmesh::GlobalID>::iterator it=neighbors_have_content.begin(); it != neighbors_have_content.end(); ++it) {
         this->add_velocity_block(*it,popID);
      }
      #endif
   }

   void SpatialCell::adjustSingleCellVelocityBlocks(const int& popID) {
      #ifdef DEBUG_SPATIAL_CELL
      if (popID >= populations.size()) {
         std::cerr << "ERROR, popID " << popID << " exceeds populations.size() " << populations.size() << " in ";
         std::cerr << __FILE__ << ":" << __LINE__ << std::endl;             
         exit(1);
      }
      #endif
      
      //neighbor_ptrs is empty as we do not have any consistent
      //data in neighbours yet, adjustments done only based on velocity
      //space. TODO: should this delete blocks or not? Now not
      std::vector<SpatialCell*> neighbor_ptrs;
      update_velocity_block_content_lists(popID);
      adjust_velocity_blocks(neighbor_ptrs,popID,false);
   }

   void SpatialCell::coarsen_block(const vmesh::GlobalID& parent,const std::vector<vmesh::GlobalID>& children,const int& popID) {
      #ifdef DEBUG_SPATIAL_CELL
      if (popID >= populations.size()) {
         std::cerr << "ERROR, popID " << popID << " exceeds populations.size() " << populations.size() << " in ";
         std::cerr << __FILE__ << ":" << __LINE__ << std::endl;             
         exit(1);
      }
      #endif
      
      // First create the parent (coarse) block and grab pointer to its data.
      // add_velocity_block initializes data to zero values.
      if (add_velocity_block(parent,popID) == false) return;
      vmesh::LocalID parentLID = populations[popID].vmesh.getLocalID(parent);
      Realf* parent_data = get_data(popID)+parentLID*SIZE_VELBLOCK;

      // Calculate children (fine) block local IDs, some of the children may not exist
      for (size_t c=0; c<children.size(); ++c) {
         vmesh::LocalID childrenLID = populations[popID].vmesh.getLocalID(children[c]);
         if (childrenLID == SpatialCell::invalid_local_id()) continue;
         Realf* data = get_data(popID)+childrenLID*SIZE_VELBLOCK;

         const int i_oct = c % 2;
         const int j_oct = (c/2) % 2;
         const int k_oct = c / 4;

         /*for (int k=0; k<WID; k+=2) for (int j=0; j<WID; j+=2) for (int i=0; i<WID; i+=2) {
            cerr << "\t" << i_oct*2+i/2 << ' ' << j_oct*2+j/2 << ' ' << k_oct*2+k/2 << " gets values from" << endl;
            
            // Sum the values in 8 cells that correspond to the same call in parent block
            Realf sum = 0;
            for (int kk=0; kk<2; ++kk) for (int jj=0; jj<2; ++jj) for (int ii=0; ii<2; ++ii) {
               cerr << "\t\t" << i+ii << ' ' << j+jj << ' ' << k+kk << endl;
               sum += data[vblock::index(i+ii,j+jj,k+kk)];
            }

            parent_data[vblock::index(i_oct*2+i/2,j_oct*2+j/2,k_oct*2+k/2)] = sum/8;
         }*/

         for (int k=0; k<WID; ++k) for (int j=0; j<WID; ++j) for (int i=0; i<WID; ++i) {
            parent_data[vblock::index(i_oct*2+i/2,j_oct*2+j/2,k_oct*2+k/2)] += data[vblock::index(i,j,k)]/8.0;
         }
      }

      // Remove the children
      for (size_t c=0; c<children.size(); ++c) {
         remove_velocity_block(children[c],popID);
      }
   }

   void SpatialCell::coarsen_blocks(amr_ref_criteria::Base* refCriterion,const int& popID) {
      #ifdef DEBUG_SPATIAL_CELL
      if (popID >= populations.size()) {
         std::cerr << "ERROR, popID " << popID << " exceeds populations.size() " << populations.size() << " in ";
         std::cerr << __FILE__ << ":" << __LINE__ << std::endl;             
         exit(1);
      }
      #endif
      
      // Sort blocks according to their refinement levels
      vector<vector<vmesh::GlobalID> > blocks(populations[popID].vmesh.getMaxAllowedRefinementLevel()+1);

      for (vmesh::LocalID blockLID=0; blockLID<get_number_of_velocity_blocks(popID); ++blockLID) {
         vmesh::GlobalID blockGID = populations[popID].vmesh.getGlobalID(blockLID);
         uint8_t r = populations[popID].vmesh.getRefinementLevel(blockGID);
         blocks[r].push_back(blockGID);
      }

      // This is how much neighbor data we use when evaluating refinement criteria
      const int PAD=1;
      Realf array[(WID+2*PAD)*(WID+2*PAD)*(WID+2*PAD)];

      // Evaluate refinement criterion for velocity blocks, starting from 
      // the highest refinement level blocks
      for (size_t r=blocks.size()-1; r>=1; --r) {
         // List of blocks that can be coarsened
         //vector<vmesh::GlobalID> coarsenList;
         unordered_set<vmesh::GlobalID> coarsenList;

         // Evaluate refinement criterion for all blocks
         for (size_t b=0; b<blocks[r].size(); ++b) {
            const vmesh::GlobalID blockGID = blocks[r][b];
            fetch_data<1>(blockGID,populations[popID].vmesh,get_data(popID),array);
            if (refCriterion->evaluate(array,popID) < Parameters::amrCoarsenLimit) coarsenList.insert(blockGID);
         }

         // List of blocks created and removed during the coarsening. The first element (=key) 
         // is the global ID of the parent block that is created, the vector (=value) contains 
         // the global IDs of the children that will be removed
         unordered_map<vmesh::GlobalID,vector<vmesh::GlobalID> > allowCoarsen;

         // A block can refined only if all blocks in the octant allow it, 
         // and only if the octant (in which the block belongs to) neighbors 
         // do not have children
         for (unordered_set<vmesh::GlobalID>::const_iterator it=coarsenList.begin(); it!=coarsenList.end(); ++it) {
            vector<vmesh::GlobalID> siblings;
            populations[popID].vmesh.getSiblings(*it,siblings);
            bool allows=true;
            for (size_t s=0; s<siblings.size(); ++s) {
               // Skip non-existing blocks
               if (populations[popID].vmesh.getLocalID(siblings[s]) == invalid_local_id()) {
                  continue;
               }

               // Check that the sibling allows coarsening
               if (coarsenList.find(siblings[s]) == coarsenList.end()) {
                  allows = false;
                  break;
               }
            }

            // Check that the mesh structure allows coarsening
            if (populations[popID].vmesh.coarsenAllowed(*it) == false) continue;

            // If all siblings allow coarsening, add block to coarsen list
            if (allows == true) {
               allowCoarsen.insert(make_pair(populations[popID].vmesh.getParent(*it),siblings));
            }
         }

         cerr << "ref level " << r << " has " << allowCoarsen.size() << " blocks for coarsening" << endl;
         for (unordered_map<vmesh::GlobalID,vector<vmesh::GlobalID> >::const_iterator it=allowCoarsen.begin(); it!=allowCoarsen.end(); ++it) {
            coarsen_block(it->first,it->second,popID);
         }
      }
   }

   /*!
    Returns true if given velocity block has enough of a distribution function.
    Returns false if the value of the distribution function is too low in every
    sense in given block.
    Also returns false if given block doesn't exist or is an error block.
    */
   bool SpatialCell::compute_block_has_content(const vmesh::GlobalID& blockGID,const int& popID) const {
      #ifdef DEBUG_SPATIAL_CELL
      if (popID >= populations.size()) {
         std::cerr << "ERROR, popID " << popID << " exceeds populations.size() " << populations.size() << " in ";
         std::cerr << __FILE__ << ":" << __LINE__ << std::endl;
         exit(1);
      }
      #endif
                                              
      if (blockGID == invalid_global_id()) return false;
      const vmesh::LocalID blockLID = get_velocity_block_local_id(blockGID,popID);
      if (blockLID == invalid_local_id()) return false;
            
      bool has_content = false;
      const Real velocity_block_min_value = getObjectWrapper().particleSpecies[popID].sparseMinValue;
      const Realf* block_data = populations[popID].blockContainer.getData(blockLID);
      for (unsigned int i=0; i<VELOCITY_BLOCK_LENGTH; ++i) {
         if (block_data[i] >= velocity_block_min_value) {
            has_content = true;
            break;
         }
      }
      
      return has_content;
   }
   
   /** Get maximum translation timestep for the given species.
    * @param popID ID of the particle species.
    * @return Maximum timestep calculated by the Vlasov translation.*/
   const Real& SpatialCell::get_max_r_dt(const int& popID) const {
      #ifdef DEBUG_SPATIAL_CELL
      if (popID >= populations.size()) {
         std::cerr << "ERROR, popID " << popID << " exceeds populations.size() " << populations.size() << " in ";
         std::cerr << __FILE__ << ":" << __LINE__ << std::endl;             
         exit(1);
      }
      #endif
      
      return populations[popID].max_dt[species::MAXRDT];
   }
   
   /** Get maximum acceleration timestep for the given species.
    * @param popID ID of the particle species.
    * @return Maximum timestep calculated by Vlasov acceleration.*/
   const Real& SpatialCell::get_max_v_dt(const int& popID) const {
      #ifdef DEBUG_SPATIAL_CELL
      if (popID >= populations.size()) {
         std::cerr << "ERROR, popID " << popID << " exceeds populations.size() " << populations.size() << " in ";
         std::cerr << __FILE__ << ":" << __LINE__ << std::endl;             
         exit(1);
      }
      #endif
      
      return populations[popID].max_dt[species::MAXVDT];
   }

   /** Get MPI datatype for sending the cell data.
    * @param cellID Spatial cell (dccrg) ID.
    * @param sender_rank Rank of the MPI process sending data from this cell.
    * @param receiver_rank Rank of the MPI process receiving data to this cell.
    * @param receiving If true, this process is receiving data.
    * @param neighborhood Neighborhood ID.
    * @return MPI datatype that transfers the requested data.*/
   std::tuple<void*, int, MPI_Datatype> SpatialCell::get_mpi_datatype(
                                                                      const CellID cellID,
                                                                      const int sender_rank,
                                                                      const int receiver_rank,
                                                                      const bool receiving,
                                                                      const int neighborhood
      ) {

      std::vector<MPI_Aint> displacements;
      std::vector<int> block_lengths;
      vmesh::LocalID block_index = 0;

      // create datatype for actual data if we are in the first two 
      // layers around a boundary, or if we send for the whole system
      if (this->mpiTransferEnabled && (SpatialCell::mpiTransferAtSysBoundaries==false || this->sysBoundaryLayer ==1 || this->sysBoundaryLayer ==2 )) {
         //add data to send/recv to displacement and block length lists
         if ((SpatialCell::mpi_transfer_type & Transfer::VEL_BLOCK_LIST_STAGE1) != 0) {
            //first copy values in case this is the send operation
            populations[activePopID].N_blocks = populations[activePopID].blockContainer.size();

            // send velocity block list size
            displacements.push_back((uint8_t*) &(populations[activePopID].N_blocks) - (uint8_t*) this);
            block_lengths.push_back(sizeof(vmesh::LocalID));
         }

         if ((SpatialCell::mpi_transfer_type & Transfer::VEL_BLOCK_LIST_STAGE2) != 0) {
            // STAGE1 should have been done, otherwise we have problems...
            if (receiving) {
               //mpi_number_of_blocks transferred earlier
               populations[activePopID].vmesh.setNewSize(populations[activePopID].N_blocks);
            } else {
                //resize to correct size (it will avoid reallocation if it is big enough, I assume)
                populations[activePopID].N_blocks = populations[activePopID].blockContainer.size();
            }

            // send velocity block list
            displacements.push_back((uint8_t*) &(populations[activePopID].vmesh.getGrid()[0]) - (uint8_t*) this);
            block_lengths.push_back(sizeof(vmesh::GlobalID) * populations[activePopID].vmesh.size());
         }

         if ((SpatialCell::mpi_transfer_type & Transfer::VEL_BLOCK_WITH_CONTENT_STAGE1) !=0) {
            //Communicate size of list so that buffers can be allocated on receiving side
            if (!receiving) this->velocity_block_with_content_list_size = this->velocity_block_with_content_list.size();
            displacements.push_back((uint8_t*) &(this->velocity_block_with_content_list_size) - (uint8_t*) this);
            block_lengths.push_back(sizeof(vmesh::LocalID));
         }
         if ((SpatialCell::mpi_transfer_type & Transfer::VEL_BLOCK_WITH_CONTENT_STAGE2) !=0) {
            if (receiving) {
               this->velocity_block_with_content_list.resize(this->velocity_block_with_content_list_size);
            }

            //velocity_block_with_content_list_size should first be updated, before this can be done (STAGE1)
            displacements.push_back((uint8_t*) &(this->velocity_block_with_content_list[0]) - (uint8_t*) this);
            block_lengths.push_back(sizeof(vmesh::GlobalID)*this->velocity_block_with_content_list_size);
         }

         if ((SpatialCell::mpi_transfer_type & Transfer::VEL_BLOCK_DATA) !=0) {
            displacements.push_back((uint8_t*) get_data(activePopID) - (uint8_t*) this);
            block_lengths.push_back(sizeof(Realf) * VELOCITY_BLOCK_LENGTH * populations[activePopID].blockContainer.size());
         }

         if ((SpatialCell::mpi_transfer_type & Transfer::NEIGHBOR_VEL_BLOCK_DATA) != 0) {
            /*We are actually transferring the data of a
            * neighbor. The values of neighbor_block_data
            * and neighbor_number_of_blocks should be set in
            * solver.*/               
            displacements.push_back((uint8_t*) this->neighbor_block_data - (uint8_t*) this);               
            block_lengths.push_back(sizeof(Realf) * VELOCITY_BLOCK_LENGTH* this->neighbor_number_of_blocks);
         }

         // send  spatial cell parameters
         if ((SpatialCell::mpi_transfer_type & Transfer::CELL_PARAMETERS)!=0){
            displacements.push_back((uint8_t*) &(this->parameters[0]) - (uint8_t*) this);
            block_lengths.push_back(sizeof(Real) * CellParams::N_SPATIAL_CELL_PARAMS);
         }
         
         // send  spatial cell dimensions
         if ((SpatialCell::mpi_transfer_type & Transfer::CELL_DIMENSIONS)!=0){
            displacements.push_back((uint8_t*) &(this->parameters[CellParams::DX]) - (uint8_t*) this);
            block_lengths.push_back(sizeof(Real) * 3);
         }
         
         // send  BGBX BGBY BGBZ and all edge-averaged BGBs
         if ((SpatialCell::mpi_transfer_type & Transfer::CELL_BGB)!=0){
            displacements.push_back((uint8_t*) &(this->parameters[CellParams::BGBX]) - (uint8_t*) this);
            block_lengths.push_back(sizeof(Real) * 3);
            displacements.push_back((uint8_t*) &(this->parameters[CellParams::BGBX_000_010]) - (uint8_t*) this);
            block_lengths.push_back(sizeof(Real) * 24);
         }
         
         // send  BGBXVOL BGBYVOL BGBZVOL PERBXVOL PERBYVOL PERBZVOL
         if ((SpatialCell::mpi_transfer_type & Transfer::CELL_BVOL)!=0){
            displacements.push_back((uint8_t*) &(this->parameters[CellParams::BGBXVOL]) - (uint8_t*) this);
            block_lengths.push_back(sizeof(Real) * 6);
         }
         
         // send  EX, EY EZ
         if ((SpatialCell::mpi_transfer_type & Transfer::CELL_E)!=0){
            displacements.push_back((uint8_t*) &(this->parameters[CellParams::EX]) - (uint8_t*) this);
            block_lengths.push_back(sizeof(Real) * 3);
         }
         
         // send  EX_DT2, EY_DT2, EZ_DT2
         if ((SpatialCell::mpi_transfer_type & Transfer::CELL_EDT2)!=0){
            displacements.push_back((uint8_t*) &(this->parameters[CellParams::EX_DT2]) - (uint8_t*) this);
            block_lengths.push_back(sizeof(Real) * 3);
         }
         
         // send  PERBX, PERBY, PERBZ
         if ((SpatialCell::mpi_transfer_type & Transfer::CELL_PERB)!=0){
            displacements.push_back((uint8_t*) &(this->parameters[CellParams::PERBX]) - (uint8_t*) this);
            block_lengths.push_back(sizeof(Real) * 3);
         }
         
         // send  PERBX_DT2, PERBY_DT2, PERBZ_DT2
         if ((SpatialCell::mpi_transfer_type & Transfer::CELL_PERBDT2)!=0){
            displacements.push_back((uint8_t*) &(this->parameters[CellParams::PERBX_DT2]) - (uint8_t*) this);
            block_lengths.push_back(sizeof(Real) * 3);
         }
         
         // send RHO, RHOVX, RHOVY, RHOVZ
         if ((SpatialCell::mpi_transfer_type & Transfer::CELL_RHO_RHOV)!=0){
            displacements.push_back((uint8_t*) &(this->parameters[CellParams::RHO]) - (uint8_t*) this);
            block_lengths.push_back(sizeof(Real) * 4);
         }
         
         // send RHO_DT2, RHOVX_DT2, RHOVY_DT2, RHOVZ_DT2
         if ((SpatialCell::mpi_transfer_type & Transfer::CELL_RHODT2_RHOVDT2)!=0){
            displacements.push_back((uint8_t*) &(this->parameters[CellParams::RHO_DT2]) - (uint8_t*) this);
            block_lengths.push_back(sizeof(Real) * 4);
         }
         
         // send  spatial cell derivatives
         if ((SpatialCell::mpi_transfer_type & Transfer::CELL_DERIVATIVES)!=0){
            displacements.push_back((uint8_t*) &(this->derivatives[0]) - (uint8_t*) this);
            block_lengths.push_back(sizeof(Real) * fieldsolver::N_SPATIAL_CELL_DERIVATIVES);
         }
         
         // send  spatial cell BVOL derivatives
         if ((SpatialCell::mpi_transfer_type & Transfer::CELL_BVOL_DERIVATIVES)!=0){
            displacements.push_back((uint8_t*) &(this->derivativesBVOL[0]) - (uint8_t*) this);
            block_lengths.push_back(sizeof(Real) * bvolderivatives::N_BVOL_DERIVATIVES);
         }
         
         if ((SpatialCell::mpi_transfer_type & Transfer::CELL_IOLOCALCELLID)!=0){
            displacements.push_back((uint8_t*) &(this->ioLocalCellId) - (uint8_t*) this);
            block_lengths.push_back(sizeof(uint64_t));
         }
         
         // send Hall term components
         if ((SpatialCell::mpi_transfer_type & Transfer::CELL_HALL_TERM)!=0){
            displacements.push_back((uint8_t*) &(this->parameters[CellParams::EXHALL_000_100]) - (uint8_t*) this);
            block_lengths.push_back(sizeof(Real) * 12);
         }
         
         // send P tensor diagonal components
         if ((SpatialCell::mpi_transfer_type & Transfer::CELL_P)!=0){
            displacements.push_back((uint8_t*) &(this->parameters[CellParams::P_11]) - (uint8_t*) this);
            block_lengths.push_back(sizeof(Real) * 3);
         }
         
         if ((SpatialCell::mpi_transfer_type & Transfer::CELL_PDT2)!=0){
            displacements.push_back((uint8_t*) &(this->parameters[CellParams::P_11_DT2]) - (uint8_t*) this);
            block_lengths.push_back(sizeof(Real) * 3);
         }
         
         if ((SpatialCell::mpi_transfer_type & Transfer::CELL_RHOQ_TOT) != 0) {
            displacements.push_back((uint8_t*) &(this->parameters[CellParams::RHOQ_TOT]) - (uint8_t*) this);
            block_lengths.push_back(sizeof(Real));
         }

         if ((SpatialCell::mpi_transfer_type & Transfer::CELL_PHI) != 0) {
            displacements.push_back((uint8_t*) &(this->parameters[CellParams::PHI]) - (uint8_t*) this);
            block_lengths.push_back(sizeof(Real)*2);
         }
         
         // send  sysBoundaryFlag
         if ((SpatialCell::mpi_transfer_type & Transfer::CELL_SYSBOUNDARYFLAG)!=0){
            displacements.push_back((uint8_t*) &(this->sysBoundaryFlag) - (uint8_t*) this);
            block_lengths.push_back(sizeof(uint));
            displacements.push_back((uint8_t*) &(this->sysBoundaryLayer) - (uint8_t*) this);
            block_lengths.push_back(sizeof(uint));
         }
         
         if ((SpatialCell::mpi_transfer_type & Transfer::VEL_BLOCK_PARAMETERS) !=0) {
            displacements.push_back((uint8_t*) get_block_parameters(activePopID) - (uint8_t*) this);
            block_lengths.push_back(sizeof(Real) * size(activePopID) * BlockParams::N_VELOCITY_BLOCK_PARAMS);
         }
         if ((SpatialCell::mpi_transfer_type & Transfer::POP_METADATA) != 0) {
            for (int popID=0; popID<populations.size(); ++popID) {
               displacements.push_back((uint8_t*) &(populations[popID].max_dt) - (uint8_t*)this);
               block_lengths.push_back(species::SIZE_DT_ELEMENTS*sizeof(Real));
            }
         }
      }
      
      void* address = this;
      int count;
      MPI_Datatype datatype;
      
      if (displacements.size() > 0) {
         count = 1;
         MPI_Type_create_hindexed(
            displacements.size(),
            &block_lengths[0],
            &displacements[0],
            MPI_BYTE,
            &datatype
         );
      } else {
         count = 0;
         datatype = MPI_BYTE;
      }

      return std::make_tuple(address,count,datatype);
   }
   
   void SpatialCell::merge_values_recursive(const int& popID,vmesh::GlobalID parentGID,vmesh::GlobalID blockGID,
                                            uint8_t refLevel,bool recursive,const Realf* data,
					    std::set<vmesh::GlobalID>& blockRemovalList) {
      #ifdef DEBUG_SPATIAL_CELL
      if (blockGID == invalid_global_id()) {
         cerr << "merge_values_recursive called for GID=" << blockGID << " at r=" << (int)refLevel << " parent=" << parentGID << endl;
      }
      #endif

      // Get all possible children:
      vector<vmesh::GlobalID> childrenGIDs;
      populations[popID].vmesh.getChildren(blockGID,childrenGIDs);

      #warning FIXME activePopID is not correct here
      
      // Check if any of block's children exist:
      bool hasChildren = false;
      for (size_t c=0; c<childrenGIDs.size(); ++c) {
         if (populations[activePopID].vmesh.getLocalID(childrenGIDs[c]) != invalid_local_id()) {
            hasChildren = true;
            break;
         }
      }
      
      /*      // TEST
       for (size_t c=0; c<childrenGIDs.size(); ++c) {
       bool hasGrandChildren=false;
       vector<vmesh::GlobalID> grandChildren;
       if (vmesh.getLocalID(childrenGIDs[c]) != vmesh.invalidLocalID()) continue;
       vmesh::VelocityMesh<vmesh::GlobalID,vmesh::LocalID>::getChildren(childrenGIDs[c],grandChildren);
       for (size_t cc=0; cc<grandChildren.size(); ++cc) {
	    if (vmesh.getLocalID(grandChildren[cc]) != vmesh.invalidLocalID()) {
       hasGrandChildren = true;
	       break;
	    }
       }
       if (hasGrandChildren==true) {
	    std::cerr << "block at r=" << (int)refLevel << " has lost grand children" << std::endl;
       }
       }
       // END TEST */

      // No children, try to merge values to this block:
      if (hasChildren == false) {
         vmesh::LocalID blockLID = populations[activePopID].vmesh.getLocalID(blockGID);
	 
         #ifdef DEBUG_SPATIAL_CELL
         if (blockLID == invalid_local_id()) {
            cerr << "ERROR: Failed to merge values, block does not exist!" << endl;
            cerr << "\t exiting from " << __FILE__ << ':' << __LINE__ << endl;
            exit(1);
         }
         #endif

         Realf* myData = populations[activePopID].blockContainer.getData(blockLID);
         if (parentGID == blockGID) {
            // If we enter here, the block is at the lowest refinement level.
            // If the block does not have enough content, flag it for removal
            //#warning REMOVED for debugging
            /*for (unsigned int i=0; i<WID3; ++i) {
             if (myData[i] >= SpatialCell::velocity_block_min_value) return;
             }
             blockRemovalList.insert(blockGID);*/
         } else {
            // Merge values to this block
            for (int i=0; i<WID3; ++i) myData[i] += data[i];
         }
         return;
      }
      
      // Iterate over all octants, each octant corresponds to a different child:
      bool removeBlock = false;
      for (int k_oct=0; k_oct<2; ++k_oct) for (int j_oct=0; j_oct<2; ++j_oct) for (int i_oct=0; i_oct<2; ++i_oct) {
         // Copy data belonging to the octant to a temporary array:
         Realf array[WID3];
         for (int k=0; k<WID; ++k) for (int j=0; j<WID; ++j) for (int i=0; i<WID; ++i) {
            array[vblock::index(i,j,k)] =   data[vblock::index(i_oct*2+i/2,j_oct*2+j/2,k_oct*2+k/2)];
         }
         
         // Send the data to the child:
         const int octant = k_oct*4 + j_oct*2 + i_oct;
         merge_values_recursive(popID,blockGID,childrenGIDs[octant],refLevel+1,true,array,blockRemovalList);
      }

      // Data merged to children, block can be removed
      blockRemovalList.insert(blockGID);
   }

   void SpatialCell::merge_values(const int& popID) {
      #ifdef DEBUG_SPATIAL_CELL
      if (popID >= populations.size()) {
         std::cerr << "ERROR, popID " << popID << " exceeds populations.size() " << populations.size() << " in ";
         std::cerr << __FILE__ << ":" << __LINE__ << std::endl;             
         exit(1);
      }
      #endif
      
      const uint8_t maxRefLevel = populations[popID].vmesh.getMaxAllowedRefinementLevel();

      for (int i=0; i<WID3; ++i) null_block_data[i] = 0;
      
      // Sort blocks according to their refinement levels:
      vector<vector<vmesh::GlobalID> > blocks(maxRefLevel+1);
      for (vmesh::LocalID blockLID=0; blockLID<get_number_of_velocity_blocks(popID); ++blockLID) {
         const vmesh::GlobalID blockGID = populations[popID].vmesh.getGlobalID(blockLID);
         
         if (blockGID == SpatialCell::invalid_global_id()) {
            cerr << "got invalid global id from mesh!" << endl;
            continue;
         }

         uint8_t refLevel = populations[popID].vmesh.getRefinementLevel(blockGID);
         blocks[refLevel].push_back(blockGID);
      }
      
      set<vmesh::GlobalID> blockRemovalList;
      for (uint8_t refLevel=0; refLevel<blocks.size()-1; ++refLevel) {
         for (size_t b=0; b<blocks[refLevel].size(); ++b) {
            const vmesh::GlobalID blockGID = blocks[refLevel][b];
            const vmesh::LocalID  blockLID = populations[popID].vmesh.getLocalID(blockGID);
            if (blockLID == invalid_local_id()) continue;
            
            const Realf* data = populations[popID].blockContainer.getData(blockLID);
            merge_values_recursive(popID,blockGID,blockGID,refLevel,true,data,blockRemovalList);
         }
      }
      
      cerr << "should remove " << blockRemovalList.size() << " blocks" << endl;
      for (set<vmesh::GlobalID>::const_iterator it=blockRemovalList.begin(); it!=blockRemovalList.end(); ++it) {
         //remove_velocity_block(*it);
      }
   }
   
   void SpatialCell::add_values(const vmesh::GlobalID& targetGID,
                                std::unordered_map<vmesh::GlobalID,Realf[(WID+2)*(WID+2)*(WID+2)]>& sourceData,
                                const int& popID) {
      #ifdef DEBUG_SPATIAL_CELL
      if (popID >= populations.size()) {
         std::cerr << "ERROR, popID " << popID << " exceeds populations.size() " << populations.size() << " in ";
         std::cerr << __FILE__ << ":" << __LINE__ << std::endl;             
         exit(1);
      }
      #endif
      
      vmesh::LocalID targetLID = get_velocity_block_local_id(targetGID,popID);
      if (targetLID == SpatialCell::invalid_local_id()) {
         std::cerr << "error has occurred" << std::endl;
         return;
      }

      Realf* targetData = get_data(popID)+targetLID*SIZE_VELBLOCK;

      // Add data from all same level blocks
      vector<vmesh::GlobalID> neighborIDs;
      populations[popID].vmesh.getNeighborsAtSameLevel(targetGID,neighborIDs);

      std::unordered_map<vmesh::GlobalID,Realf[(WID+2)*(WID+2)*(WID+2)]>::iterator it;

      it = sourceData.find(neighborIDs[vblock::nbrIndex( 0, 0, 0)]); // This block
      if (it != sourceData.end()) {
         Realf* source = it->second;
         for (int k=0; k<WID; ++k) for (int j=0; j<WID; ++j) for (int i=0; i<WID; ++i) {
            targetData[vblock::index(i,j,k)] += source[vblock::padIndex<1>(i+1,j+1,k+1)];
         }
      }
      
      // ***** face neighbors ***** //
      for (int i_off=-1; i_off<2; i_off+=2) {
         it = sourceData.find(neighborIDs[vblock::nbrIndex(i_off,0,0)]);
         if (it == sourceData.end()) continue;
         
         int i_trgt = 0;
         int i_src  = WID+1;
         if (i_off > 0) {i_trgt = WID-1; i_src=0;}
         Realf* source = it->second;
         for (int k=0; k<WID; ++k) for (int j=0; j<WID; ++j) {
            targetData[vblock::index(i_trgt,j,k)] += source[vblock::padIndex<1>(i_src,j+1,k+1)];
         }
      }
      
      for (int j_off=-1; j_off<2; j_off+=2) {
         it = sourceData.find(neighborIDs[vblock::nbrIndex(0,j_off,0)]);
         if (it == sourceData.end()) continue;

         int j_trgt = 0;
         int j_src  = WID+1;
         if (j_off > 0) {j_trgt = WID-1; j_src=0;}
         Realf* source = it->second;
         for (int k=0; k<WID; ++k) for (int i=0; i<WID; ++i) {
            targetData[vblock::index(i,j_trgt,k)] += source[vblock::padIndex<1>(i+1,j_src,k+1)];
         }
      }
      
      for (int k_off=-1; k_off<2; k_off+=2) {
         it = sourceData.find(neighborIDs[vblock::nbrIndex(0,0,k_off)]);
         if (it == sourceData.end()) continue;
         
         int k_trgt = 0;
         int k_src  = WID+1;
         if (k_off > 0) {k_trgt = WID-1; k_src=0;}
         Realf* source = it->second;
         for (int j=0; j<WID; ++j) for (int i=0; i<WID; ++i) {
            targetData[vblock::index(i,j,k_trgt)] += source[vblock::padIndex<1>(i+1,j+1,k_src)];
         }
      }

      // ***** edge neighbors ***** //
      for (int j_off=-1; j_off<2; j_off+=2) for (int i_off=-1; i_off<2; i_off+=2) {
         it = sourceData.find(neighborIDs[vblock::nbrIndex(i_off,j_off,0)]);
         if (it == sourceData.end()) continue;
         Realf* source = it->second;
         
         const int i_trgt = max(i_off,0) * (WID-1);
         const int j_trgt = max(j_off,0) * (WID-1);
         const int i_src  = max(-i_off,0) * (WID+1);
         const int j_src  = max(-j_off,0) * (WID+1);
         for (int k=0; k<WID; ++k) {
            targetData[vblock::index(i_trgt,j_trgt,k)] += source[vblock::padIndex<1>(i_src,j_src,k+1)];
         }
      }
      
      for (int k_off=-1; k_off<2; k_off+=2) for (int i_off=-1; i_off<2; i_off+=2) {
         it = sourceData.find(neighborIDs[vblock::nbrIndex(i_off,0,k_off)]);
         if (it == sourceData.end()) continue;
         Realf* source = it->second;
         
         const int i_trgt = max(i_off,0) * (WID-1);
         const int k_trgt = max(k_off,0) * (WID-1);
         const int i_src  = max(-i_off,0) * (WID+1);
         const int k_src  = max(-k_off,0) * (WID+1);
         for (int j=0; j<WID; ++j) {
            targetData[vblock::index(i_trgt,j,k_trgt)] += source[vblock::padIndex<1>(i_src,j+1,k_src)];
         }
      }
      
      for (int k_off=-1; k_off<2; k_off+=2) for (int j_off=-1; j_off<2; j_off+=2) {
         it = sourceData.find(neighborIDs[vblock::nbrIndex(0,j_off,k_off)]);
         if (it == sourceData.end()) continue;
         Realf* source = it->second;
         
         const int j_trgt = max(j_off,0) * (WID-1);
         const int k_trgt = max(k_off,0) * (WID-1);
         const int j_src  = max(-j_off,0) * (WID+1);
         const int k_src  = max(-k_off,0) * (WID+1);
         for (int i=0; i<WID; ++i) {
            targetData[vblock::index(i,j_trgt,k_trgt)] += source[vblock::padIndex<1>(i+1,j_src,k_src)];
         }
      }

      // ***** corner neighbors ***** //
      for (int k_off=-1; k_off<2; k_off+=2) for (int j_off=-1; j_off<2; j_off+=2) for (int i_off=-1; i_off<2; i_off+=2) {
         it = sourceData.find(neighborIDs[vblock::nbrIndex(i_off,j_off,k_off)]);
         if (it == sourceData.end()) continue;

         const int i_trgt = max(i_off,0) * (WID-1);
         const int j_trgt = max(j_off,0) * (WID-1);
         const int k_trgt = max(k_off,0) * (WID-1);
         const int i_src  = max(-i_off,0) * (WID+1);
         const int j_src  = max(-j_off,0) * (WID+1);
         const int k_src  = max(-k_off,0) * (WID+1);
         Realf* source = it->second;
         targetData[vblock::index(i_trgt,j_trgt,k_trgt)] += source[vblock::padIndex<1>(i_src,j_src,k_src)];
         
         source[vblock::padIndex<1>(i_src,j_src,k_src)]=0;
      }
      
      // Exit if the block is at base grid level
      if (populations[popID].vmesh.getRefinementLevel(targetGID) == 0) {
         return;
      }
      const int octant = populations[popID].vmesh.getOctant(targetGID);
      
      int parentIndex[3];
      parentIndex[2] = 1 + 2*(octant / 4);
      parentIndex[1] = 1 + 2*((octant - 4*(octant/4))/2);
      parentIndex[0] = 1 + 2*(octant % 2);
      
      // Add data from all coarser blocks
      const Realf face_mul = 2.0;
      const Realf edge_mul = 4.0;
      const Realf corn_mul = 8.0;

      const vmesh::GlobalID targetParentGID = populations[popID].vmesh.getParent( neighborIDs[vblock::nbrIndex( 0, 0, 0)] );
      vmesh::GlobalID parentGID = targetParentGID;
      
      it = sourceData.find(parentGID);
      if (it != sourceData.end()) {
         Realf* source = it->second;
         for (int k=0; k<WID; ++k) for (int j=0; j<WID; ++j) for (int i=0; i<WID; ++i) {
            targetData[vblock::index(i,j,k)] += source[vblock::padIndex<1>(parentIndex[0]+i/2,parentIndex[1]+j/2,parentIndex[2]+k/2)];
         }
         
         for (int k=0; k<WID; ++k) for (int j=0; j<WID; ++j) for (int i=0; i<WID; ++i) source[vblock::padIndex<1>(parentIndex[0]+i/2,parentIndex[1]+j/2,parentIndex[2]+k/2)]=0;
      }
      
      // ***** face neighbors ***** //
      for (int i_off=-1; i_off<2; i_off+=2) {
         parentGID = populations[popID].vmesh.getParent( neighborIDs[vblock::nbrIndex(i_off,0,0)] );
         if (parentGID == targetParentGID) continue;
         it = sourceData.find(parentGID);
         if (it == sourceData.end()) continue;

         int i_trgt = max( i_off,0) * (WID-1);
         int i_src  = max(-i_off,0) * (WID+1);
         
         Realf* source = it->second;
         for (int k=0; k<WID; ++k) for (int j=0; j<WID; ++j) {
            targetData[vblock::index(i_trgt,j,k)] += face_mul*source[vblock::padIndex<1>(i_src,parentIndex[1]+j/2,parentIndex[2]+k/2)];
         }
      }

      for (int j_off=-1; j_off<2; j_off+=2) {
         parentGID = populations[popID].vmesh.getParent( neighborIDs[vblock::nbrIndex(0,j_off,0)] );
         if (parentGID == targetParentGID) continue;
         it = sourceData.find(parentGID);
         if (it == sourceData.end()) continue;
         
         int j_trgt = max( j_off,0) * (WID-1);
         int j_src  = max(-j_off,0) * (WID+1);
         
         Realf* source = it->second;
         for (int k=0; k<WID; ++k) for (int i=0; i<WID; ++i) {
            targetData[vblock::index(i,j_trgt,k)] += face_mul*source[vblock::padIndex<1>(parentIndex[0]+i/2,j_src,parentIndex[2]+k/2)];
         }
      }
      
      for (int k_off=-1; k_off<2; k_off+=2) {
         parentGID = populations[popID].vmesh.getParent( neighborIDs[vblock::nbrIndex(0,0,k_off)] );
         if (parentGID == targetParentGID) continue;
         it = sourceData.find(parentGID);
         if (it == sourceData.end()) continue;
         
         int k_trgt = max( k_off,0) * (WID-1);
         int k_src  = max(-k_off,0) * (WID+1);
         
         Realf* source = it->second;
         for (int j=0; j<WID; ++j) for (int i=0; i<WID; ++i) {
            targetData[vblock::index(i,j,k_trgt)] += face_mul*source[vblock::padIndex<1>(parentIndex[0]+i/2,parentIndex[1]+j/2,k_src)];
         }
      }

      // ***** edge neighbors ***** //
      // A refined block in an octant is only allowed copy 
      // values from one coarser edge neighbor
      int i_off,j_off,k_off;
      if (octant == 0 || octant == 4) {i_off=-1; j_off=-1;}
      if (octant == 1 || octant == 5) {i_off=+1; j_off=-1;}
      if (octant == 2 || octant == 6) {i_off=-1; j_off=+1;}
      if (octant == 3 || octant == 7) {i_off=+1; j_off=+1;}
      Realf* source = NULL;
      parentGID = populations[popID].vmesh.getParent( neighborIDs[vblock::nbrIndex(i_off,j_off,0)] );
      if (parentGID != targetParentGID) {
         it = sourceData.find(parentGID);
         if (it != sourceData.end()) {
            source = it->second;
            const int i_trgt = max(i_off,0) * (WID-1);
            const int j_trgt = max(j_off,0) * (WID-1);
            const int i_src  = max(-i_off,0) * (WID+1);
            const int j_src  = max(-j_off,0) * (WID+1);
            for (int k=0; k<WID; ++k) {
               targetData[vblock::index(i_trgt,j_trgt,k)] += edge_mul*source[vblock::padIndex<1>(i_src,j_src,parentIndex[2]+k/2)];
            }
         }
      }
      
      if (octant == 0 || octant == 2) {i_off=-1; k_off=-1;}
      if (octant == 1 || octant == 3) {i_off=+1; k_off=-1;}
      if (octant == 4 || octant == 6) {i_off=-1; k_off=+1;}
      if (octant == 5 || octant == 7) {i_off=+1; k_off=+1;}
      source = NULL;
      parentGID = populations[popID].vmesh.getParent( neighborIDs[vblock::nbrIndex(i_off,0,k_off)] );
      if (parentGID != targetParentGID) {
         it = sourceData.find(parentGID);
         if (it != sourceData.end()) {
            source = it->second;
            const int i_trgt = max(i_off,0) * (WID-1);
            const int k_trgt = max(k_off,0) * (WID-1);
            const int i_src  = max(-i_off,0) * (WID+1);
            const int k_src  = max(-k_off,0) * (WID+1);
            for (int j=0; j<WID; ++j) {
               targetData[vblock::index(i_trgt,j,k_trgt)] += edge_mul*source[vblock::padIndex<1>(i_src,parentIndex[1]+j/2,k_src)];
            }
         }
      }

      if (octant == 0 || octant == 1) {j_off=-1; k_off=-1;}
      if (octant == 2 || octant == 3) {j_off=+1; k_off=-1;}
      if (octant == 4 || octant == 5) {j_off=-1; k_off=+1;}
      if (octant == 6 || octant == 7) {j_off=+1; k_off=+1;}
      source = NULL;
      parentGID = populations[popID].vmesh.getParent( neighborIDs[vblock::nbrIndex(0,j_off,k_off)] );
      if (parentGID != targetParentGID) {
         it = sourceData.find(parentGID);
         if (it != sourceData.end()) {
            source = it->second;
            const int j_trgt = max(j_off,0) * (WID-1);
            const int k_trgt = max(k_off,0) * (WID-1);
            const int j_src  = max(-j_off,0) * (WID+1);
            const int k_src  = max(-k_off,0) * (WID+1);
            for (int i=0; i<WID; ++i) {
               targetData[vblock::index(i,j_trgt,k_trgt)] += edge_mul*source[vblock::padIndex<1>(parentIndex[0]+i/2,j_src,k_src)];
            }
         }
      }
      
      // ***** corner neighbors ***** //
      // A refined block in an octant is allowed to copy
      // values from a single coarser corner neighbor
      switch (octant) {
       case 0: i_off=-1; j_off=-1; k_off=-1; break;
       case 1: i_off=+1; j_off=-1; k_off=-1; break;
       case 2: i_off=-1; j_off=+1; k_off=-1; break;
       case 3: i_off=+1; j_off=+1; k_off=-1; break;
       case 4: i_off=-1; j_off=-1; k_off=+1; break;
       case 5: i_off=+1; j_off=-1; k_off=+1; break;
       case 6: i_off=-1; j_off=+1; k_off=+1; break;
       case 7: i_off=+1; j_off=+1; k_off=+1; break;
      }
      source = NULL;
      parentGID = populations[popID].vmesh.getParent( neighborIDs[vblock::nbrIndex(i_off,j_off,k_off)] );
      if (parentGID != targetParentGID) {
         it = sourceData.find(parentGID);
         if (it != sourceData.end()) {
            source = it->second;
            const int i_trgt = max(i_off,0) * (WID-1);
            const int j_trgt = max(j_off,0) * (WID-1);
            const int k_trgt = max(k_off,0) * (WID-1);
            const int i_src  = max(-i_off,0) * (WID+1);
            const int j_src  = max(-j_off,0) * (WID+1);
            const int k_src  = max(-k_off,0) * (WID+1);
            targetData[vblock::index(i_trgt,j_trgt,k_trgt)] += corn_mul*source[vblock::padIndex<1>(i_src,j_src,k_src)];
         }
      }
   }
   
   /** Prepares this spatial cell to receive the velocity grid over MPI.
    * At this stage we have received a new block list over MPI into
    * mpi_velocity_block_list, but the rest of the cell structures
    * have not been adapted to this new list. Here we re-initialize
    * the cell with empty blocks based on the new list.*/
   void SpatialCell::prepare_to_receive_blocks(const int& popID) {
      populations[popID].vmesh.setGrid();
      populations[popID].blockContainer.setSize(populations[popID].vmesh.size());

      Real* parameters = get_block_parameters(popID);
      
      // Set velocity block parameters:
      for (vmesh::LocalID blockLID=0; blockLID<size(popID); ++blockLID) {
         const vmesh::GlobalID blockGID = get_velocity_block_global_id(blockLID,popID);
         parameters[BlockParams::VXCRD] = get_velocity_block_vx_min(popID,blockGID);
         parameters[BlockParams::VYCRD] = get_velocity_block_vy_min(popID,blockGID);
         parameters[BlockParams::VZCRD] = get_velocity_block_vz_min(popID,blockGID);
         populations[popID].vmesh.getCellSize(blockGID,&(parameters[BlockParams::DVX]));
         parameters += BlockParams::N_VELOCITY_BLOCK_PARAMS;
      }
   }

   void SpatialCell::refine_block(const vmesh::GlobalID& blockGID,std::map<vmesh::GlobalID,vmesh::LocalID>& insertedBlocks,const int& popID) {
      if (blockGID == invalid_global_id()) {
         std::cerr << "invalid global ID, skip refinement" << std::endl;
         return;
      }

      // Tell mesh to refine the given block. In return we get the erased 
      // and inserted blocks. Note that multiple blocks can be removed 
      // (and inserted) due to induced refinement. There are eight entries 
      // in newInserted (the children) for each entry in erasedBlocks.
      std::set<vmesh::GlobalID> erasedBlocks;
      std::map<vmesh::GlobalID,vmesh::LocalID> newInserted;
      if (populations[popID].vmesh.refine(blockGID,erasedBlocks,newInserted) == false) {
         return;
      }

      // Resize the block container, this preserves old data.
      const size_t newBlocks = newInserted.size()-erasedBlocks.size();
      populations[popID].blockContainer.setSize(populations[popID].blockContainer.size() + newBlocks);

      std::map<vmesh::GlobalID,vmesh::LocalID>::const_iterator ins=newInserted.begin();
      for (std::set<vmesh::GlobalID>::const_iterator er=erasedBlocks.begin(); er!=erasedBlocks.end(); ++er) {
         for (int child=0; child<8; ++child) {
            // Copy / interpolate data from old (coarse) block to new refined blocks.
            
            
            // Set refined block parameters
            Real* blockParams = populations[popID].blockContainer.getParameters(ins->second);
            populations[popID].vmesh.getBlockCoordinates(ins->first,blockParams);
            populations[popID].vmesh.getCellSize(ins->first,blockParams+3);
            
            ++ins;
         }
      }
      
      for (std::map<vmesh::GlobalID,vmesh::LocalID>::iterator it=newInserted.begin(); it!=newInserted.end(); ++it) {
         // Set refined block parameters
         Real* blockParams = populations[popID].blockContainer.getParameters(it->second);
         populations[popID].vmesh.getBlockCoordinates(it->first,blockParams);
         populations[popID].vmesh.getCellSize(it->first,blockParams+3);
         
      }

      insertedBlocks.insert(newInserted.begin(),newInserted.end());
   }

   /** Set the particle species SpatialCell should use in functions that 
    * use the velocity mesh.
    * @param popID Population ID.
    * @return If true, the new species is in use.*/
   bool SpatialCell::setCommunicatedSpecies(const int& popID) {
      #ifdef DEBUG_SPATIAL_CELL
      if (popID >= getObjectWrapper().particleSpecies.size()) {
         std::cerr << "ERROR, popID " << popID << " exceeds species.size() " << getObjectWrapper().particleSpecies.size() << " in ";
         std::cerr << __FILE__ << ":" << __LINE__ << std::endl;             
         exit(1);
      }
      #endif
      
      activePopID = popID;
      return true;
   }
   
   /** Set maximum translation timestep for a particle species.
    * This function is called during Vlasov translation.
    * @param popID ID of the particle species.
    * @param value New maximum timestep.*/
   void SpatialCell::set_max_r_dt(const int& popID,const Real& value) {
      #ifdef DEBUG_SPATIAL_CELL
      if (popID >= populations.size()) {
         std::cerr << "ERROR, popID " << popID << " exceeds populations.size() " << populations.size() << " in ";
         std::cerr << __FILE__ << ":" << __LINE__ << std::endl;             
         exit(1);
      }
      #endif
      
      populations[popID].max_dt[species::MAXRDT] = value;
   }

   /** Set maximum acceleration timestep for a particle species.
    * This function is called during Vlasov acceleration.
    * @param popID ID of the particle species.
    * @param value New maximum timestep.*/
   void SpatialCell::set_max_v_dt(const int& popID,const Real& value) {
      #ifdef DEBUG_SPATIAL_CELL
      if (popID >= populations.size()) {
         std::cerr << "ERROR, popID " << popID << " exceeds populations.size() " << populations.size() << " in ";
         std::cerr << __FILE__ << ":" << __LINE__ << std::endl;             
         exit(1);
      }
      #endif
      
      populations[popID].max_dt[species::MAXVDT] = value;
   }

   /**  Purges extra capacity from block vectors. It sets size to
    * num_blocks * block_allocation_factor (if capacity greater than this), 
    * and also forces capacity to this new smaller value.
    * @return True on success.*/
   bool SpatialCell::shrink_to_fit() {
      bool success = true;
      for (size_t p=0; p<populations.size(); ++p) {
         const size_t amount 
            = 2 + populations[p].blockContainer.size() 
            * populations[p].blockContainer.getBlockAllocationFactor();

         // Allow capacity to be a bit large than needed by number of blocks, shrink otherwise
         if (populations[p].blockContainer.capacity() > amount * VELOCITY_BLOCK_LENGTH) 
            if (populations[p].blockContainer.recapacitate(amount) == false) success = false;
      }
      return success;
   }

   /** Update the two lists containing blocks with content, and blocks without content.
    * @see adjustVelocityBlocks */
   void SpatialCell::update_velocity_block_content_lists(const int& popID) {
      #ifdef DEBUG_SPATIAL_CELL
      if (popID >= populations.size()) {
         std::cerr << "ERROR, popID " << popID << " exceeds populations.size() " << populations.size() << " in ";
         std::cerr << __FILE__ << ":" << __LINE__ << std::endl;             
         exit(1);
      }
      #endif
      
      velocity_block_with_content_list.clear();
      velocity_block_with_no_content_list.clear();
      
      for (vmesh::LocalID block_index=0; block_index<populations[popID].vmesh.size(); ++block_index) {
         const vmesh::GlobalID globalID = populations[popID].vmesh.getGlobalID(block_index);
         if (compute_block_has_content(globalID,popID)){
            velocity_block_with_content_list.push_back(globalID);
         } else {
            velocity_block_with_no_content_list.push_back(globalID);
         }
      }
   }
   
   void SpatialCell::printMeshSizes() {
      cerr << "SC::printMeshSizes:" << endl;
      for (size_t p=0; p<populations.size(); ++p) {
         cerr << "\t pop " << p << " " << populations[p].vmesh.size() << ' ' << populations[p].blockContainer.size() << endl;  
      }
      cerr << "\t temp sizes are " << vmeshTemp.size() << ' ' << blockContainerTemp.size() << endl;      
   }

   /** Initialize the velocity mesh of the chosen particle population.
    * @param popID Population ID.
    * @param v_limits Velocity mesh min/max limits.
    * @param meshSize Number of blocks in each coordinate direction at base grid level.
    * @param blockSize Number of velocity cells in a block per coordinate direction.
    * @param f_min Sparse mesh threshold value.
    * @param maxRefLevel Maximum allowed mesh refinement level.*/
   bool SpatialCell::initialize_mesh() {
      bool success = true;
      for (int popID=0; popID<getObjectWrapper().particleSpecies.size(); ++popID) {
         const species::Species& spec = getObjectWrapper().particleSpecies[popID];
         if (populations[popID].vmesh.initialize(spec.velocityMesh,getObjectWrapper().velocityMeshes) == false) {
            success = false;
         }
      }
      
      return success;
   }

} // namespace spatial_cell<|MERGE_RESOLUTION|>--- conflicted
+++ resolved
@@ -16,11 +16,7 @@
 using namespace std;
 
 namespace spatial_cell {
-<<<<<<< HEAD
    int SpatialCell::activePopID = -1;
-=======
-   //Real SpatialCell::velocity_block_min_value = 0;    
->>>>>>> ddb44e17
    uint64_t SpatialCell::mpi_transfer_type = 0;
    bool SpatialCell::mpiTransferAtSysBoundaries = false;
 
@@ -53,6 +49,7 @@
       for (int popID=0; popID<populations.size(); ++popID) {
          const species::Species& spec = getObjectWrapper().particleSpecies[popID];
          populations[popID].vmesh.initialize(spec.velocityMesh);
+         populations[popID].velocityBlockMinValue = spec.sparseMinValue;
       }
    }
 
@@ -401,7 +398,7 @@
       if (blockLID == invalid_local_id()) return false;
             
       bool has_content = false;
-      const Real velocity_block_min_value = getObjectWrapper().particleSpecies[popID].sparseMinValue;
+      const Real velocity_block_min_value = getVelocityBlockMinValue(popID);
       const Realf* block_data = populations[popID].blockContainer.getData(blockLID);
       for (unsigned int i=0; i<VELOCITY_BLOCK_LENGTH; ++i) {
          if (block_data[i] >= velocity_block_min_value) {
@@ -638,14 +635,22 @@
             displacements.push_back((uint8_t*) get_block_parameters(activePopID) - (uint8_t*) this);
             block_lengths.push_back(sizeof(Real) * size(activePopID) * BlockParams::N_VELOCITY_BLOCK_PARAMS);
          }
+         // Copy particle species metadata
          if ((SpatialCell::mpi_transfer_type & Transfer::POP_METADATA) != 0) {
             for (int popID=0; popID<populations.size(); ++popID) {
                displacements.push_back((uint8_t*) &(populations[popID].max_dt) - (uint8_t*)this);
                block_lengths.push_back(species::SIZE_DT_ELEMENTS*sizeof(Real));
             }
          }
-      }
-      
+         // Copy random number generator state variables
+         if ((SpatialCell::mpi_transfer_type & Transfer::RANDOMGEN) != 0) {
+            displacements.push_back((uint8_t*)get_rng_state_buffer() - (uint8_t*)this);
+            block_lengths.push_back(256/8);
+            displacements.push_back((uint8_t*)get_rng_data_buffer() - (uint8_t*)this);
+            block_lengths.push_back(sizeof(random_data));
+         }
+      }
+
       void* address = this;
       int count;
       MPI_Datatype datatype;
@@ -667,6 +672,26 @@
       return std::make_tuple(address,count,datatype);
    }
    
+   /** Get random number generator data buffer.
+    * @return Random number generator data buffer.*/
+   random_data* SpatialCell::get_rng_data_buffer() {
+      return &rngDataBuffer;
+   }
+
+   /** Get random number generator state buffer.
+    * @return Random number generator state buffer.*/
+   char* SpatialCell::get_rng_state_buffer() {
+      return rngStateBuffer;
+   }
+
+   /**< Minimum value of distribution function in any phase space cell 
+    * of a velocity block for the block to be considered to have content.
+    * @param popID ID of the particle species.
+    * @return Sparse min value for this species.*/
+   Real SpatialCell::getVelocityBlockMinValue(const int& popID) const {
+      return populations[popID].velocityBlockMinValue;
+   }
+
    void SpatialCell::merge_values_recursive(const int& popID,vmesh::GlobalID parentGID,vmesh::GlobalID blockGID,
                                             uint8_t refLevel,bool recursive,const Realf* data,
 					    std::set<vmesh::GlobalID>& blockRemovalList) {
@@ -1287,5 +1312,34 @@
       
       return success;
    }
+   
+   /** Updates minValue based on algorithm value from parameters (see parameters.cpp).
+    * @param popID ID of the particle species.*/
+   void SpatialCell::updateSparseMinValue(const int& popID) {
+      if ( P::sparseDynamicAlgorithm == 1 || P::sparseDynamicAlgorithm == 2 ) {
+         // Linear algorithm for the minValue: y=kx+b
+         const Real k = (P::sparseDynamicMinValue2 - P::sparseDynamicMinValue1) / (P::sparseDynamicBulkValue2 - P::sparseDynamicBulkValue1);
+         const Real b = P::sparseDynamicMinValue1 - k * P::sparseDynamicBulkValue1;
+         Real x;
+         if ( P::sparseDynamicAlgorithm == 1 ) {
+            x = this->parameters[CellParams::RHO];
+         } else {
+            x = this->get_number_of_velocity_blocks(popID);
+         }
+         const Real newMinValue = k*x+b;
+         if( newMinValue < P::sparseDynamicMinValue1 ) { // Compare against the min minValue
+            populations[popID].velocityBlockMinValue = P::sparseDynamicMinValue1;
+         } else if( newMinValue > P::sparseDynamicMinValue2 ) { // Compare against the max minValue
+            populations[popID].velocityBlockMinValue = P::sparseDynamicMinValue2;
+         } else {
+            populations[popID].velocityBlockMinValue = newMinValue;
+         }
+         return;
+      } else {
+         populations[popID].velocityBlockMinValue = getObjectWrapper().particleSpecies[popID].sparseMinValue;
+         return;
+      }
+      return;
+   }
 
 } // namespace spatial_cell