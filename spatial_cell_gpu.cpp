/*
 * This file is part of Vlasiator.
 * Copyright 2010-2016 Finnish Meteorological Institute
 *
 * For details of usage, see the COPYING file and read the "Rules of the Road"
 * at http://www.physics.helsinki.fi/vlasiator/
 *
 * This program is free software; you can redistribute it and/or modify
 * it under the terms of the GNU General Public License as published by
 * the Free Software Foundation; either version 2 of the License, or
 * (at your option) any later version.
 *
 * This program is distributed in the hope that it will be useful,
 * but WITHOUT ANY WARRANTY; without even the implied warranty of
 * MERCHANTABILITY or FITNESS FOR A PARTICULAR PURPOSE.  See the
 * GNU General Public License for more details.
 *
 * You should have received a copy of the GNU General Public License along
 * with this program; if not, write to the Free Software Foundation, Inc.,
 * 51 Franklin Street, Fifth Floor, Boston, MA 02110-1301 USA.
 */

#include <unordered_set>

#include "spatial_cell_gpu.hpp"
#include "arch/gpu_base.hpp"
#include "object_wrapper.h"
#include "velocity_mesh_parameters.h"

//#ifdef DEBUG_VLASIATOR
   #define DEBUG_SPATIAL_CELL
//#endif

using namespace std;

/** GPU kernel for identifying which blocks have relevant content */
__global__ void __launch_bounds__(WID3,4) update_velocity_block_content_lists_kernel (
   vmesh::VelocityMesh *vmesh,
   const uint nBlocks,
   vmesh::VelocityBlockContainer *blockContainer,
   vmesh::GlobalID* vbwcl_gather,
   vmesh::GlobalID* vbwncl_gather,
   Real velocity_block_min_value
   ) {
   const int gpuBlocks = gridDim.x;
   const int blocki = blockIdx.x;
   const int i = threadIdx.x;
   const int j = threadIdx.y;
   const int k = threadIdx.z;
   const uint ti = k*WID2 + j*WID + i;
   __shared__ int has_content[WID3];
   //const uint nBlocks = vmesh->size();
   for (uint blockLID=blocki; blockLID<nBlocks; blockLID += gpuBlocks) {
      const vmesh::GlobalID blockGID = vmesh->getGlobalID(blockLID);
      #ifdef DEBUG_SPATIAL_CELL
      if (blockGID == vmesh::INVALID_GLOBALID) {
         if (ti==0) printf("Invalid GID encountered in update_velocity_block_content_lists_kernel!\n");
         __syncthreads();
         continue;
      }
      if (blockLID == vmesh::INVALID_LOCALID) {
         if (ti==0) printf("Invalid LID encountered in update_velocity_block_content_lists_kernel!\n");
         __syncthreads();
         continue;
      }
      #endif
      // Check each velocity cell if it is above the threshold
      const Realf* avgs = blockContainer->getData(blockLID);
      has_content[ti] = avgs[ti] >= velocity_block_min_value ? 1 : 0;
      __syncthreads();
      // Implemented just a simple non-optimized thread OR
      for (unsigned int s=WID3/2; s>0; s>>=1) {
         if (ti < s) {
            has_content[ti] = has_content[ti] || has_content[ti + s];
         }
         __syncthreads();
      }
      // Increment vector only from thread zero
      if (ti==0) {
         if (has_content[0]) {
            // velocity_block_with_content_list->device_push_back(blockGID);
            vbwcl_gather[blockLID] = blockGID;
            vbwncl_gather[blockLID] = vmesh::INVALID_GLOBALID;
         } else {
            // velocity_block_with_no_content_list->device_push_back(blockGID);
            vbwncl_gather[blockLID] = blockGID;
            vbwcl_gather[blockLID] = vmesh::INVALID_GLOBALID;
         }
      }
      __syncthreads();
   }
}

/** Gpu Kernel to quickly gather blocks and their v-space halo */
__global__ void __launch_bounds__(GPUTHREADS,4) update_blocks_required_halo_kernel (
   vmesh::VelocityMesh *vmesh,
   vmesh::GlobalID* velocity_block_with_content_list_data,
   vmesh::GlobalID* blocks_required_list,
   const vmesh::LocalID localContentBlocks,
   const int addWidthV
   ) {
   const int gpuBlocks = gridDim.x;
   const int blocki = blockIdx.x;
   const int warpSize = blockDim.x*blockDim.y*blockDim.z; // should be 27
   const int offset_vx = (int)threadIdx.x - addWidthV; // expected block size 3x3x3
   const int offset_vy = (int)threadIdx.y - addWidthV; // and addWidthV 1
   const int offset_vz = (int)threadIdx.z - addWidthV;
   const vmesh::LocalID ti = threadIdx.z*blockDim.x*blockDim.y + threadIdx.y*blockDim.x + threadIdx.x;
   // GPUTODO: With warpSize 27 we might get sub-optimal write coalescence. Going to a warpsize of 32 could be better?
   for (vmesh::LocalID index=blocki; index<localContentBlocks; index += gpuBlocks) {
      const vmesh::GlobalID GID = velocity_block_with_content_list_data[index];
      vmesh::LocalID ind0,ind1,ind2;
      vmesh->getIndices(GID,ind0,ind1,ind2);
      const int nind0 = ind0 + offset_vx;
      const int nind1 = ind1 + offset_vy;
      const int nind2 = ind2 + offset_vz;
      const vmesh::GlobalID nGID
         = vmesh->getGlobalID(nind0,nind1,nind2);
      blocks_required_list[index*warpSize + ti] = nGID;
   } // for blocks
}

/** GPU kernel for identifying which blocks need to be moved from end of vspace to earlier positions.
    This kernel now searches through the end of the v-space, and checks which of
    those blocks are on the deleted blocks list.
 */
__global__ void __launch_bounds__(GPUTHREADS,4) update_blocks_to_move_kernel_2 (
   const split::SplitVector<vmesh::GlobalID>* localToGlobalMap,
   const vmesh::LocalID nBlocksCurrent,
   const vmesh::LocalID nBlocksRequired,
   const Hashinator::Hashmap<vmesh::GlobalID,vmesh::LocalID>* BlocksDeleteMap,
   vmesh::GlobalID* BlocksToMove_buffer
   ) {
   const int gpuBlocks = gridDim.x;
   const int blocki = blockIdx.x;
   //const int warpSize = blockDim.x*blockDim.y*blockDim.z;
   const uint ti = threadIdx.z*blockDim.x*blockDim.y + threadIdx.y*blockDim.x + threadIdx.x;
   const uint nEvaluate = nBlocksCurrent - nBlocksRequired; // assumed to be positive
   for (uint index=blocki; index<nEvaluate; index+=gpuBlocks) {
      // Evaluate all GIDs at tail end of vmesh
      #ifdef DEBUG_SPATIAL_CELL
      const vmesh::GlobalID GID = localToGlobalMap->at(nBlocksRequired + index);
      assert((GID != vmesh::INVALID_LOCALID) && "invalid GID in update_blocks_to_move_kernel_2");
      #else
      const vmesh::GlobalID GID = (*localToGlobalMap)[nBlocksRequired + index];
      #endif
      // Search for this GID in the BlocksDeleteMap
      vmesh::LocalID retval = vmesh::INVALID_LOCALID;
      BlocksDeleteMap->warpFind(GID, retval, ti % GPUTHREADS);
      if (ti==0) {
         if (retval == vmesh::INVALID_LOCALID) {
            // Block does not exist in deletion set/map, thus must be moved
            BlocksToMove_buffer[index] = GID;
         } else {
            // Block exists in map/set of GIDs to delete - do not move
            BlocksToMove_buffer[index] = vmesh::INVALID_GLOBALID;
         }
      }
      __syncthreads();
   }
   // After this kernel is run, we perform streamcompaction on BlocksToMove_buffer.
}

/** GPU kernel for identifying which blocks need to be moved from end of vspace to earlier positions.
    This kernel may be non-optimized in itself, but use of it gets rid
    of the need of vmesh prefetching back and forth.
    This kernel is used mid-acceleration when we have lists of GIDs, not a map or set.
 */
__global__ void __launch_bounds__(GPUTHREADS,4) update_blocks_to_move_kernel (
   vmesh::VelocityMesh *vmesh,
   split::SplitVector<vmesh::GlobalID>* BlocksRequired,
   split::SplitVector<vmesh::GlobalID>* BlocksToMove,
   const uint nBlocksRequired
   ) {
   const int gpuBlocks = gridDim.x;
   const int blocki = blockIdx.x;
   //const int warpSize = blockDim.x*blockDim.y*blockDim.z;
   const uint ti = threadIdx.z*blockDim.x*blockDim.y + threadIdx.y*blockDim.x + threadIdx.x;
   for (uint index=blocki; index<nBlocksRequired; index += gpuBlocks) {
      #ifdef DEBUG_SPATIAL_CELL
      const vmesh::GlobalID GID = BlocksRequired->at(index);
      assert((GID != vmesh::INVALID_GLOBALID) && "invalid GID in update_blocks_to_move_kernel");
      #else
      const vmesh::GlobalID GID = (*BlocksRequired)[index];
      #endif
      const vmesh::LocalID LID = vmesh->warpGetLocalID(GID, ti);
      if (ti==0) {
         if ( (LID!=vmesh::INVALID_LOCALID) && (LID>=nBlocksRequired)) {
            // Block exists but within region of vmesh which shall be deleted - queue for moving
            BlocksToMove->device_push_back(GID);
         }
      }
      __syncthreads();
   }
}

/** GPU kernel for making sure that in the list of blocks to remove,
    any blocks which need to be replaced with other ones (having LID < nAfterAdjust)
    are at the start of the list. This is achieved by using a buffer with twice the required
    size, and storing thise with LID<nAfterAdjust in the first half, and any with
    LID>=nAfterAdjust in the latter half. We then perform order-preserving stream compaction
    after this kernel.
 */
__global__ void __launch_bounds__(GPUTHREADS,4) sort_blocks_remove_kernel (
   const vmesh::VelocityMesh *vmesh,
   split::SplitVector<vmesh::GlobalID>* BlocksToRemove,
   split::SplitVector<vmesh::GlobalID>* BlocksList,
   const vmesh::LocalID nBlocksToRemove,
   const vmesh::LocalID nBlocksAfterAdjust
   ) {
   const int gpuBlocks = gridDim.x;
   const int blocki = blockIdx.x;
   //const int warpSize = blockDim.x*blockDim.y*blockDim.z;
   const uint ti = threadIdx.z*blockDim.x*blockDim.y + threadIdx.y*blockDim.x + threadIdx.x;
   for (uint index=blocki; index<nBlocksToRemove; index += gpuBlocks) {
      #ifdef DEBUG_SPATIAL_CELL
      const vmesh::GlobalID GID = BlocksToRemove->at(index);
      assert((GID != vmesh::INVALID_GLOBALID) && "invalid GID in sort_blocks_remove_kernel");
      #else
      const vmesh::GlobalID GID = (*BlocksToRemove)[index];
      #endif
      // Find the LID of this GID
      const vmesh::LocalID LID = vmesh->warpGetLocalID(GID, ti);
      #ifdef DEBUG_SPATIAL_CELL
      assert((LID != vmesh::INVALID_LOCALID) && "invalid LID in sort_blocks_remove_kernel");
      #endif
      if (ti==0) {
         if (LID < nBlocksAfterAdjust) {
            // goes in beginning
            (*BlocksList)[index] = GID;
            (*BlocksList)[nBlocksToRemove+index] = vmesh::INVALID_GLOBALID;
         } else {
            // goes at end
            (*BlocksList)[nBlocksToRemove+index] = GID;
            (*BlocksList)[index] = vmesh::INVALID_GLOBALID;
         }
      }
      __syncthreads();
   }
   // After this kernel is run, we perform streamcompaction on BlocksToMove_buffer.
}

/** GPU kernel for quickly filling block parameters.
 */
__global__ void __launch_bounds__(GPUTHREADS,4) update_blockparameters_kernel (
   vmesh::VelocityMesh *vmesh,
   vmesh::VelocityBlockContainer *blockContainer,
   Real *blockParameters,
   vmesh::LocalID nLIDs
   ) {
   const int gpuBlocks = gridDim.x;
   const int blocki = blockIdx.x;
   const int warpSize = blockDim.x*blockDim.y*blockDim.z;
   const uint ti = threadIdx.z*blockDim.x*blockDim.y + threadIdx.y*blockDim.x + threadIdx.x;
   for (uint index=blocki*warpSize; index<nLIDs; index += gpuBlocks*warpSize) {
      const vmesh::LocalID LID = index+ti;
      if (LID < nLIDs) {
         // Set velocity block parameters:
         const vmesh::GlobalID GID = vmesh->getGlobalID(LID);
         // Write in block parameters
         vmesh->getBlockInfo(GID, blockParameters + LID * BlockParams::N_VELOCITY_BLOCK_PARAMS + BlockParams::VXCRD);
      }
   }
}

/** GPU kernel for updating blocks based on generated lists */
__global__ void __launch_bounds__(WID3,4) update_velocity_blocks_kernel(
   vmesh::VelocityMesh *vmesh,
   vmesh::VelocityBlockContainer *blockContainer,
   split::SplitVector<vmesh::GlobalID>* BlocksToAdd,
   split::SplitVector<vmesh::GlobalID>* BlocksToRemove,
   split::SplitVector<vmesh::GlobalID>* BlocksToMove,
   vmesh::LocalID nBlocksBeforeAdjust,
   vmesh::LocalID nBlocksAfterAdjust,
   Realf* gpu_rhoLossAdjust
   ) {
   const int gpuBlocks = gridDim.x;
   const int blocki = blockIdx.x;
   const uint ti = threadIdx.z*WID2 + threadIdx.y*WID + threadIdx.x;

   const vmesh::LocalID nToAdd = BlocksToAdd->size();
   const vmesh::LocalID nToRemove = BlocksToRemove->size();
   const vmesh::LocalID nToMove = BlocksToMove->size();
   // For tracking mass-loss
   Realf local_rhoLoss = 0;
   __shared__ Realf massloss[WID3];

   // We loop either up to nToRemove or or nToAdd, whichever is larger.
   const vmesh::LocalID loopExtent = nToAdd > nToRemove ? nToAdd : nToRemove;

   for (vmesh::LocalID m=blocki; m<loopExtent; m += gpuBlocks) {
      if (m < nToRemove) {
         #ifdef DEBUG_SPATIAL_CELL
         const vmesh::GlobalID rmGID = BlocksToRemove->at(m);
         #else
         const vmesh::GlobalID rmGID = (*BlocksToRemove)[m];
         #endif
         const vmesh::LocalID rmLID = vmesh->warpGetLocalID(rmGID,ti);
         #ifdef DEBUG_SPATIAL_CELL
         if (rmGID == vmesh::INVALID_GLOBALID) {
            if (rmLID != vmesh::INVALID_LOCALID) {
               // Valid LID but invalid GID: only remove from vmesh localToGlobal?
               printf("Removing blocks: Valid LID %u but invalid GID!\n",rmLID);
            } else {
               printf("Removing blocks: Invalid LID and GID!\n");
            }
            continue;
         }
         if (rmLID == vmesh::INVALID_LOCALID) {
            if (rmGID != vmesh::INVALID_GLOBALID) {
               // Valid GID but invalid LID: only remove from vmesh globalToLocal?
               printf("Removing blocks: Valid GID %ul but invalid LID!\n",rmGID);
            }
            continue;
         }
         if (rmLID >= nBlocksBeforeAdjust) {
            printf("Trying to remove block which has LID %ul >= nBlocksBeforeAdjust %ul!\n",rmLID,nBlocksBeforeAdjust);
         }
         assert(rmLID < nBlocksBeforeAdjust && "Trying to remove block which has LID >= nBlocksBeforeAdjust!");
         #endif
         // Track mass loss:
         Realf* rm_avgs = blockContainer->getData(rmLID);
         Real* rm_block_parameters = blockContainer->getParameters(rmLID);
         const Real rm_DV3 = rm_block_parameters[BlockParams::DVX]
            * rm_block_parameters[BlockParams::DVY]
            * rm_block_parameters[BlockParams::DVZ];

         // thread-sum for rho
         massloss[ti] = rm_avgs[ti]*rm_DV3;
         __syncthreads();
         // Implemented just a simple non-optimized thread sum
         for (unsigned int s=WID3/2; s>0; s>>=1) {
            if (ti < s) {
               massloss[ti] += massloss[ti + s];
            }
            __syncthreads();
         }

         if (ti==0) {
            // Bookkeeping only by one thread
            local_rhoLoss += massloss[0];
         }
         __syncthreads();

         if (m < nToAdd) {
            // Replace with new value
            #ifdef DEBUG_SPATIAL_CELL
            const vmesh::GlobalID addGID = BlocksToAdd->at(m);
            #else
            const vmesh::GlobalID addGID = (*BlocksToAdd)[m];
            #endif
            rm_avgs[ti] = 0;
            if (ti==0) {
               // Write in block parameters
               vmesh->getBlockInfo(addGID, rm_block_parameters+BlockParams::VXCRD);
            }
            __syncthreads();
            vmesh->warpReplaceBlock(rmGID,rmLID,addGID,ti);
            #ifdef DEBUG_SPATIAL_CELL
            if (vmesh->getGlobalID(rmLID) == vmesh::INVALID_GLOBALID) {
               if (ti==0) printf("Error! Adding resulted in invalid Global ID in update_velocity_blocks_kernel! \n");
               __syncthreads();
               continue;
            }
            if (vmesh->getLocalID(addGID) == vmesh::INVALID_LOCALID) {
               if (ti==0) printf("Error! Adding resulted in invalid Local ID in update_velocity_blocks_kernel! \n");
               __syncthreads();
               continue;
            }
            #endif
            continue;
         } else if (m >= nToAdd && (m < (nToAdd+nToMove))) {
            // GPUTODO: All these need to have rmLID<nAfterAdjust! So we need to get a semi-sorted list of BlocksToRemove.

            // Move replacement from end
            #ifdef DEBUG_SPATIAL_CELL
            const vmesh::GlobalID replaceGID = BlocksToMove->at(m - nToAdd);
            #else
            const vmesh::GlobalID replaceGID = (*BlocksToMove)[m - nToAdd];
            #endif
            const vmesh::LocalID replaceLID = vmesh->warpGetLocalID(replaceGID,ti);

            Realf* repl_avgs = blockContainer->getData(replaceLID);
            Real*  repl_block_parameters = blockContainer->getParameters(replaceLID);
            rm_avgs[ti] = repl_avgs[ti];
            if (ti < BlockParams::N_VELOCITY_BLOCK_PARAMS) {
               rm_block_parameters[ti] = repl_block_parameters[ti];
            }
            __syncthreads();

            // Remove hashmap entry for removed block, add instead created block
            vmesh->warpReplaceBlock(rmGID,rmLID,replaceGID,ti);

            #ifdef DEBUG_SPATIAL_CELL
            if (vmesh->getGlobalID(rmLID) == vmesh::INVALID_GLOBALID) {
               if (ti==0) printf("Invalid GID encountered in update_velocity_blocks_kernel!\n");
               __syncthreads();
               continue;
            }
            if (vmesh->getLocalID(replaceGID) == vmesh::INVALID_LOCALID) {
               if (ti==0) printf("Invalid LID encountered in update_velocity_blocks_kernel!\n");
               __syncthreads();
               continue;
            }
            #endif
            continue;
         } else {
            // This LID so large that we just delete without replacing
            #ifdef DEBUG_SPATIAL_CELL
            if (rmLID < nBlocksAfterAdjust) {
               printf("Trying to remove block which has LID smaller than nBlocksAfterAdjust!\n",rmLID,nBlocksAfterAdjust);
            }
            assert(rmLID >= nBlocksAfterAdjust && "Trying to remove block which has LID smaller than nBlocksAfterAdjust!");
            #endif
            vmesh->warpDeleteBlock(rmGID,rmLID,ti);
            continue;
         }
      } else if (m < nToAdd && m >= nToRemove) {
         // Add new block
         #ifdef DEBUG_SPATIAL_CELL
         const vmesh::GlobalID addGID = BlocksToAdd->at(m);
         if (ti==0) {
            if (vmesh->getLocalID(addGID) != vmesh::INVALID_LOCALID) {
               printf("Trying to add new GID %u to mesh which already contains it! m=%u nBlocksBeforeAdjust=%u nBlocksAfterAdjust=%u nToAdd=%u nToRemove=%u nToMove=%u\n",addGID,m,nBlocksBeforeAdjust,nBlocksAfterAdjust,nToAdd,nToRemove,nToMove);
            }
         }
         #else
         const vmesh::GlobalID addGID = (*BlocksToAdd)[m];
         #endif

         // We need to add the data of addGID to a new LID:
         const vmesh::LocalID addLID = nBlocksBeforeAdjust + m - nToRemove;
         Realf* add_avgs = blockContainer->getData(addLID);
         #ifdef DEBUG_SPATIAL_CELL
         // Debug check: if we are adding elements, then nToMove should be zero
         if (nToMove!=0) {
            printf("Error! Adding elements but nToMove=%u!\n",nToMove);
         }
         assert((nToMove==0) && "nToMove should be zero when adding blocks!");
         if (addGID == vmesh::INVALID_GLOBALID) {
            printf("Error! invalid addGID!\n");
         }
         if (addLID == vmesh::INVALID_LOCALID) {
            printf("Error! invalid addLID!\n");
         }
         assert((addGID != vmesh::INVALID_GLOBALID) && "Error! Trying to add invalid GID!");
         assert((addLID != vmesh::INVALID_LOCALID) && "Error! Trying to add GID to invalid LID position!");
         #endif
         Real* add_block_parameters = blockContainer->getParameters(addLID);
         // Zero out blockdata
         add_avgs[ti] = 0;
         if (ti==0) {
            // Write in block parameters
            vmesh->getBlockInfo(addGID, add_block_parameters+BlockParams::VXCRD);
         }
         __syncthreads();
         vmesh->warpPlaceBlock(addGID,addLID,ti);
         #ifdef DEBUG_SPATIAL_CELL
         if (vmesh->getGlobalID(addLID) == vmesh::INVALID_GLOBALID) {
            printf("Error! invalid GID after add from addLID!\n");
         }
         if (vmesh->getLocalID(addGID) == vmesh::INVALID_LOCALID) {
            printf("Error! invalid LID after add from addGID!\n");
         }
         assert((vmesh->getGlobalID(addLID) != vmesh::INVALID_GLOBALID) && "Error! Trying to add invalid GID!");
         assert((vmesh->getLocalID(addGID) != vmesh::INVALID_LOCALID) && "Error! Trying to add GID to invalid LID position!");
         #endif
         continue;
      }
      #ifdef DEBUG_SPATIAL_CELL
      // Fall-through error!
      if (ti==0) {
         printf("Error! Fall through in update_velocity_blocks_kernel! nToAdd %u nToRemove %u nToMove %u nBlocksBeforeAdjust %u nBlocksAfterAdjust %u \n",
                nToAdd,nToRemove,nToMove,nBlocksBeforeAdjust,nBlocksAfterAdjust);
      }
      __syncthreads();
      printf("Error! Fall-through!!\n");
      assert(0 && "Error! Fall through in update_velocity_blocks_kernel!");
      #endif
   }
   // Atomically update accumulated mass loss
   if (ti==0) {
      Realf old = atomicAdd(gpu_rhoLossAdjust, local_rhoLoss);
   }
}

namespace spatial_cell {
   int SpatialCell::activePopID = 0;
   uint64_t SpatialCell::mpi_transfer_type = 0;
   bool SpatialCell::mpiTransferAtSysBoundaries = false;
   bool SpatialCell::mpiTransferInAMRTranslation = false;
   int SpatialCell::mpiTransferXYZTranslation = 0;

   SpatialCell::SpatialCell() {
      // Block list and cache always have room for all blocks
      this->sysBoundaryLayer=0; // Default value, layer not yet initialized
      for (unsigned int i=0; i<WID3; ++i) {
         null_block_data[i] = 0.0;
      }

      // reset spatial cell parameters
      for (unsigned int i = 0; i < CellParams::N_SPATIAL_CELL_PARAMS; i++) {
         this->parameters[i]=0.0;
      }

      // reset BVOL derivatives
      for (unsigned int i = 0; i < bvolderivatives::N_BVOL_DERIVATIVES; i++) {
         this->derivativesBVOL[i]=0;
      }

      for (unsigned int i = 0; i < MAX_NEIGHBORS_PER_DIM; ++i) {
         this->neighbor_number_of_blocks[i] = 0;
         this->neighbor_block_data[i] = NULL;
      }

      //is transferred by default
      this->mpiTransferEnabled=true;

      // Set correct number of populations
      populations.resize(getObjectWrapper().particleSpecies.size());

      // Set velocity meshes
      for (uint popID=0; popID<populations.size(); ++popID) {
         const species::Species& spec = getObjectWrapper().particleSpecies[popID];
         populations[popID].vmesh->initialize(spec.velocityMesh);
         populations[popID].Upload();
         populations[popID].velocityBlockMinValue = spec.sparseMinValue;
         populations[popID].N_blocks = 0;
      }

      // SplitVectors via pointers for unified memory
      velocity_block_with_content_list = new split::SplitVector<vmesh::GlobalID>(1);
      velocity_block_with_no_content_list = new split::SplitVector<vmesh::GlobalID>(1);
      BlocksRequired = new split::SplitVector<vmesh::GlobalID>(1);
      BlocksToAdd = new split::SplitVector<vmesh::GlobalID>(1);
      BlocksToRemove = new split::SplitVector<vmesh::GlobalID>(1);
      BlocksToMove = new split::SplitVector<vmesh::GlobalID>(1);
      velocity_block_with_content_list->clear();
      velocity_block_with_no_content_list->clear();
      BlocksRequired->clear();
      BlocksToAdd->clear();
      BlocksToRemove->clear();
      BlocksToMove->clear();
      velocity_block_with_content_list_size=0;
      BlocksRequiredMap = new Hashinator::Hashmap<vmesh::GlobalID,vmesh::LocalID>(7);
      BlocksDeleteMap = new Hashinator::Hashmap<vmesh::GlobalID,vmesh::LocalID>(7);
      velocity_block_with_content_list_capacity=1;
      velocity_block_with_no_content_list_capacity=1;
      BlocksRequired_capacity=1;
      BlocksToAdd_capacity=1;
      BlocksToRemove_capacity=1;
      BlocksToMove_capacity=1;
      BlocksRequiredMap_sizepower=7;
      BlocksDeleteMap_sizepower=7;
   }

   SpatialCell::~SpatialCell() {
      gpu_destructor();
   }

   void SpatialCell::gpu_destructor() {
      for (uint popID=0; popID<getObjectWrapper().particleSpecies.size(); ++popID) {
         populations[popID].gpu_destructor();
      }
      if (velocity_block_with_content_list) {
         delete velocity_block_with_content_list;
         velocity_block_with_content_list = 0;
      }
      if (velocity_block_with_no_content_list) {
         delete velocity_block_with_no_content_list;
         velocity_block_with_no_content_list = 0;
      }
      if (BlocksRequired) {
         delete BlocksRequired;
         BlocksRequired = 0;
      }
      if (BlocksToAdd) {
         delete BlocksToAdd;
         BlocksToAdd = 0;
      }
      if (BlocksToRemove) {
         delete BlocksToRemove;
         BlocksToRemove = 0;
      }
      if (BlocksToMove) {
         delete BlocksToMove;
         BlocksToMove = 0;
      }
      if (BlocksRequiredMap) {
         delete BlocksRequiredMap;
         BlocksRequiredMap = 0;
      }
      if (BlocksDeleteMap) {
         delete BlocksDeleteMap;
         BlocksDeleteMap = 0;
      }
      velocity_block_with_content_list_capacity=0;
      velocity_block_with_no_content_list_capacity=0;
      BlocksRequired_capacity=0;
      BlocksToAdd_capacity=0;
      BlocksToRemove_capacity=0;
      BlocksToMove_capacity=0;
      BlocksRequiredMap_sizepower=0;
      BlocksDeleteMap_sizepower=0;
   }

   SpatialCell::SpatialCell(const SpatialCell& other) {
      velocity_block_with_content_list = new split::SplitVector<vmesh::GlobalID>(1);
      velocity_block_with_no_content_list = new split::SplitVector<vmesh::GlobalID>(1);
      BlocksRequired = new split::SplitVector<vmesh::GlobalID>(1);
      BlocksToAdd = new split::SplitVector<vmesh::GlobalID>(1);
      BlocksToRemove = new split::SplitVector<vmesh::GlobalID>(1);
      BlocksToMove = new split::SplitVector<vmesh::GlobalID>(1);
      BlocksRequired->clear();
      BlocksToAdd->clear();
      BlocksToRemove->clear();
      BlocksToMove->clear();
      velocity_block_with_content_list->clear();
      velocity_block_with_no_content_list->clear();

      BlocksRequiredMap = new Hashinator::Hashmap<vmesh::GlobalID,vmesh::LocalID>(7);
      BlocksDeleteMap = new Hashinator::Hashmap<vmesh::GlobalID,vmesh::LocalID>(7);

      // Make space reservation guesses based on popID 0
      const uint reserveSize = other.populations[0].vmesh->size()*BLOCK_ALLOCATION_PADDING;
      BlocksRequired->reserve(reserveSize,true);
      BlocksToAdd->reserve(reserveSize,true);
      BlocksToRemove->reserve(reserveSize,true);
      BlocksToMove->reserve(reserveSize,true);
      velocity_block_with_content_list->reserve(reserveSize,true);
      velocity_block_with_no_content_list->reserve(reserveSize,true);

      velocity_block_with_content_list_capacity=reserveSize;
      velocity_block_with_no_content_list_capacity=reserveSize;
      BlocksRequired_capacity=reserveSize;
      BlocksToAdd_capacity=reserveSize;
      BlocksToRemove_capacity=reserveSize;
      BlocksToMove_capacity=reserveSize;
      BlocksRequiredMap_sizepower=7;
      BlocksDeleteMap_sizepower=7;

      // Member variables
      ioLocalCellId = other.ioLocalCellId;
      sysBoundaryFlag = other.sysBoundaryFlag;
      sysBoundaryLayer = other.sysBoundaryLayer;
      sysBoundaryLayerNew = other.sysBoundaryLayerNew;
      velocity_block_with_content_list_size = other.velocity_block_with_content_list_size;
      initialized = other.initialized;
      mpiTransferEnabled = other.mpiTransferEnabled;
      for (unsigned int i=0; i<bvolderivatives::N_BVOL_DERIVATIVES; ++i) {
         derivativesBVOL[i] = other.derivativesBVOL[i];
      }
      for (unsigned int i=0; i<CellParams::N_SPATIAL_CELL_PARAMS; ++i) {
         parameters[i] = other.parameters[i];
      }
      for (unsigned int i=0; i<WID3; ++i) {
         null_block_data[i] = 0.0;
      }
      for (unsigned int i=0; i<MAX_NEIGHBORS_PER_DIM; ++i) {
         neighbor_block_data[i] = 0;
         neighbor_number_of_blocks[i] = 0;
      }
      face_neighbor_ranks.clear();
      // for (unsigned int i=0; i<MAX_NEIGHBORS_PER_DIM; ++i) {
      //    neighbor_block_data[i] = other.neighbor_block_data[i];
      //    neighbor_number_of_blocks[i] = other.neighbor_number_of_blocks[i];
      // }
      // if (other.face_neighbor_ranks.size()>0) {
      //    face_neighbor_ranks = std::map<int,std::set<int>>(other.face_neighbor_ranks);
      // }
      if (other.populations.size()>0) {
         populations = std::vector<spatial_cell::Population>(other.populations);
      }
   }

   const SpatialCell& SpatialCell::operator=(const SpatialCell& other) {
      const uint reserveSize = (other.BlocksRequired)->capacity();
      BlocksRequired->clear();
      BlocksToAdd->clear();
      BlocksToRemove->clear();
      BlocksToMove->clear();
      velocity_block_with_content_list->clear();
      velocity_block_with_no_content_list->clear();
      delete BlocksRequiredMap;
      delete BlocksDeleteMap;

      BlocksRequired->reserve(reserveSize,true);
      BlocksToAdd->reserve(reserveSize,true);
      BlocksToRemove->reserve(reserveSize,true);
      BlocksToMove->reserve(reserveSize,true);
      velocity_block_with_content_list->reserve(reserveSize,true);
      velocity_block_with_no_content_list->reserve(reserveSize,true);

      const int reserveSize2 = reserveSize > 0 ? reserveSize : 1;
      vmesh::LocalID HashmapReqSize = ceil(log2(reserveSize2)) +2;
      HashmapReqSize = HashmapReqSize > 7 ? HashmapReqSize : 7;
      BlocksRequiredMap = new Hashinator::Hashmap<vmesh::GlobalID,vmesh::LocalID>(HashmapReqSize);
      BlocksDeleteMap = new Hashinator::Hashmap<vmesh::GlobalID,vmesh::LocalID>(HashmapReqSize);

      velocity_block_with_content_list_capacity=reserveSize;
      velocity_block_with_no_content_list_capacity=reserveSize;
      BlocksRequired_capacity=reserveSize;
      BlocksToAdd_capacity=reserveSize;
      BlocksToRemove_capacity=reserveSize;
      BlocksToMove_capacity=reserveSize;
      BlocksRequiredMap_sizepower=HashmapReqSize;
      BlocksDeleteMap_sizepower=HashmapReqSize;

      // Member variables
      ioLocalCellId = other.ioLocalCellId;
      sysBoundaryFlag = other.sysBoundaryFlag;
      sysBoundaryLayer = other.sysBoundaryLayer;
      sysBoundaryLayerNew = other.sysBoundaryLayerNew;
      velocity_block_with_content_list_size = other.velocity_block_with_content_list_size;
      initialized = other.initialized;
      mpiTransferEnabled = other.mpiTransferEnabled;
      for (unsigned int i=0; i<bvolderivatives::N_BVOL_DERIVATIVES; ++i) {
         derivativesBVOL[i] = other.derivativesBVOL[i];
      }
      for (unsigned int i=0; i<CellParams::N_SPATIAL_CELL_PARAMS; ++i) {
         parameters[i] = other.parameters[i];
      }
      for (unsigned int i=0; i<WID3; ++i) {
         null_block_data[i] = 0.0;
      }
      for (unsigned int i=0; i<MAX_NEIGHBORS_PER_DIM; ++i) {
         neighbor_block_data[i] = 0;
         neighbor_number_of_blocks[i] = 0;
      }
      face_neighbor_ranks.clear();
      // for (unsigned int i=0; i<MAX_NEIGHBORS_PER_DIM; ++i) {
      //    neighbor_block_data[i] = other.neighbor_block_data[i];
      //    neighbor_number_of_blocks[i] = other.neighbor_number_of_blocks[i];
      // }
      //face_neighbor_ranks = std::map<int,std::set<int>>(other.face_neighbor_ranks);
      populations = std::vector<spatial_cell::Population>(other.populations);

      return *this;
   }

   /** Sets a guidance counter so that vmesh adjustment vectors have sufficient size
    */
   void SpatialCell::setReservation(const uint popID, const vmesh::LocalID reservationsize, bool force) {
      if (force || (reservationsize > populations[popID].reservation)) {
         populations[popID].reservation = reservationsize;
      }
   }
   vmesh::LocalID SpatialCell::getReservation(const uint popID) const {
      return populations[popID].reservation;
   }
   /** Recapacitates local temporary vectors based on guidance counter
    */
   void SpatialCell::applyReservation(const uint popID) {
      size_t reserveSize = populations[popID].reservation * BLOCK_ALLOCATION_FACTOR;
      size_t newReserve = populations[popID].reservation * BLOCK_ALLOCATION_PADDING;
      gpuStream_t stream = gpu_getStream();
      // Now uses host-cached values
      if (BlocksRequired_capacity < reserveSize) {
         BlocksRequired->reserve(newReserve,true);
         BlocksRequired_capacity = newReserve;
      }
      if (BlocksToAdd_capacity < reserveSize) {
         BlocksToAdd->reserve(newReserve,true);
         BlocksToAdd_capacity = newReserve;
      }
      if (BlocksToRemove_capacity < reserveSize) {
         BlocksToRemove->reserve(newReserve,true);
         BlocksToRemove_capacity = newReserve;
      }
      if (BlocksToMove_capacity < reserveSize) {
         BlocksToMove->reserve(newReserve,true);
         BlocksToMove_capacity = newReserve;
      }
      if (velocity_block_with_content_list_capacity < reserveSize) {
         velocity_block_with_content_list->reserve(newReserve,true);
         velocity_block_with_content_list_capacity = newReserve;
      }
      if (velocity_block_with_no_content_list_capacity < reserveSize) {
         velocity_block_with_no_content_list->reserve(newReserve,true);
         velocity_block_with_no_content_list_capacity = newReserve;
      }
   }

   /** Adds "important" and removes "unimportant" velocity blocks
    * to/from this cell.
    *
    * velocity_block_with_content_list needs to be up to date in local and remote cells.
    * velocity_block_with_no_content_list needs to be up to date in local cells.
    *
    * update_velocity_block_with_content_lists() should have
    * been called with the current distribution function values, and then the contetn list transferred.
    *
    * Removes all velocity blocks from this spatial cell which don't
    * have content and don't have spatial or velocity neighbors with
    * content.  Adds neighbors for all velocity blocks which do have
    * content (including spatial neighbors).  All cells in
    * spatial_neighbors are assumed to be neighbors of this cell.
    *
    * This function is thread-safe when called for different cells
    * per thread. We need the block_has_content vector from
    * neighbouring cells, but these are not written to here. We only
    * modify local cell.*/

   void SpatialCell::adjust_velocity_blocks(const std::vector<SpatialCell*>& spatial_neighbors,
                                            const uint popID, bool doDeleteEmptyBlocks) {
      #ifdef DEBUG_SPATIAL_CELL
      if (popID >= populations.size()) {
         std::cerr << "ERROR, popID " << popID << " exceeds populations.size() " << populations.size() << " in ";
         std::cerr << __FILE__ << ":" << __LINE__ << std::endl;
         exit(1);
      }
      #endif

      if (this->sysBoundaryFlag == sysboundarytype::DO_NOT_COMPUTE) {
         return;
      }

      // stream etc
#ifdef _OPENMP
      const uint thread_id = omp_get_thread_num();
#else
      const uint thread_id = 0;
#endif
      gpuStream_t stream = gpu_getStream();
      int nGpuBlocks;
      BlocksRequired->clear();
      BlocksToRemove->clear();
      BlocksToAdd->clear();
      BlocksToMove->clear();

      split::SplitVector<vmesh::GlobalID> *BlocksList = blockLists[thread_id];
      phiprof::Timer adjustBlocksTimer {"Adjust velocity blocks"};
      vmesh::LocalID currSize = populations[popID].vmesh->size();
      // Use cached values
      const vmesh::LocalID localContentBlocks = velocity_block_with_content_list_size;
      const vmesh::LocalID localNoContentBlocks = velocity_block_with_no_content_list_size;
      vmesh::GlobalID* _withContentData = velocity_block_with_content_list->data(); // stored for self blocks
      vmesh::GlobalID* _withNoContentData = velocity_block_with_no_content_list->data();

      // Evaluate halo size
      const int addWidthV = getObjectWrapper().particleSpecies[popID].sparseBlockAddWidthV;
      const int halosize1 = (1+2*addWidthV);
      const int halosize3 = halosize1*halosize1*halosize1;
      const dim3 haloblock(halosize1,halosize1,halosize1);
      // Resize required blocks buffer to be large enough
      vmesh::LocalID nRequiredBlocksListSize = localContentBlocks*halosize3;
      if (!doDeleteEmptyBlocks) {
          nRequiredBlocksListSize += localNoContentBlocks;
      }
      // from neighbours
      const uint neighbors_count = spatial_neighbors.size();
      if (neighbors_count > 0) {
         for (std::vector<SpatialCell*>::const_iterator neighbor=spatial_neighbors.begin();
              neighbor != spatial_neighbors.end(); ++neighbor) {
            nRequiredBlocksListSize += (*neighbor)->velocity_block_with_content_list_size;
         }
      }
      BlocksList->resize(nRequiredBlocksListSize,true);
<<<<<<< HEAD
      if (BlocksRequired_capacity < localContentBlocks+4*localNoContentBlocks) {
         BlocksRequired_capacity=localContentBlocks+4*localNoContentBlocks;
         BlocksRequired->reserve(BlocksRequired_capacity,true);
      }
=======
      //BlocksRequired->reserve(localContentBlocks+4*localNoContentBlocks);
      BlocksRequired->reserve(nRequiredBlocksListSize);
>>>>>>> c1fdb416
      nGpuBlocks = localContentBlocks > GPUBLOCKS ? GPUBLOCKS : localContentBlocks;

      //phiprof::Timer blockHaloTimer {"Block halo kernel"};
      if (localContentBlocks > 0) {
         // First add all local content blocks and their v-space halo to the list
         update_blocks_required_halo_kernel<<<nGpuBlocks, haloblock, 0, stream>>> (
            populations[popID].dev_vmesh,
            _withContentData,
            BlocksList->data(), // Start off at beginning of buffer
            localContentBlocks,
            addWidthV
            );
         CHK_ERR( gpuPeekAtLastError() );
      }
      //CHK_ERR( gpuStreamSynchronize(stream) );
      //blockHaloTimer.stop();

      //phiprof::Timer neighbourTimer {"Neighbour block memcopies"};
      // Then add neighbour blocks
      vmesh::LocalID incrementPoint = halosize3*localContentBlocks;
      if (neighbors_count > 0) {
         for (std::vector<SpatialCell*>::const_iterator neighbor=spatial_neighbors.begin();
              neighbor != spatial_neighbors.end(); ++neighbor) {
            const vmesh::LocalID nNeighBlocks = (*neighbor)->velocity_block_with_content_list_size;
            if (nNeighBlocks>0) {
               // just memcpy
<<<<<<< HEAD
               CHK_ERR( gpuMemcpyAsync(BlocksList->data()+incrementPoint,(*neighbor)->velocity_block_with_content_list->data(),
                                       nNeighBlocks*sizeof(vmesh::GlobalID), gpuMemcpyDeviceToDevice, stream) );
=======
               CHK_ERR( gpuMemcpyAsync(BlocksList->data()+incrementPoint,
                                       (*neighbor)->gpu_velocity_block_with_content_list_buffer,
                                       nNeighBlocks*sizeof(vmesh::LocalID), gpuMemcpyDeviceToDevice, stream) );
>>>>>>> c1fdb416
               incrementPoint += nNeighBlocks;
            }
         }
      }

      // Do we leave empty blocks unaltered?
      if (!doDeleteEmptyBlocks && localNoContentBlocks>0) {
         CHK_ERR( gpuMemcpyAsync(BlocksList->data()+incrementPoint,_withNoContentData,
                                 localNoContentBlocks*sizeof(vmesh::GlobalID), gpuMemcpyDeviceToDevice, stream) );
         incrementPoint += localNoContentBlocks;
      }
      //CHK_ERR( gpuStreamSynchronize(stream) );
      //neighbourTimer.stop();

      //phiprof::Timer resizeTimer {"BlocksRequired hashmap resize / clear"};
      // Estimate required size based on existing blocks
      int HashmapReqSize = 2;
      if (localContentBlocks+localNoContentBlocks > 0) {
         const int HashmapReqSize2 = (localContentBlocks+localNoContentBlocks) > 0 ? (localContentBlocks+localNoContentBlocks) : 1;
         HashmapReqSize += ceil(log2(HashmapReqSize2));
      }

      if ((int)BlocksRequiredMap_sizepower >= HashmapReqSize) {
         // Map is already large enough
         BlocksRequiredMap->clear(Hashinator::targets::device,stream,false);
      } else {
         // Need larger empty map
         BlocksRequiredMap_sizepower = HashmapReqSize;
         BlocksRequiredMap->clear(Hashinator::targets::device,stream,false);
         BlocksRequiredMap->resize(BlocksRequiredMap_sizepower,Hashinator::targets::device, stream);
      }
      //resizeTimer.stop();

      // Dump all required content blocks into set/map with a fast hashinator interface.
      // GPU TODO: In fact, could do sort + unique with a list
      //phiprof::Timer blockInsertTimer {"All blocks with content"};
      //phiprof::Timer insertTimer {"BlocksRequired insert"};
      // 0.5 is target load factor
      BlocksRequiredMap->insert(BlocksList->data(),BlocksList->data(),incrementPoint,0.5,stream,false);
      CHK_ERR( gpuPeekAtLastError() );
<<<<<<< HEAD
      //CHK_ERR( gpuStreamSynchronize(stream) );
      //insertTimer.stop();

      // Ensure allocation for extraction calls is sufficient
      size_t bytesNeeded = split::tools::estimateMemoryForCompaction((size_t)std::pow(2,BlocksRequiredMap_sizepower+4));
      gpu_compaction_allocate_buf_perthread(thread_id, bytesNeeded);

      //phiprof::Timer extractRequiredTimer {"BlocksRequired extract"};
      const vmesh::LocalID nBlocksRequired = BlocksRequiredMap->extractAllKeys(*BlocksRequired,compaction_buffer[thread_id],bytesNeeded,stream,false);
      //const vmesh::LocalID nBlocksRequired = BlocksRequiredMap->extractAllKeys(*BlocksRequired,stream,false);
      //extractRequiredTimer.stop();
=======
      CHK_ERR( gpuStreamSynchronize(stream) );
      // Ensure map does not include invalidGID
      BlocksDeleteMap->erase(invalidGIDpointer,1,stream);

      // Ensure allocation for extraction calls is sufficient
      size_t bytesNeeded = split::tools::estimateMemoryForCompaction((size_t)std::pow(2,BlocksRequiredMapSizePower+2));
      //std::cerr<<"bytesNeeded "<<bytesNeeded<<" BlocksRequiredMapSizePower "<<BlocksRequiredMapSizePower<<" std::pow(2,BlocksRequiredMapSizePower) "<<std::pow(2,BlocksRequiredMapSizePower)<<std::endl;
      gpu_compaction_allocate_buf_perthread(thread_id, bytesNeeded);

      //const vmesh::LocalID nBlocksRequired = BlocksRequiredMap->extractAllKeys(*BlocksRequired,compaction_buffer[thread_id],bytesNeeded,stream,false);
      const vmesh::LocalID nBlocksRequired = BlocksRequiredMap->extractAllKeys(*BlocksRequired,stream,false);
>>>>>>> c1fdb416

      vmesh::LocalID nBlocksToRemove = 0;
      if (doDeleteEmptyBlocks && localNoContentBlocks>0 && nBlocksRequired>0) {
         //phiprof::Timer resizeDeleteTimer {"Blocksdelete hashmap resize / clear"};
         // Estimate required size based on existing blocks
         int HashmapDeleteReqSize = 2;
         if (localNoContentBlocks > 0) {
            const int HashmapDeleteReqSize2 = (localNoContentBlocks) > 0 ? (localNoContentBlocks) : 1;
            HashmapDeleteReqSize += ceil(log2(HashmapDeleteReqSize2));
         }
         BlocksDeleteMap->clear(Hashinator::targets::device,stream,false);
         if ((int)BlocksDeleteMap_sizepower >= HashmapDeleteReqSize) {
            // Map is already large enough
         } else {
            // Need larger empty map
            BlocksDeleteMap_sizepower = HashmapDeleteReqSize;
            BlocksDeleteMap->resize(BlocksDeleteMap_sizepower,Hashinator::targets::device, stream);
         }
         //resizeDeleteTimer.stop();

         //phiprof::Timer findDeleteTimer {"BlocksToRemove all"};
         // Build set of blocks to potentially delete from localNoContentBlocks
         // 0.5 is target load factor
         BlocksDeleteMap->insert(_withNoContentData,_withNoContentData,localNoContentBlocks,0.5,stream,false);
         CHK_ERR( gpuPeekAtLastError() );
         CHK_ERR( gpuStreamSynchronize(stream) );
         // then delete all those blocks from the set which are still required
         BlocksDeleteMap->erase(BlocksRequired->data(),nBlocksRequired,stream);
         CHK_ERR( gpuStreamSynchronize(stream) );
         // And finally extract the actual list of blocks to remove
         // This extraction re-uses the same buffer as for required
         if (BlocksDeleteMap->size() > 0) {
            nBlocksToRemove = BlocksDeleteMap->extractAllKeys(*BlocksToRemove,compaction_buffer[thread_id],bytesNeeded,stream,false);
         }
         //findDeleteTimer.stop();
      } else if (doDeleteEmptyBlocks && localNoContentBlocks>0 && nBlocksRequired==0) {
         // No required blocks, just delete all no content blocks
         nBlocksToRemove = localNoContentBlocks;
         BlocksToRemove->resize(localNoContentBlocks,true,stream);
         CHK_ERR( gpuMemcpyAsync(BlocksToRemove->data(), _withNoContentData, localNoContentBlocks*sizeof(vmesh::GlobalID), gpuMemcpyDeviceToHost, stream) );
      }

      // Now clean the blocks required set/map of all blocks which already exist (these two calls should be merged)
<<<<<<< HEAD
      vmesh::LocalID nBlocksToAdd = 0;
      if (nBlocksRequired>0) {
         //phiprof::Timer eraseTimer {"BlocksRequired erase existing"};
         if (localContentBlocks>0) {
            BlocksRequiredMap->erase(_withContentData,localContentBlocks,stream);
         }
         if (localNoContentBlocks>0) {
            BlocksRequiredMap->erase(_withNoContentData,localNoContentBlocks,stream);
         }
         CHK_ERR( gpuStreamSynchronize(stream) );
         //eraseTimer.stop();
         //phiprof::Timer toAddTimer {"BlocksToAdd extract"};
         nBlocksToAdd = BlocksRequiredMap->extractAllKeys(*BlocksToAdd,compaction_buffer[thread_id],bytesNeeded,stream,false);
         //toAddTimer.stop();
      }
=======
      BlocksRequiredMap->erase(_withContentData,localContentBlocks,stream);
      CHK_ERR( gpuStreamSynchronize(stream) );
      BlocksRequiredMap->erase(_withNoContentData,localNoContentBlocks,stream);
      CHK_ERR( gpuStreamSynchronize(stream) );
      const vmesh::LocalID nBlocksToAdd = BlocksRequiredMap->extractAllKeys(*BlocksToAdd,compaction_buffer[thread_id],bytesNeeded,stream,false);
      //const vmesh::LocalID nBlocksToAdd = BlocksRequiredMap->extractAllKeys(*BlocksToAdd,stream,false);
>>>>>>> c1fdb416

      // If we remove more blocks than we create, we gather a list of blocks to rescue
      if (nBlocksToRemove > nBlocksToAdd && nBlocksRequired>0) {
         update_blocks_to_move_caller_2(popID, nBlocksRequired, currSize);
      }

      // On-device adjustment calling happens in separate function as it is also called from within acceleration
      adjust_velocity_blocks_caller(popID);

      // Perform hashmap cleanup here (instead of at acceleration mid-steps)
      //phiprof::Timer cleanupTimer {"Hashinator cleanup"};
      populations[popID].vmesh->gpu_cleanHashMap(stream);
      SSYNC;
      //cleanupTimer.stop();

      #ifdef DEBUG_SPATIAL_CELL
      const size_t vmeshSize = (populations[popID].vmesh)->size();
      const size_t vbcSize = (populations[popID].blockContainer)->size();
      if (vmeshSize != vbcSize) {
         printf("ERROR: population vmesh %zu and blockcontainer %zu sizes do not match!\n",vmeshSize,vbcSize);
      }
      #endif
      #ifdef DEBUG_VLASIATOR
      // This is a bit extreme
      populations[popID].vmesh->check();
      #endif
   }

   void SpatialCell::update_blocks_to_move_caller(const uint popID) {
      phiprof::Timer updateToMoveTimer {"update_blocks_to_move"};
      // This helper calls a kernel which figures out which blocks need
      // to be rescued from the end-space of the block data.
      // To be used by acceleration in the special case that we hit v-space boundaries
      gpuStream_t stream = gpu_getStream();
      // GPUTODO: use host-caching for size
      const int nBlocksRequired = BlocksRequired->size();
      const uint nGpuBlocks = nBlocksRequired > GPUBLOCKS ? GPUBLOCKS : nBlocksRequired;
      // BlocksToMove can be up to BlocksRequired in size
      if ((int)BlocksToMove_capacity < nBlocksRequired) {
         BlocksToMove_capacity = nBlocksRequired*BLOCK_ALLOCATION_FACTOR;
         BlocksToMove->reserve(BlocksToMove_capacity,true);
         BlocksToMove->optimizeGPU(stream);
      }
      if (nBlocksRequired>0) {
         //CHK_ERR( gpuStreamSynchronize(stream) );
         //phiprof::Timer blockMoveTimer {"blocks_to_move_kernel"};
         update_blocks_to_move_kernel<<<nGpuBlocks, GPUTHREADS, 0, stream>>> (
            populations[popID].dev_vmesh,
            BlocksRequired,
            BlocksToMove,
            nBlocksRequired
            );
         CHK_ERR( gpuPeekAtLastError() );
      }
   }
   void SpatialCell::update_blocks_to_move_caller_2(const uint popID, const vmesh::LocalID nBlocksRequired, const vmesh::LocalID nBlocksCurrent) {
      phiprof::Timer updateToMoveTimer {"update_blocks_to_move"};
      #ifdef _OPENMP
      const uint thread_id = omp_get_thread_num();
      #else
      const uint thread_id = 0;
      #endif
      // This helper calls a kernel which figures out which blocks need to be rescued
      // from the end-space of the block data. Uses the BlocksDeleteMap (set).
      // To be used during regular block adjustment.
      const gpuStream_t stream = gpu_getStream();
      const int nEvaluate = nBlocksCurrent - nBlocksRequired;
      if (nEvaluate <= 0) {
         //blocksToMove->clear(); // Already cleared by block adjustment main function
         return;
      }
      const uint nGpuBlocks = nEvaluate > GPUBLOCKS ? GPUBLOCKS : nEvaluate;
      gpu_compaction_allocate_vec_perthread(thread_id, nEvaluate);
      if ((int)BlocksToMove_capacity < nEvaluate) {
         BlocksToMove_capacity = nEvaluate*BLOCK_ALLOCATION_FACTOR;
         BlocksToMove->reserve(BlocksToMove_capacity,true);
         BlocksToMove->optimizeGPU(stream);
      }
      BlocksToMove->resize(nEvaluate,true);
      update_blocks_to_move_kernel_2<<<nGpuBlocks, GPUTHREADS, 0, stream>>> (
         &(populations[popID].vmesh->getGrid()),
         nBlocksCurrent,
         nBlocksRequired,
         BlocksDeleteMap,
         vbwcl_gather[thread_id]->data() //pass bare pointer to buffer
         );
      CHK_ERR( gpuPeekAtLastError() );
      // Now do stream compaction on BlocksToMove, returning only valid GIDs
      size_t bytesNeeded=split::tools::estimateMemoryForCompaction((size_t)nEvaluate);
      gpu_compaction_allocate_buf_perthread(thread_id, bytesNeeded);
      auto Predicate = [] __host__ __device__ (vmesh::LocalID i ){return i != vmesh::INVALID_LOCALID; };
      CHK_ERR( gpuStreamSynchronize(stream) ); // Ensure kernel has finished
      const size_t nToMove = split::tools::copy_if(vbwcl_gather[thread_id]->data(), BlocksToMove->data(), nEvaluate,
                            Predicate, compaction_buffer[thread_id], bytesNeeded, stream);
      BlocksToMove->resize(nToMove,true,stream);
   }

   void SpatialCell::adjust_velocity_blocks_caller(const uint popID) {
      /**
          Call GPU kernel with all necessary information for creation and deletion of blocks.
          Potential optimization: take the vector lengths as input parameters
          instead of having to call the size and then prefetch back to device.
      **/
      phiprof::Timer addRemoveTimer {"GPU add and remove blocks"};

#ifdef _OPENMP
      const uint thread_id = omp_get_thread_num();
#else
      const uint thread_id = 0;
#endif
      gpuStream_t stream = gpu_getStream();
      int nGpuBlocks;

      //phiprof::Timer sizesTimer {"Block lists sizes"};
      CHK_ERR( gpuStreamSynchronize(stream) ); // To ensure all previous kernels have finished
      const vmesh::LocalID nBlocksBeforeAdjust = populations[popID].vmesh->size();
      // GPUTODO: If column extent analysis during acceleration is changed to use
      // buffers and stream compaction, we can use host-cached size values here.
      const vmesh::LocalID nToAdd = BlocksToAdd->size();
      const vmesh::LocalID nToRemove = BlocksToRemove->size();
      //const vmesh::LocalID nToMove = BlocksToMove->size(); // not used
      const vmesh::LocalID nBlocksAfterAdjust = nBlocksBeforeAdjust + nToAdd - nToRemove;
      const int nBlocksToChange = nToAdd > nToRemove ? nToAdd : nToRemove;
      //sizesTimer.stop();

      // We need to quasi-sort the BlocksToRemove list so that
      // entries at the start have LIDs < nBlocksAfterAdjust. BlocksList
      // is thread-owned and usually initialized to be very large, so
      // here we don't worry about allocation, we just resize it.
      split::SplitVector<vmesh::GlobalID> *BlocksList = blockLists[thread_id];
      BlocksList->resize(nToRemove*2,true);
      nGpuBlocks = nToRemove > GPUBLOCKS ? GPUBLOCKS : nToRemove;
      if (nGpuBlocks>0) {
         sort_blocks_remove_kernel<<<nGpuBlocks, GPUTHREADS, 0, stream>>> (
            populations[popID].dev_vmesh,
            BlocksToRemove,
            BlocksList,
            nToRemove,
            nBlocksAfterAdjust
            );
         CHK_ERR( gpuPeekAtLastError() );
         // Now do stream compaction from BlocksList back to BlocksToRemove, returning the quasi-sorted list
         size_t bytesNeeded=split::tools::estimateMemoryForCompaction((size_t)2*nToRemove);
         gpu_compaction_allocate_buf_perthread(thread_id, bytesNeeded);
         auto Predicate = [] __host__ __device__ (vmesh::GlobalID i ){return i != vmesh::INVALID_GLOBALID; };
         CHK_ERR( gpuStreamSynchronize(stream) ); // To ensure kernel has finished
         const size_t nCompacted = split::tools::copy_if(BlocksList->data(), BlocksToRemove->data(), 2*nToRemove,
                                                      Predicate, compaction_buffer[thread_id], bytesNeeded, stream);
         #ifdef DEBUG_SPATIAL_CELL
         assert((nCompacted == nToRemove) && "invalid outcome number from BlocksToRemove quasi-sorting");
         #endif
         BlocksToRemove->resize(nCompacted,true,stream);
      }
      // populations[popID].vmesh->print();

      // Grow the vmesh and block container, if necessary
      if (nBlocksAfterAdjust > nBlocksBeforeAdjust) {
         populations[popID].vmesh->setNewSize(nBlocksAfterAdjust);
         populations[popID].blockContainer->setSize(nBlocksAfterAdjust);
<<<<<<< HEAD
=======
         //CHK_ERR( gpuStreamSynchronize(stream) );
         populations[popID].Upload();
>>>>>>> c1fdb416
      }

      nGpuBlocks = nBlocksToChange > GPUBLOCKS ? GPUBLOCKS : nBlocksToChange;
      if (nGpuBlocks>0) {
         //phiprof::Timer addRemoveKernelTimer {"GPU add and remove blocks kernel"};
         CHK_ERR( gpuMemsetAsync(returnRealf[thread_id], 0, sizeof(Realf), stream) );
         const dim3 block(WID,WID,WID);
         // Third argument specifies the number of bytes in *shared memory* that is
         // dynamically allocated per block for this call in addition to the statically allocated memory.
         update_velocity_blocks_kernel<<<nGpuBlocks, block, 0, stream>>> (
            populations[popID].dev_vmesh,
            populations[popID].dev_blockContainer,
            BlocksToAdd,
            BlocksToRemove,
            BlocksToMove,
            nBlocksBeforeAdjust,
            nBlocksAfterAdjust,
            returnRealf[thread_id] // mass loss
            );
         CHK_ERR( gpuPeekAtLastError() );
         Realf host_rhoLossAdjust = 0;
         CHK_ERR( gpuMemcpyAsync(&host_rhoLossAdjust, returnRealf[thread_id], sizeof(Realf), gpuMemcpyDeviceToHost, stream) );
         CHK_ERR( gpuStreamSynchronize(stream) );
         this->populations[popID].RHOLOSSADJUST += host_rhoLossAdjust;
      }

      // Shrink the vmesh and block container, if necessary
      if (nBlocksAfterAdjust <= nBlocksBeforeAdjust) {
         populations[popID].vmesh->setNewSize(nBlocksAfterAdjust);
         populations[popID].blockContainer->setSize(nBlocksAfterAdjust);
<<<<<<< HEAD
=======
         SSYNC;
         //modifyPostTimer.stop();
         if (doPrefetches) {
            //phiprof::Timer prefetchTimer {"Vmesh and VBC lists prefetch dev"};
            populations[popID].vmesh->gpu_prefetchDevice();
            populations[popID].blockContainer->gpu_prefetchDevice();
            SSYNC;
         }
         populations[popID].Upload();
>>>>>>> c1fdb416
      }

      // DEBUG output after kernel
      #ifdef DEBUG_SPATIAL_CELL
      const vmesh::LocalID nAll = populations[popID].vmesh->size();
      if (nAll!=nBlocksAfterAdjust) {
         //phiprof::Timer debugTimer {"Vmesh and VBC debug output"};
         populations[popID].vmesh->gpu_prefetchHost();
         CHK_ERR( gpuStreamSynchronize(stream) );
         printf("after kernel, size is %d should be %d\n",nAll,nBlocksAfterAdjust);
         for (vmesh::LocalID m=0; m<nAll; ++m) {
            const vmesh::GlobalID GIDs = populations[popID].vmesh->getGlobalID(m);
            const vmesh::LocalID LIDs = populations[popID].vmesh->getLocalID(GIDs);
            printf("LID %d GID-solved %d LID-solved %d\n",m,GIDs,LIDs);
         }
         populations[popID].vmesh->gpu_prefetchDevice();
      }
      #endif

      // Don't return until everything is done?
      CHK_ERR( gpuStreamSynchronize(stream) );
   }

   void SpatialCell::adjustSingleCellVelocityBlocks(const uint popID, bool doDeleteEmpty) {
      #ifdef DEBUG_SPATIAL_CELL
      if (popID >= populations.size()) {
         std::cerr << "ERROR, popID " << popID << " exceeds populations.size() " << populations.size() << " in ";
         std::cerr << __FILE__ << ":" << __LINE__ << std::endl;
         exit(1);
      }
      #endif

      //neighbor_ptrs is empty as we do not have any consistent
      //data in neighbours yet, adjustments done only based on velocity
      //space.
      std::vector<SpatialCell*> neighbor_ptrs;
      update_velocity_block_content_lists(popID);
      adjust_velocity_blocks(neighbor_ptrs,popID,doDeleteEmpty);
   }

   /** Get maximum translation timestep for the given species.
    * @param popID ID of the particle species.
    * @return Maximum timestep calculated by the Vlasov translation.*/
   const Real& SpatialCell::get_max_r_dt(const uint popID) const {
      #ifdef DEBUG_SPATIAL_CELL
      if (popID >= populations.size()) {
         std::cerr << "ERROR, popID " << popID << " exceeds populations.size() " << populations.size() << " in ";
         std::cerr << __FILE__ << ":" << __LINE__ << std::endl;
         exit(1);
      }
      #endif

      return populations[popID].max_dt[species::MAXRDT];
   }

   /** Get maximum acceleration timestep for the given species.
    * @param popID ID of the particle species.
    * @return Maximum timestep calculated by Vlasov acceleration.*/
   const Real& SpatialCell::get_max_v_dt(const uint popID) const {
      #ifdef DEBUG_SPATIAL_CELL
      if (popID >= populations.size()) {
         std::cerr << "ERROR, popID " << popID << " exceeds populations.size() " << populations.size() << " in ";
         std::cerr << __FILE__ << ":" << __LINE__ << std::endl;
         exit(1);
      }
      #endif

      return populations[popID].max_dt[species::MAXVDT];
   }

   /** Get MPI datatype for sending the cell data.
    * @param cellID Spatial cell (dccrg) ID.
    * @param sender_rank Rank of the MPI process sending data from this cell.
    * @param receiver_rank Rank of the MPI process receiving data to this cell.
    * @param receiving If true, this process is receiving data.
    * @param neighborhood Neighborhood ID.
    * @return MPI datatype that transfers the requested data.*/
   std::tuple<void*, int, MPI_Datatype> SpatialCell::get_mpi_datatype(
                                                                      const CellID cellID,
                                                                      const int sender_rank,
                                                                      const int receiver_rank,
                                                                      const bool receiving,
                                                                      const int neighborhood
      ) {

      std::vector<MPI_Aint> displacements;
      std::vector<int> block_lengths;

      // create datatype for actual data if we are in the first two
      // layers around a boundary, or if we send for the whole system
      // in AMR translation, only send the necessary cells
      if (this->mpiTransferEnabled && ((SpatialCell::mpiTransferAtSysBoundaries==false && SpatialCell::mpiTransferInAMRTranslation==false) ||
                                       (SpatialCell::mpiTransferAtSysBoundaries==true && (this->sysBoundaryLayer ==1 || this->sysBoundaryLayer ==2)) ||
                                       (SpatialCell::mpiTransferInAMRTranslation==true &&
                                        this->parameters[CellParams::AMR_TRANSLATE_COMM_X+SpatialCell::mpiTransferXYZTranslation]==true ))) {

         //add data to send/recv to displacement and block length lists
         if ((SpatialCell::mpi_transfer_type & Transfer::VEL_BLOCK_LIST_STAGE1) != 0) {
            //first copy values in case this is the send operation
            populations[activePopID].N_blocks = populations[activePopID].blockContainer->size();

            // send velocity block list size
            displacements.push_back((uint8_t*) &(populations[activePopID].N_blocks) - (uint8_t*) this);
            block_lengths.push_back(sizeof(vmesh::LocalID));
         }

         if ((SpatialCell::mpi_transfer_type & Transfer::VEL_BLOCK_LIST_STAGE2) != 0) {
            // STAGE1 should have been done, otherwise we have problems...
            if (receiving) {
               //mpi_number_of_blocks transferred earlier
               populations[activePopID].vmesh->setNewSize(populations[activePopID].N_blocks);
            } else {
                //resize to correct size (it will avoid reallocation if it is big enough, I assume)
                populations[activePopID].N_blocks = populations[activePopID].blockContainer->size();
            }

            // send velocity block list
            displacements.push_back((uint8_t*) &(populations[activePopID].vmesh->getGrid()[0]) - (uint8_t*) this);
            block_lengths.push_back(sizeof(vmesh::GlobalID) * populations[activePopID].vmesh->size());
         }

         if ((SpatialCell::mpi_transfer_type & Transfer::VEL_BLOCK_WITH_CONTENT_STAGE1) !=0) {
            //Communicate size of list so that buffers can be allocated on receiving side
            // if (!receiving) { // Already done during block evaluation
            //    this->velocity_block_with_content_list_size = velocity_block_with_content_list->size();
            // }
            displacements.push_back((uint8_t*) &(this->velocity_block_with_content_list_size) - (uint8_t*) this);
            block_lengths.push_back(sizeof(vmesh::LocalID));
         }
         if ((SpatialCell::mpi_transfer_type & Transfer::VEL_BLOCK_WITH_CONTENT_STAGE2) !=0) {
            gpuStream_t stream = gpu_getStream();
            if (receiving) {
               this->velocity_block_with_content_list->resize(this->velocity_block_with_content_list_size,true);
               this->velocity_block_with_content_list->optimizeGPU(stream);
             }
            //velocity_block_with_content_list_size should first be updated, before this can be done (STAGE1)
            displacements.push_back((uint8_t*) this->velocity_block_with_content_list->data() - (uint8_t*) this);
            block_lengths.push_back(sizeof(vmesh::GlobalID)*this->velocity_block_with_content_list_size);
         }

         if ((SpatialCell::mpi_transfer_type & Transfer::VEL_BLOCK_DATA) !=0) {
            displacements.push_back((uint8_t*) get_data(activePopID) - (uint8_t*) this);
            block_lengths.push_back(sizeof(Realf) * WID3 * populations[activePopID].blockContainer->size());
         }

         if ((SpatialCell::mpi_transfer_type & Transfer::NEIGHBOR_VEL_BLOCK_DATA) != 0) {
            /*We are actually transferring the data of a
            * neighbor. The values of neighbor_block_data
            * and neighbor_number_of_blocks should be set in
            * solver.*/

            // Send this data only to ranks that contain face neighbors
            // this->neighbor_number_of_blocks has been initialized to 0, on other ranks it can stay that way.
            const set<int>& ranks = this->face_neighbor_ranks[neighborhood];
            if ( P::amrMaxSpatialRefLevel == 0 || receiving || ranks.find(receiver_rank) != ranks.end()) {

               for ( int i = 0; i < MAX_NEIGHBORS_PER_DIM; ++i) {
                  displacements.push_back((uint8_t*) this->neighbor_block_data[i] - (uint8_t*) this);
                  block_lengths.push_back(sizeof(Realf) * WID3 * this->neighbor_number_of_blocks[i]);
               }

            }
         }

         // send  spatial cell parameters
         if ((SpatialCell::mpi_transfer_type & Transfer::CELL_PARAMETERS)!=0){
            displacements.push_back((uint8_t*) &(this->parameters[0]) - (uint8_t*) this);
            block_lengths.push_back(sizeof(Real) * CellParams::N_SPATIAL_CELL_PARAMS);
         }

         // send spatial cell dimensions and coordinates
         if ((SpatialCell::mpi_transfer_type & Transfer::CELL_DIMENSIONS)!=0){
            displacements.push_back((uint8_t*) &(this->parameters[CellParams::XCRD]) - (uint8_t*) this);
            block_lengths.push_back(sizeof(Real) * 6);
         }

         // send  BGBXVOL BGBYVOL BGBZVOL PERBXVOL PERBYVOL PERBZVOL
         if ((SpatialCell::mpi_transfer_type & Transfer::CELL_BVOL)!=0){
            displacements.push_back((uint8_t*) &(this->parameters[CellParams::BGBXVOL]) - (uint8_t*) this);
            block_lengths.push_back(sizeof(Real) * 6);
         }

         // send RHOM, VX, VY, VZ
         if ((SpatialCell::mpi_transfer_type & Transfer::CELL_RHOM_V)!=0){
            displacements.push_back((uint8_t*) &(this->parameters[CellParams::RHOM]) - (uint8_t*) this);
            block_lengths.push_back(sizeof(Real) * 4);
         }

         // send RHOM_DT2, VX_DT2, VY_DT2, VZ_DT2
         if ((SpatialCell::mpi_transfer_type & Transfer::CELL_RHOMDT2_VDT2)!=0){
            displacements.push_back((uint8_t*) &(this->parameters[CellParams::RHOM_DT2]) - (uint8_t*) this);
            block_lengths.push_back(sizeof(Real) * 4);
         }

         // send RHOQ
         if ((SpatialCell::mpi_transfer_type & Transfer::CELL_RHOQ)!=0){
            displacements.push_back((uint8_t*) &(this->parameters[CellParams::RHOQ]) - (uint8_t*) this);
            block_lengths.push_back(sizeof(Real));
         }

         // send RHOQ_DT2
         if ((SpatialCell::mpi_transfer_type & Transfer::CELL_RHOQDT2)!=0){
            displacements.push_back((uint8_t*) &(this->parameters[CellParams::RHOQ_DT2]) - (uint8_t*) this);
            block_lengths.push_back(sizeof(Real));
         }

         // send  spatial cell BVOL derivatives
         if ((SpatialCell::mpi_transfer_type & Transfer::CELL_BVOL_DERIVATIVES)!=0){
            displacements.push_back((uint8_t*) &(this->derivativesBVOL[0]) - (uint8_t*) this);
            block_lengths.push_back(sizeof(Real) * bvolderivatives::N_BVOL_DERIVATIVES);
         }

         if ((SpatialCell::mpi_transfer_type & Transfer::CELL_IOLOCALCELLID)!=0){
            displacements.push_back((uint8_t*) &(this->ioLocalCellId) - (uint8_t*) this);
            block_lengths.push_back(sizeof(uint64_t));
         }

         // send electron pressure gradient term components
         if ((SpatialCell::mpi_transfer_type & Transfer::CELL_GRADPE_TERM)!=0){
            displacements.push_back((uint8_t*) &(this->parameters[CellParams::EXGRADPE]) - (uint8_t*) this);
            block_lengths.push_back(sizeof(Real) * 3);
         }


         // send P tensor diagonal components
         if ((SpatialCell::mpi_transfer_type & Transfer::CELL_P)!=0){
            displacements.push_back((uint8_t*) &(this->parameters[CellParams::P_11]) - (uint8_t*) this);
            block_lengths.push_back(sizeof(Real) * 3);
         }

         if ((SpatialCell::mpi_transfer_type & Transfer::CELL_PDT2)!=0){
            displacements.push_back((uint8_t*) &(this->parameters[CellParams::P_11_DT2]) - (uint8_t*) this);
            block_lengths.push_back(sizeof(Real) * 3);
         }

         // send  sysBoundaryFlag
         if ((SpatialCell::mpi_transfer_type & Transfer::CELL_SYSBOUNDARYFLAG)!=0){
            displacements.push_back((uint8_t*) &(this->sysBoundaryFlag) - (uint8_t*) this);
            block_lengths.push_back(sizeof(uint));
            displacements.push_back((uint8_t*) &(this->sysBoundaryLayer) - (uint8_t*) this);
            block_lengths.push_back(sizeof(uint));
         }

         if ((SpatialCell::mpi_transfer_type & Transfer::VEL_BLOCK_PARAMETERS) !=0) {
            displacements.push_back((uint8_t*) get_block_parameters(activePopID) - (uint8_t*) this);
            block_lengths.push_back(sizeof(Real) * size(activePopID) * BlockParams::N_VELOCITY_BLOCK_PARAMS);
         }
         // Copy particle species metadata
         if ((SpatialCell::mpi_transfer_type & Transfer::POP_METADATA) != 0) {
            for (uint popID=0; popID<populations.size(); ++popID) {
               displacements.push_back((uint8_t*) &(populations[popID].RHO) - (uint8_t*)this);
               block_lengths.push_back(offsetof(spatial_cell::Population, N_blocks));
            }
         }
      }

      void* address = this;
      int count;
      MPI_Datatype datatype;

      if (displacements.size() > 0) {
         count = 1;
         MPI_Type_create_hindexed(
            displacements.size(),
            &block_lengths[0],
            &displacements[0],
            MPI_BYTE,
            &datatype
         );
      } else {
         count = 0;
         datatype = MPI_BYTE;
      }

      const bool printMpiDatatype = false;
      if(printMpiDatatype) {
         int mpiSize;
         int myRank;
         MPI_Type_size(datatype,&mpiSize);
         MPI_Comm_rank(MPI_COMM_WORLD,&myRank);
         cout << myRank << " get_mpi_datatype: " << cellID << " " << sender_rank << " " << receiver_rank << " " << mpiSize << ", Nblocks = " << populations[activePopID].N_blocks << ", nbr Nblocks =";
         for (uint i = 0; i < MAX_NEIGHBORS_PER_DIM; ++i) {
            const set<int>& ranks = this->face_neighbor_ranks[neighborhood];
            if ( receiving || ranks.find(receiver_rank) != ranks.end()) {
               cout << " " << this->neighbor_number_of_blocks[i];
            } else {
               cout << " " << 0;
            }
         }
         cout << " face_neighbor_ranks =";
         for (const auto& rank : this->face_neighbor_ranks[neighborhood]) {
            cout << " " << rank;
         }
         cout << endl;
      }

      return std::make_tuple(address,count,datatype);
   }

  /**< Minimum value of distribution function in any phase space cell
    * of a velocity block for the block to be considered to have content.
    * @param popID ID of the particle species.
    * @return Sparse min value for this species.*/
   Real SpatialCell::getVelocityBlockMinValue(const uint popID) const {
      return populations[popID].velocityBlockMinValue;
   }

   /** Prepares this spatial cell to receive the velocity grid over MPI.
    * At this stage we have received a new block list over MPI into
    * mpi_velocity_block_list, but the rest of the cell structures
    * have not been adapted to this new list. Here we re-initialize
    * the cell with empty blocks based on the new list.*/
   void SpatialCell::prepare_to_receive_blocks(const uint popID) {
      phiprof::Timer setGridTimer {"GPU receive blocks: set grid"};
      populations[popID].vmesh->setGrid();
      const vmesh::LocalID meshSize = populations[popID].vmesh->size();
      populations[popID].blockContainer->setSize(meshSize);
      // Set velocity block parameters:
      Real* parameters = get_block_parameters(popID);
      gpuStream_t stream = gpu_getStream();
      const uint nGpuBlocks = (meshSize/GPUTHREADS) > GPUBLOCKS ? GPUBLOCKS : std::ceil((Real)meshSize/(Real)GPUTHREADS);
      CHK_ERR( gpuStreamSynchronize(stream) );
      if (nGpuBlocks>0) {
         update_blockparameters_kernel<<<nGpuBlocks, GPUTHREADS, 0, stream>>> (
            populations[popID].dev_vmesh,
            populations[popID].dev_blockContainer,
            parameters,
            meshSize
            );
         CHK_ERR( gpuPeekAtLastError() );
         CHK_ERR( gpuStreamSynchronize(stream) );
      }
   }

   /** Set the particle species SpatialCell should use in functions that
    * use the velocity mesh.
    * @param popID Population ID.
    * @return If true, the new species is in use.*/
   bool SpatialCell::setCommunicatedSpecies(const uint popID) {
      #ifdef DEBUG_SPATIAL_CELL
      if (popID >= getObjectWrapper().particleSpecies.size()) {
         std::cerr << "ERROR, popID " << popID << " exceeds species.size() " << getObjectWrapper().particleSpecies.size() << " in ";
         std::cerr << __FILE__ << ":" << __LINE__ << std::endl;
         exit(1);
      }
      #endif

      activePopID = popID;
      return true;
   }

   /** Set maximum translation timestep for a particle species.
    * This function is called during Vlasov translation.
    * @param popID ID of the particle species.
    * @param value New maximum timestep.*/
   void SpatialCell::set_max_r_dt(const uint popID,const Real& value) {
      #ifdef DEBUG_SPATIAL_CELL
      if (popID >= populations.size()) {
         std::cerr << "ERROR, popID " << popID << " exceeds populations.size() " << populations.size() << " in ";
         std::cerr << __FILE__ << ":" << __LINE__ << std::endl;
         exit(1);
      }
      #endif

      populations[popID].max_dt[species::MAXRDT] = value;
   }

   /** Set maximum acceleration timestep for a particle species.
    * This function is called during Vlasov acceleration.
    * @param popID ID of the particle species.
    * @param value New maximum timestep.*/
   void SpatialCell::set_max_v_dt(const uint popID,const Real& value) {
      #ifdef DEBUG_SPATIAL_CELL
      if (popID >= populations.size()) {
         std::cerr << "ERROR, popID " << popID << " exceeds populations.size() " << populations.size() << " in ";
         std::cerr << __FILE__ << ":" << __LINE__ << std::endl;
         exit(1);
      }
      #endif

      populations[popID].max_dt[species::MAXVDT] = value;
   }

   /**  Purges extra capacity from block vectors. It sets size to
    * num_blocks * block_allocation_factor (if capacity greater than this),
    * and also forces capacity to this new smaller value.
    * @return True on success.*/
   bool SpatialCell::shrink_to_fit() {
      bool success = true;
      return success;

      for (size_t p=0; p<populations.size(); ++p) {
         const uint64_t amount
            = 2 + populations[p].blockContainer->size()
            * populations[p].blockContainer->getBlockAllocationFactor();

         // Allow capacity to be a bit large than needed by number of blocks, shrink otherwise
         if (populations[p].blockContainer->capacity() > amount )
            if (populations[p].blockContainer->recapacitate(amount) == false) success = false;

      }
      return success;
   }

   /** Update the two lists containing blocks with content, and blocks without content.
    * @see adjustVelocityBlocks */
   void SpatialCell::update_velocity_block_content_lists(const uint popID) {
      #ifdef DEBUG_SPATIAL_CELL
      if (popID >= populations.size()) {
         std::cerr << "ERROR, popID " << popID << " exceeds populations.size() " << populations.size() << " in ";
         std::cerr << __FILE__ << ":" << __LINE__ << std::endl;
         exit(1);
      }
      #endif
#ifdef _OPENMP
      const uint thread_id = omp_get_thread_num();
#else
      const uint thread_id = 0;
#endif

      phiprof::Timer updateListsTimer {"GPU update spatial cell block lists"};
      gpuStream_t stream = gpu_getStream();
      velocity_block_with_content_list_size = 0;
      velocity_block_with_no_content_list_size = 0;
      const vmesh::LocalID currSize = populations[popID].vmesh->size();

      // Immediate return if no blocks to process
      if (currSize == 0) {
         velocity_block_with_content_list->clear();
         velocity_block_with_no_content_list->clear();
         return;
      }

      // Ensure allocation of gathering vectors and buffers
      size_t bytesNeeded=split::tools::estimateMemoryForCompaction((size_t)currSize);
      gpu_compaction_allocate_buf_perthread(thread_id, bytesNeeded);
      gpu_compaction_allocate_vec_perthread(thread_id, currSize);

      //host-cached capacity
      if (velocity_block_with_content_list_capacity < currSize) {
         const uint reserveSize = currSize * BLOCK_ALLOCATION_FACTOR;
         velocity_block_with_content_list->reserve(reserveSize,true, stream);
         velocity_block_with_no_content_list->reserve(reserveSize,true, stream);
         velocity_block_with_content_list_capacity=reserveSize;
         velocity_block_with_no_content_list_capacity=reserveSize;
      }
      // Set gathering vectors to correct size
      vbwcl_gather[thread_id]->resize(currSize,true,stream);
      vbwncl_gather[thread_id]->resize(currSize,true,stream);
      velocity_block_with_content_list->resize(currSize,true,stream);
      velocity_block_with_no_content_list->resize(currSize,true,stream);

      phiprof::Timer kernelTimer {"GPU block lists kernel"};
      const Real velocity_block_min_value = getVelocityBlockMinValue(popID);
      dim3 block(WID,WID,WID);
      // Third argument specifies the number of bytes in *shared memory* that is
      // dynamically allocated per block for this call in addition to the statically allocated memory.
      update_velocity_block_content_lists_kernel<<<GPUBLOCKS, block, WID3*sizeof(bool), stream>>> (
         populations[popID].dev_vmesh,
         currSize,
         populations[popID].dev_blockContainer,
         vbwcl_gather[thread_id]->data(), // Now pass bare temporary gathering buffers
         vbwncl_gather[thread_id]->data(),
         velocity_block_min_value
         );
      CHK_ERR( gpuPeekAtLastError() );
      CHK_ERR( gpuStreamSynchronize(stream) ); // This sync is required!
      kernelTimer.stop();

      phiprof::Timer compactionTimer {"GPU block lists streamcompaction"};
      // Now do stream compaction on those two vectors, returning only valid GIDs
      // into the actual vectors.
      auto Predicate = [] __host__ __device__ (vmesh::GlobalID i ){return i != vmesh::INVALID_GLOBALID; };
      velocity_block_with_content_list_size = split::tools::copy_if(vbwcl_gather[thread_id]->data(), velocity_block_with_content_list->data(), currSize,
                            Predicate, compaction_buffer[thread_id], bytesNeeded, stream);
      velocity_block_with_content_list->resize(velocity_block_with_content_list_size,true,stream);
      velocity_block_with_no_content_list_size = split::tools::copy_if(vbwncl_gather[thread_id]->data(), velocity_block_with_no_content_list->data(), currSize,
                            Predicate, compaction_buffer[thread_id], bytesNeeded, stream);
      velocity_block_with_no_content_list->resize(velocity_block_with_no_content_list_size,true,stream);
      //CHK_ERR( gpuStreamSynchronize(stream) );
      compactionTimer.stop();

      // Note: Content list is not uploaded to device-only buffer here, but rather
      // in grid.cpp adjustVelocityBlocks()
   }

   void SpatialCell::prefetchDevice() {
      for (size_t p=0; p<populations.size(); ++p) {
         populations[p].vmesh->gpu_prefetchDevice();
         populations[p].blockContainer->gpu_prefetchDevice();
      }
   }
   void SpatialCell::prefetchHost() {
      for (size_t p=0; p<populations.size(); ++p) {
         populations[p].vmesh->gpu_prefetchHost();
         populations[p].blockContainer->gpu_prefetchHost();
      }
   }

   void SpatialCell::printMeshSizes() {
      cerr << "SC::printMeshSizes:" << endl;
      for (size_t p=0; p<populations.size(); ++p) {
         cerr << "\t pop " << p << " " << populations[p].vmesh->size() << ' ' << populations[p].blockContainer->size() << endl;
      }
   }

   /** Updates minValue based on algorithm value from parameters (see parameters.cpp).
    * @param popID ID of the particle species.*/
   void SpatialCell::updateSparseMinValue(const uint popID) {

      species::Species& population = getObjectWrapper().particleSpecies[popID];

      if ( population.sparseDynamicAlgorithm == 1 || population.sparseDynamicAlgorithm == 2 ) {
         // Linear algorithm for the minValue: y=kx+b
         const Real k = (population.sparseDynamicMinValue2 - population.sparseDynamicMinValue1) / (population.sparseDynamicBulkValue2 - population.sparseDynamicBulkValue1);
         const Real b = population.sparseDynamicMinValue1 - k * population.sparseDynamicBulkValue1;
         Real x;
         if ( population.sparseDynamicAlgorithm == 1 ) {
            x = this->populations[popID].RHO;
         } else {
            x = this->get_number_of_velocity_blocks(popID);
         }
         const Real newMinValue = k*x+b;
         if( newMinValue < population.sparseDynamicMinValue1 ) { // Compare against the min minValue
            populations[popID].velocityBlockMinValue = population.sparseDynamicMinValue1;
         } else if( newMinValue > population.sparseDynamicMinValue2 ) { // Compare against the max minValue
            populations[popID].velocityBlockMinValue = population.sparseDynamicMinValue2;
         } else {
            populations[popID].velocityBlockMinValue = newMinValue;
         }
         return;
      } else {
         populations[popID].velocityBlockMinValue = getObjectWrapper().particleSpecies[popID].sparseMinValue;
         return;
      }
   }

} // namespace spatial_cell<|MERGE_RESOLUTION|>--- conflicted
+++ resolved
@@ -27,9 +27,9 @@
 #include "object_wrapper.h"
 #include "velocity_mesh_parameters.h"
 
-//#ifdef DEBUG_VLASIATOR
+#ifdef DEBUG_VLASIATOR
    #define DEBUG_SPATIAL_CELL
-//#endif
+#endif
 
 using namespace std;
 
@@ -856,15 +856,11 @@
          }
       }
       BlocksList->resize(nRequiredBlocksListSize,true);
-<<<<<<< HEAD
-      if (BlocksRequired_capacity < localContentBlocks+4*localNoContentBlocks) {
-         BlocksRequired_capacity=localContentBlocks+4*localNoContentBlocks;
-         BlocksRequired->reserve(BlocksRequired_capacity,true);
-      }
-=======
-      //BlocksRequired->reserve(localContentBlocks+4*localNoContentBlocks);
-      BlocksRequired->reserve(nRequiredBlocksListSize);
->>>>>>> c1fdb416
+
+      if (BlocksRequired_capacity < nRequiredBlocksListSize) {
+         BlocksRequired_capacity = nRequiredBlocksListSize;
+         BlocksRequired->reserve(nRequiredBlocksListSize,true);
+      }
       nGpuBlocks = localContentBlocks > GPUBLOCKS ? GPUBLOCKS : localContentBlocks;
 
       //phiprof::Timer blockHaloTimer {"Block halo kernel"};
@@ -891,14 +887,8 @@
             const vmesh::LocalID nNeighBlocks = (*neighbor)->velocity_block_with_content_list_size;
             if (nNeighBlocks>0) {
                // just memcpy
-<<<<<<< HEAD
                CHK_ERR( gpuMemcpyAsync(BlocksList->data()+incrementPoint,(*neighbor)->velocity_block_with_content_list->data(),
                                        nNeighBlocks*sizeof(vmesh::GlobalID), gpuMemcpyDeviceToDevice, stream) );
-=======
-               CHK_ERR( gpuMemcpyAsync(BlocksList->data()+incrementPoint,
-                                       (*neighbor)->gpu_velocity_block_with_content_list_buffer,
-                                       nNeighBlocks*sizeof(vmesh::LocalID), gpuMemcpyDeviceToDevice, stream) );
->>>>>>> c1fdb416
                incrementPoint += nNeighBlocks;
             }
          }
@@ -938,8 +928,10 @@
       //phiprof::Timer insertTimer {"BlocksRequired insert"};
       // 0.5 is target load factor
       BlocksRequiredMap->insert(BlocksList->data(),BlocksList->data(),incrementPoint,0.5,stream,false);
-      CHK_ERR( gpuPeekAtLastError() );
-<<<<<<< HEAD
+      // CHK_ERR( gpuPeekAtLastError() );
+      // CHK_ERR( gpuStreamSynchronize(stream) );
+      // Ensure map does not include invalidGID
+      BlocksDeleteMap->erase(invalidGIDpointer,1,stream);
       //CHK_ERR( gpuStreamSynchronize(stream) );
       //insertTimer.stop();
 
@@ -951,19 +943,6 @@
       const vmesh::LocalID nBlocksRequired = BlocksRequiredMap->extractAllKeys(*BlocksRequired,compaction_buffer[thread_id],bytesNeeded,stream,false);
       //const vmesh::LocalID nBlocksRequired = BlocksRequiredMap->extractAllKeys(*BlocksRequired,stream,false);
       //extractRequiredTimer.stop();
-=======
-      CHK_ERR( gpuStreamSynchronize(stream) );
-      // Ensure map does not include invalidGID
-      BlocksDeleteMap->erase(invalidGIDpointer,1,stream);
-
-      // Ensure allocation for extraction calls is sufficient
-      size_t bytesNeeded = split::tools::estimateMemoryForCompaction((size_t)std::pow(2,BlocksRequiredMapSizePower+2));
-      //std::cerr<<"bytesNeeded "<<bytesNeeded<<" BlocksRequiredMapSizePower "<<BlocksRequiredMapSizePower<<" std::pow(2,BlocksRequiredMapSizePower) "<<std::pow(2,BlocksRequiredMapSizePower)<<std::endl;
-      gpu_compaction_allocate_buf_perthread(thread_id, bytesNeeded);
-
-      //const vmesh::LocalID nBlocksRequired = BlocksRequiredMap->extractAllKeys(*BlocksRequired,compaction_buffer[thread_id],bytesNeeded,stream,false);
-      const vmesh::LocalID nBlocksRequired = BlocksRequiredMap->extractAllKeys(*BlocksRequired,stream,false);
->>>>>>> c1fdb416
 
       vmesh::LocalID nBlocksToRemove = 0;
       if (doDeleteEmptyBlocks && localNoContentBlocks>0 && nBlocksRequired>0) {
@@ -1007,7 +986,6 @@
       }
 
       // Now clean the blocks required set/map of all blocks which already exist (these two calls should be merged)
-<<<<<<< HEAD
       vmesh::LocalID nBlocksToAdd = 0;
       if (nBlocksRequired>0) {
          //phiprof::Timer eraseTimer {"BlocksRequired erase existing"};
@@ -1023,14 +1001,6 @@
          nBlocksToAdd = BlocksRequiredMap->extractAllKeys(*BlocksToAdd,compaction_buffer[thread_id],bytesNeeded,stream,false);
          //toAddTimer.stop();
       }
-=======
-      BlocksRequiredMap->erase(_withContentData,localContentBlocks,stream);
-      CHK_ERR( gpuStreamSynchronize(stream) );
-      BlocksRequiredMap->erase(_withNoContentData,localNoContentBlocks,stream);
-      CHK_ERR( gpuStreamSynchronize(stream) );
-      const vmesh::LocalID nBlocksToAdd = BlocksRequiredMap->extractAllKeys(*BlocksToAdd,compaction_buffer[thread_id],bytesNeeded,stream,false);
-      //const vmesh::LocalID nBlocksToAdd = BlocksRequiredMap->extractAllKeys(*BlocksToAdd,stream,false);
->>>>>>> c1fdb416
 
       // If we remove more blocks than we create, we gather a list of blocks to rescue
       if (nBlocksToRemove > nBlocksToAdd && nBlocksRequired>0) {
@@ -1190,11 +1160,7 @@
       if (nBlocksAfterAdjust > nBlocksBeforeAdjust) {
          populations[popID].vmesh->setNewSize(nBlocksAfterAdjust);
          populations[popID].blockContainer->setSize(nBlocksAfterAdjust);
-<<<<<<< HEAD
-=======
-         //CHK_ERR( gpuStreamSynchronize(stream) );
          populations[popID].Upload();
->>>>>>> c1fdb416
       }
 
       nGpuBlocks = nBlocksToChange > GPUBLOCKS ? GPUBLOCKS : nBlocksToChange;
@@ -1223,20 +1189,10 @@
 
       // Shrink the vmesh and block container, if necessary
       if (nBlocksAfterAdjust <= nBlocksBeforeAdjust) {
+         // Should not re-allocate on shrinking
          populations[popID].vmesh->setNewSize(nBlocksAfterAdjust);
          populations[popID].blockContainer->setSize(nBlocksAfterAdjust);
-<<<<<<< HEAD
-=======
-         SSYNC;
-         //modifyPostTimer.stop();
-         if (doPrefetches) {
-            //phiprof::Timer prefetchTimer {"Vmesh and VBC lists prefetch dev"};
-            populations[popID].vmesh->gpu_prefetchDevice();
-            populations[popID].blockContainer->gpu_prefetchDevice();
-            SSYNC;
-         }
-         populations[popID].Upload();
->>>>>>> c1fdb416
+         //populations[popID].Upload();
       }
 
       // DEBUG output after kernel
