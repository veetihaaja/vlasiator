/*
 * This file is part of Vlasiator.
 * Copyright 2010-2016 Finnish Meteorological Institute
 *
 * For details of usage, see the COPYING file and read the "Rules of the Road"
 * at http://www.physics.helsinki.fi/vlasiator/
 *
 * This program is free software; you can redistribute it and/or modify
 * it under the terms of the GNU General Public License as published by
 * the Free Software Foundation; either version 2 of the License, or
 * (at your option) any later version.
 *
 * This program is distributed in the hope that it will be useful,
 * but WITHOUT ANY WARRANTY; without even the implied warranty of
 * MERCHANTABILITY or FITNESS FOR A PARTICULAR PURPOSE.  See the
 * GNU General Public License for more details.
 *
 * You should have received a copy of the GNU General Public License along
 * with this program; if not, write to the Free Software Foundation, Inc.,
 * 51 Franklin Street, Fifth Floor, Boston, MA 02110-1301 USA.
 */

/*!\file outflow.cpp
 * \brief Implementation of the class SysBoundaryCondition::Outflow to handle cells classified as sysboundarytype::OUTFLOW.
 */

#include <cstdlib>
#include <iostream>

#include "../object_wrapper.h"
#include "outflow.h"
#include "../projects/projects_common.h"
#include "../fieldsolver/fs_common.h"
#include "../fieldsolver/ldz_magnetic_field.hpp"
#include "../vlasovmover.h"

#ifndef NDEBUG
   #define DEBUG_OUTFLOW
#endif
#ifdef DEBUG_SYSBOUNDARY
   #define DEBUG_OUTFLOW
#endif

using namespace std;

namespace SBC {
   Outflow::Outflow(): SysBoundaryCondition() { }
   Outflow::~Outflow() { }
   
   void Outflow::addParameters() {
      const std::string defStr = "Copy";
      Readparameters::addComposing("outflow.faceNoFields", "List of faces on which no field outflow boundary conditions are to be applied ([xyz][+-]).");
      Readparameters::add("outflow.precedence", "Precedence value of the outflow system boundary condition (integer), the higher the stronger.", 4);
      Readparameters::add("outflow.reapplyUponRestart", "If 0 (default), keep going with the state existing in the restart file. If 1, calls again applyInitialState. Can be used to change boundary condition behaviour during a run.", 0);

      // Per-population parameters
      for(uint i=0; i< getObjectWrapper().particleSpecies.size(); i++) {
        const std::string& pop = getObjectWrapper().particleSpecies[i].name;

        Readparameters::addComposing(pop + "_outflow.reapplyFaceUponRestart", "List of faces on which outflow boundary conditions are to be reapplied upon restart ([xyz][+-]).");
        Readparameters::addComposing(pop + "_outflow.face", "List of faces on which outflow boundary conditions are to be applied ([xyz][+-]).");
        Readparameters::add(pop + "_outflow.vlasovScheme_face_x+", "Scheme to use on the face x+ (Copy, Limit, None)", defStr);
        Readparameters::add(pop + "_outflow.vlasovScheme_face_x-", "Scheme to use on the face x- (Copy, Limit, None)", defStr);
        Readparameters::add(pop + "_outflow.vlasovScheme_face_y+", "Scheme to use on the face y+ (Copy, Limit, None)", defStr);
        Readparameters::add(pop + "_outflow.vlasovScheme_face_y-", "Scheme to use on the face y- (Copy, Limit, None)", defStr);
        Readparameters::add(pop + "_outflow.vlasovScheme_face_z+", "Scheme to use on the face z+ (Copy, Limit, None)", defStr);
        Readparameters::add(pop + "_outflow.vlasovScheme_face_z-", "Scheme to use on the face z- (Copy, Limit, None)", defStr);

        Readparameters::add(pop + "_outflow.quench", "Factor by which to quench the inflowing parts of the velocity distribution function.", 1.0);
      }
   }
   
   void Outflow::getParameters() {
      int myRank;
      MPI_Comm_rank(MPI_COMM_WORLD,&myRank);
      if(!Readparameters::get("outflow.faceNoFields", this->faceNoFieldsList)) {
         if(myRank == MASTER_RANK) cerr << __FILE__ << ":" << __LINE__ << " ERROR: This option has not been added!" << endl;
         exit(1);
      }
      if(!Readparameters::get("outflow.precedence", precedence)) {
         if(myRank == MASTER_RANK) cerr << __FILE__ << ":" << __LINE__ << " ERROR: This option has not been added!" << endl;
         exit(1);
      }
      uint reapply;
      if(!Readparameters::get("outflow.reapplyUponRestart",reapply)) {
         if(myRank == MASTER_RANK) cerr << __FILE__ << ":" << __LINE__ << " ERROR: This option has not been added!" << endl;
         exit(1);
      };
      this->applyUponRestart = false;
      if(reapply == 1) {
         this->applyUponRestart = true;
      }

      // Per-species parameters
      for(uint i=0; i< getObjectWrapper().particleSpecies.size(); i++) {
        const std::string& pop = getObjectWrapper().particleSpecies[i].name;
        OutflowSpeciesParameters sP;

        // Unless we find out otherwise, we assume that this species will not be treated at any boundary
        for(int j=0; j<6; j++) {
          sP.facesToSkipVlasov[j] = true;
        }

        std::vector<std::string> thisSpeciesFaceList;
        if(!Readparameters::get(pop + "_outflow.face", thisSpeciesFaceList)) {
           if(myRank == MASTER_RANK) cerr << __FILE__ << ":" << __LINE__ << " ERROR: This option has not been added for population " << pop << "!" << endl;
           exit(1);
        }

        for(auto& face : thisSpeciesFaceList) {
          if(face == "x+") { facesToProcess[0] = true; sP.facesToSkipVlasov[0] = false; }
          if(face == "x-") { facesToProcess[1] = true; sP.facesToSkipVlasov[1] = false; }
          if(face == "y+") { facesToProcess[2] = true; sP.facesToSkipVlasov[2] = false; }
          if(face == "y-") { facesToProcess[3] = true; sP.facesToSkipVlasov[3] = false; }
          if(face == "z+") { facesToProcess[4] = true; sP.facesToSkipVlasov[4] = false; }
          if(face == "z-") { facesToProcess[5] = true; sP.facesToSkipVlasov[5] = false; }
        }

        if(!Readparameters::get(pop + "_outflow.reapplyFaceUponRestart", sP.faceToReapplyUponRestartList)) {
           if(myRank == MASTER_RANK) cerr << __FILE__ << ":" << __LINE__ << " ERROR: This option has not been added for population " << pop << "!" << endl;
           exit(1);
        }
        std::array<std::string, 6> vlasovSysBoundarySchemeName;
        if(!Readparameters::get(pop + "_outflow.vlasovScheme_face_x+", vlasovSysBoundarySchemeName[0])) {
           if(myRank == MASTER_RANK) cerr << __FILE__ << ":" << __LINE__ << " ERROR: This option has not been added for population " << pop << "!" << endl;
           exit(1);
        }
        if(!Readparameters::get(pop + "_outflow.vlasovScheme_face_x-", vlasovSysBoundarySchemeName[1])) {
           if(myRank == MASTER_RANK) cerr << __FILE__ << ":" << __LINE__ << " ERROR: This option has not been added for population " << pop << "!" << endl;
           exit(1);
        }
        if(!Readparameters::get(pop + "_outflow.vlasovScheme_face_y+", vlasovSysBoundarySchemeName[2])) {
           if(myRank == MASTER_RANK) cerr << __FILE__ << ":" << __LINE__ << " ERROR: This option has not been added for population " << pop << "!" << endl;
           exit(1);
        }
        if(!Readparameters::get(pop + "_outflow.vlasovScheme_face_y-", vlasovSysBoundarySchemeName[3])) {
           if(myRank == MASTER_RANK) cerr << __FILE__ << ":" << __LINE__ << " ERROR: This option has not been added for population " << pop << "!" << endl;
           exit(1);
        }
        if(!Readparameters::get(pop + "_outflow.vlasovScheme_face_z+", vlasovSysBoundarySchemeName[4])) {
           if(myRank == MASTER_RANK) cerr << __FILE__ << ":" << __LINE__ << " ERROR: This option has not been added for population " << pop << "!" << endl;
           exit(1);
        }
        if(!Readparameters::get(pop + "_outflow.vlasovScheme_face_z-", vlasovSysBoundarySchemeName[5])) {
           if(myRank == MASTER_RANK) cerr << __FILE__ << ":" << __LINE__ << " ERROR: This option has not been added for population " << pop << "!" << endl;
           exit(1);
        }
        for(uint j=0; j<6 ; j++) {
           if(vlasovSysBoundarySchemeName[j] == "None") {
              sP.faceVlasovScheme[j] = vlasovscheme::NONE;
           } else if (vlasovSysBoundarySchemeName[j] == "Copy") {
              sP.faceVlasovScheme[j] = vlasovscheme::COPY;
           } else if(vlasovSysBoundarySchemeName[j] == "Limit") {
              sP.faceVlasovScheme[j] = vlasovscheme::LIMIT;
           } else {
              if(myRank == MASTER_RANK) cerr << __FILE__ << ":" << __LINE__ << " ERROR: " << vlasovSysBoundarySchemeName[j] << " is an invalid Outflow Vlasov scheme!" << endl;
              exit(1);
           }
        }


        if(!Readparameters::get(pop + "_outflow.quench", sP.quenchFactor)) {
           if(myRank == MASTER_RANK) cerr << __FILE__ << ":" << __LINE__ << " ERROR: This option has not been added!" << endl;
           exit(1);
        }

        speciesParams.push_back(sP);
      }
   }
   
   bool Outflow::initSysBoundary(
      creal& t,
      Project &project
   ) {
      /* The array of bool describes which of the x+, x-, y+, y-, z+, z- faces are to have outflow system boundary conditions.
       * A true indicates the corresponding face will have outflow.
       * The 6 elements correspond to x+, x-, y+, y-, z+, z- respectively.
       */
      for(uint i=0; i<6; i++) {
         facesToProcess[i] = false;
         facesToSkipFields[i] = false;
         facesToReapply[i] = false;
      }
      
      this->getParameters();
      
      isThisDynamic = false;
      
      vector<string>::const_iterator it;
      for (it = faceNoFieldsList.begin();
           it != faceNoFieldsList.end();
      it++) {
         if(*it == "x+") facesToSkipFields[0] = true;
         if(*it == "x-") facesToSkipFields[1] = true;
         if(*it == "y+") facesToSkipFields[2] = true;
         if(*it == "y-") facesToSkipFields[3] = true;
         if(*it == "z+") facesToSkipFields[4] = true;
         if(*it == "z-") facesToSkipFields[5] = true;
      }

      for(uint i=0; i< getObjectWrapper().particleSpecies.size(); i++) {
         OutflowSpeciesParameters& sP = this->speciesParams[i];
         for (it = sP.faceToReapplyUponRestartList.begin();
              it != sP.faceToReapplyUponRestartList.end();
         it++) {
            if(*it == "x+") facesToReapply[0] = true;
            if(*it == "x-") facesToReapply[1] = true;
            if(*it == "y+") facesToReapply[2] = true;
            if(*it == "y-") facesToReapply[3] = true;
            if(*it == "z+") facesToReapply[4] = true;
            if(*it == "z-") facesToReapply[5] = true;
         }
      }
      return true;
   }
   
   bool Outflow::assignSysBoundary(dccrg::Dccrg<SpatialCell,dccrg::Cartesian_Geometry>& mpiGrid,
                                   FsGrid< fsgrids::technical, 2> & technicalGrid) {

      bool doAssign;
      std::array<bool,6> isThisCellOnAFace;
      
      // Assign boundary flags to local DCCRG cells
      vector<CellID> cells = mpiGrid.get_cells();
      for(const auto& dccrgId : cells) {
         if(mpiGrid[dccrgId]->sysBoundaryFlag == sysboundarytype::DO_NOT_COMPUTE) continue;
         creal* const cellParams = &(mpiGrid[dccrgId]->parameters[0]);
         creal dx = cellParams[CellParams::DX];
         creal dy = cellParams[CellParams::DY];
         creal dz = cellParams[CellParams::DZ];
         creal x = cellParams[CellParams::XCRD] + 0.5*dx;
         creal y = cellParams[CellParams::YCRD] + 0.5*dy;
         creal z = cellParams[CellParams::ZCRD] + 0.5*dz;
         
         isThisCellOnAFace.fill(false);
         determineFace(isThisCellOnAFace.data(), x, y, z, dx, dy, dz);
         
         // Comparison of the array defining which faces to use and the array telling on which faces this cell is
         doAssign = false;
         for(int j=0; j<6; j++) doAssign = doAssign || (facesToProcess[j] && isThisCellOnAFace[j]);
         if(doAssign) {
            mpiGrid[dccrgId]->sysBoundaryFlag = this->getIndex();
         }         
      }
      
      // Assign boundary flags to local fsgrid cells
      const std::array<int, 3> gridDims(technicalGrid.getLocalSize());  
      for (int k=0; k<gridDims[2]; k++) {
         for (int j=0; j<gridDims[1]; j++) {
            for (int i=0; i<gridDims[0]; i++) {
               const auto& coords = technicalGrid.getPhysicalCoords(i,j,k);

               // Shift to the center of the fsgrid cell
               auto cellCenterCoords = coords;
               cellCenterCoords[0] += 0.5 * technicalGrid.DX;
               cellCenterCoords[1] += 0.5 * technicalGrid.DY;
               cellCenterCoords[2] += 0.5 * technicalGrid.DZ;
               const auto refLvl = mpiGrid.get_refinement_level(mpiGrid.get_existing_cell(cellCenterCoords));

               if(refLvl == -1) {
                  cerr << "Error, could not get refinement level of remote DCCRG cell " << __FILE__ << " " << __LINE__ << endl;
               }
               
               creal dx = P::dx_ini * pow(2,-refLvl);
               creal dy = P::dy_ini * pow(2,-refLvl);
               creal dz = P::dz_ini * pow(2,-refLvl);

               isThisCellOnAFace.fill(false);
               doAssign = false;

               determineFace(isThisCellOnAFace.data(), cellCenterCoords[0], cellCenterCoords[1], cellCenterCoords[2], dx, dy, dz);
               for(int iface=0; iface<6; iface++) doAssign = doAssign || (facesToProcess[iface] && isThisCellOnAFace[iface]);
               if(doAssign) {
                  technicalGrid.get(i,j,k)->sysBoundaryFlag = this->getIndex();
               }
            }
         }
      }
      
      return true;
   }
   
   bool Outflow::applyInitialState(
      const dccrg::Dccrg<SpatialCell,dccrg::Cartesian_Geometry>& mpiGrid,
      FsGrid< std::array<Real, fsgrids::bfield::N_BFIELD>, 2> & perBGrid,
      Project &project
   ) {
      const vector<CellID>& cells = getLocalCells();
      #pragma omp parallel for
      for (uint i=0; i<cells.size(); ++i) {
         SpatialCell* cell = mpiGrid[cells[i]];
         if (cell->sysBoundaryFlag != this->getIndex()) continue;
         
         bool doApply = true;
         
         if(Parameters::isRestart) {
            creal* const cellParams = &(mpiGrid[cells[i]]->parameters[0]);
            creal dx = cellParams[CellParams::DX];
            creal dy = cellParams[CellParams::DY];
            creal dz = cellParams[CellParams::DZ];
            creal x = cellParams[CellParams::XCRD] + 0.5*dx;
            creal y = cellParams[CellParams::YCRD] + 0.5*dy;
            creal z = cellParams[CellParams::ZCRD] + 0.5*dz;
            
            bool isThisCellOnAFace[6];
            determineFace(&isThisCellOnAFace[0], x, y, z, dx, dy, dz);
            
            doApply=false;
            // Comparison of the array defining which faces to use and the array telling on which faces this cell is
            for(uint i=0; i< getObjectWrapper().particleSpecies.size(); i++) {
               for(uint j=0; j<6; j++) {
                  doApply = doApply || (facesToReapply[j] && isThisCellOnAFace[j]);
               }
            }
         }

         if(doApply) {
            // Defined in project.cpp, used here as the outflow cell has the same state 
            // as the initial state of non-system boundary cells.
            project.setCell(cell);
            // WARNING Time-independence assumed here.
            cell->parameters[CellParams::RHOM_DT2] = cell->parameters[CellParams::RHOM];
            cell->parameters[CellParams::RHOQ_DT2] = cell->parameters[CellParams::RHOQ];
            cell->parameters[CellParams::VX_DT2] = cell->parameters[CellParams::VX];
            cell->parameters[CellParams::VY_DT2] = cell->parameters[CellParams::VY];
            cell->parameters[CellParams::VZ_DT2] = cell->parameters[CellParams::VZ];
            cell->parameters[CellParams::P_11_DT2] = cell->parameters[CellParams::P_11];
            cell->parameters[CellParams::P_22_DT2] = cell->parameters[CellParams::P_22];
            cell->parameters[CellParams::P_33_DT2] = cell->parameters[CellParams::P_33];
         }
      }
      return true;
   }

   Real Outflow::fieldSolverBoundaryCondMagneticField(
<<<<<<< HEAD
      FsGrid< std::array<Real, fsgrids::bfield::N_BFIELD>, 2> & perBGrid,
=======
      FsGrid< std::array<Real, fsgrids::bfield::N_BFIELD>, 2> & bGrid,
>>>>>>> 0a8fa204
      FsGrid< fsgrids::technical, 2> & technicalGrid,
      cint i,
      cint j,
      cint k,
      creal& dt,
      cuint& component
   ) {
      switch(component) {
      case 0:
<<<<<<< HEAD
         return fieldBoundaryCopyFromSolvingNbrMagneticField(perBGrid, technicalGrid, i, j, k, component, compute::BX);
         break;
      case 1:
         return fieldBoundaryCopyFromSolvingNbrMagneticField(perBGrid, technicalGrid, i, j, k, component, compute::BY);
         break;
      case 2:
         return fieldBoundaryCopyFromSolvingNbrMagneticField(perBGrid, technicalGrid, i, j, k, component, compute::BZ);
=======
         return fieldBoundaryCopyFromSolvingNbrMagneticField(bGrid, technicalGrid, i, j, k, component, compute::BX);
         break;
      case 1:
         return fieldBoundaryCopyFromSolvingNbrMagneticField(bGrid, technicalGrid, i, j, k, component, compute::BY);
         break;
      case 2:
         return fieldBoundaryCopyFromSolvingNbrMagneticField(bGrid, technicalGrid, i, j, k, component, compute::BZ);
>>>>>>> 0a8fa204
         break;
      default:
         return 0.0;
         break;
      }
   }

   void Outflow::fieldSolverBoundaryCondElectricField(
      FsGrid< std::array<Real, fsgrids::efield::N_EFIELD>, 2> & EGrid,
      cint i,
      cint j,
      cint k,
      cuint component
   ) {
      EGrid.get(i,j,k)->at(fsgrids::efield::EX+component) = 0.0;
   }
   
   void Outflow::fieldSolverBoundaryCondHallElectricField(
      FsGrid< std::array<Real, fsgrids::ehall::N_EHALL>, 2> & EHallGrid,
      cint i,
      cint j,
      cint k,
      cuint component
   ) {
      std::array<Real, fsgrids::ehall::N_EHALL> * cp = EHallGrid.get(i,j,k);
      switch (component) {
         case 0:
            cp->at(fsgrids::ehall::EXHALL_000_100) = 0.0;
            cp->at(fsgrids::ehall::EXHALL_010_110) = 0.0;
            cp->at(fsgrids::ehall::EXHALL_001_101) = 0.0;
            cp->at(fsgrids::ehall::EXHALL_011_111) = 0.0;
            break;
         case 1:
            cp->at(fsgrids::ehall::EYHALL_000_010) = 0.0;
            cp->at(fsgrids::ehall::EYHALL_100_110) = 0.0;
            cp->at(fsgrids::ehall::EYHALL_001_011) = 0.0;
            cp->at(fsgrids::ehall::EYHALL_101_111) = 0.0;
            break;
         case 2:
            cp->at(fsgrids::ehall::EZHALL_000_001) = 0.0;
            cp->at(fsgrids::ehall::EZHALL_100_101) = 0.0;
            cp->at(fsgrids::ehall::EZHALL_010_011) = 0.0;
            cp->at(fsgrids::ehall::EZHALL_110_111) = 0.0;
            break;
         default:
            cerr << __FILE__ << ":" << __LINE__ << ":" << " Invalid component" << endl;
      }
   }
   
   void Outflow::fieldSolverBoundaryCondGradPeElectricField(
      FsGrid< std::array<Real, fsgrids::egradpe::N_EGRADPE>, 2> & EGradPeGrid,
      cint i,
      cint j,
      cint k,
      cuint component
   ) {
      EGradPeGrid.get(i,j,k)->at(fsgrids::egradpe::EXGRADPE+component) = 0.0;
   }
   
   void Outflow::fieldSolverBoundaryCondDerivatives(
      FsGrid< std::array<Real, fsgrids::dperb::N_DPERB>, 2> & dPerBGrid,
      FsGrid< std::array<Real, fsgrids::dmoments::N_DMOMENTS>, 2> & dMomentsGrid,
      cint i,
      cint j,
      cint k,
      cuint& RKCase,
      cuint& component
   ) {
      this->setCellDerivativesToZero(dPerBGrid, dMomentsGrid, i, j, k, component);
   }
   
   void Outflow::fieldSolverBoundaryCondBVOLDerivatives(
      FsGrid< std::array<Real, fsgrids::volfields::N_VOL>, 2> & volGrid,
      cint i,
      cint j,
      cint k,
      cuint& component
   ) {
      this->setCellBVOLDerivativesToZero(volGrid, i, j, k, component);
   }
   
   /**
    * NOTE that this is called once for each particle species!
    * @param mpiGrid
    * @param cellID
    */
   void Outflow::vlasovBoundaryCondition(
      const dccrg::Dccrg<SpatialCell,dccrg::Cartesian_Geometry>& mpiGrid,
      const CellID& cellID,
      const uint popID,
      const bool calculate_V_moments
   ) {
//      phiprof::start("vlasovBoundaryCondition (Outflow)");
      
      const OutflowSpeciesParameters& sP = this->speciesParams[popID];
      SpatialCell* cell = mpiGrid[cellID];
      creal* const cellParams = cell->parameters.data();
      creal dx = cellParams[CellParams::DX];
      creal dy = cellParams[CellParams::DY];
      creal dz = cellParams[CellParams::DZ];
      creal x = cellParams[CellParams::XCRD] + 0.5*dx;
      creal y = cellParams[CellParams::YCRD] + 0.5*dy;
      creal z = cellParams[CellParams::ZCRD] + 0.5*dz;
      
      bool isThisCellOnAFace[6];
      determineFace(&isThisCellOnAFace[0], x, y, z, dx, dy, dz, true);
      
      for(uint i=0; i<6; i++) {
         if(isThisCellOnAFace[i] && facesToProcess[i] && !sP.facesToSkipVlasov[i]) {
            switch(sP.faceVlasovScheme[i]) {
               case vlasovscheme::NONE:
                  break;
               case vlasovscheme::COPY:
                  vlasovBoundaryCopyFromTheClosestNbr(mpiGrid,cellID,false,popID,calculate_V_moments);
                  break;
               case vlasovscheme::LIMIT:
                  vlasovBoundaryCopyFromTheClosestNbrAndLimit(mpiGrid,cellID,popID);
                  break;
               default:
                  std::cerr << __FILE__ << ":" << __LINE__ << "ERROR: invalid Outflow Vlasov scheme!" << std::endl;
                  exit(1);
                  break;
            }
         }
      }
      
//      phiprof::stop("vlasovBoundaryCondition (Outflow)");
   }
   
   void Outflow::getFaces(bool* faces) {
      for(uint i=0; i<6; i++) faces[i] = facesToProcess[i];
   }
   
   std::string Outflow::getName() const {return "Outflow";}
   uint Outflow::getIndex() const {return sysboundarytype::OUTFLOW;}
      
}<|MERGE_RESOLUTION|>--- conflicted
+++ resolved
@@ -333,11 +333,7 @@
    }
 
    Real Outflow::fieldSolverBoundaryCondMagneticField(
-<<<<<<< HEAD
-      FsGrid< std::array<Real, fsgrids::bfield::N_BFIELD>, 2> & perBGrid,
-=======
       FsGrid< std::array<Real, fsgrids::bfield::N_BFIELD>, 2> & bGrid,
->>>>>>> 0a8fa204
       FsGrid< fsgrids::technical, 2> & technicalGrid,
       cint i,
       cint j,
@@ -347,15 +343,6 @@
    ) {
       switch(component) {
       case 0:
-<<<<<<< HEAD
-         return fieldBoundaryCopyFromSolvingNbrMagneticField(perBGrid, technicalGrid, i, j, k, component, compute::BX);
-         break;
-      case 1:
-         return fieldBoundaryCopyFromSolvingNbrMagneticField(perBGrid, technicalGrid, i, j, k, component, compute::BY);
-         break;
-      case 2:
-         return fieldBoundaryCopyFromSolvingNbrMagneticField(perBGrid, technicalGrid, i, j, k, component, compute::BZ);
-=======
          return fieldBoundaryCopyFromSolvingNbrMagneticField(bGrid, technicalGrid, i, j, k, component, compute::BX);
          break;
       case 1:
@@ -363,7 +350,6 @@
          break;
       case 2:
          return fieldBoundaryCopyFromSolvingNbrMagneticField(bGrid, technicalGrid, i, j, k, component, compute::BZ);
->>>>>>> 0a8fa204
          break;
       default:
          return 0.0;
