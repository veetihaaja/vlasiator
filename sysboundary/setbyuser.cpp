/*
 * This file is part of Vlasiator.
 * Copyright 2010-2016 Finnish Meteorological Institute
 *
 * For details of usage, see the COPYING file and read the "Rules of the Road"
 * at http://www.physics.helsinki.fi/vlasiator/
 *
 * This program is free software; you can redistribute it and/or modify
 * it under the terms of the GNU General Public License as published by
 * the Free Software Foundation; either version 2 of the License, or
 * (at your option) any later version.
 *
 * This program is distributed in the hope that it will be useful,
 * but WITHOUT ANY WARRANTY; without even the implied warranty of
 * MERCHANTABILITY or FITNESS FOR A PARTICULAR PURPOSE.  See the
 * GNU General Public License for more details.
 *
 * You should have received a copy of the GNU General Public License along
 * with this program; if not, write to the Free Software Foundation, Inc.,
 * 51 Franklin Street, Fifth Floor, Boston, MA 02110-1301 USA.
 */

/*!\file setbyuser.cpp
 * \brief Implementation of the class SysBoundaryCondition::SetByUser. 
 * This serves as the base class for further classes like SysBoundaryCondition::SetMaxwellian.
 */

#include <cstdlib>
#include <iostream>

#include <assert.h>
#include "setbyuser.h"
#include "../vlasovmover.h"
#include "../fieldsolver/fs_common.h"
#include "../object_wrapper.h"

#ifndef NDEBUG
   #define DEBUG_SETBYUSER
#endif
#ifdef DEBUG_SYSBOUNDARY
   #define DEBUG_SETBYUSER
#endif

using namespace std;

namespace SBC {
   SetByUser::SetByUser(): SysBoundaryCondition() { }
   SetByUser::~SetByUser() { }
   
   bool SetByUser::initSysBoundary(
      creal& t,
      Project &project
   ) {
      /* The array of bool describes which of the x+, x-, y+, y-, z+, z- faces are to have user-set system boundary conditions.
       * A true indicates the corresponding face will have user-set system boundary conditions.
       * The 6 elements correspond to x+, x-, y+, y-, z+, z- respectively.
       */
      bool success = true;
      for(uint i=0; i<6; i++) facesToProcess[i] = false;
      
      this->getParameters();
      
      vector<string>::const_iterator it;
      for (it = faceList.begin(); it != faceList.end(); ++it) {
         if(*it == "x+") facesToProcess[0] = true;
         if(*it == "x-") facesToProcess[1] = true;
         if(*it == "y+") facesToProcess[2] = true;
         if(*it == "y-") facesToProcess[3] = true;
         if(*it == "z+") facesToProcess[4] = true;
         if(*it == "z-") facesToProcess[5] = true;
      }
      
      for(unsigned int i=0; i<speciesParams.size(); i++) {
         success = loadInputData(i);
      }
      success = success & generateTemplateCells(t);
      
      return success;
   }
   
   bool SetByUser::assignSysBoundary(dccrg::Dccrg<SpatialCell,dccrg::Cartesian_Geometry>& mpiGrid,
                                     FsGrid< fsgrids::technical, 2> & technicalGrid) {
      bool doAssign;
      std::array<bool,6> isThisCellOnAFace;

      vector<CellID> cells = mpiGrid.get_cells();
      for(uint i = 0; i < cells.size(); i++) {
         if(mpiGrid[cells[i]]->sysBoundaryFlag == sysboundarytype::DO_NOT_COMPUTE) continue;
         creal* const cellParams = &(mpiGrid[cells[i]]->parameters[0]);
         creal dx = cellParams[CellParams::DX];
         creal dy = cellParams[CellParams::DY];
         creal dz = cellParams[CellParams::DZ];
         creal x = cellParams[CellParams::XCRD] + 0.5*dx;
         creal y = cellParams[CellParams::YCRD] + 0.5*dy;
         creal z = cellParams[CellParams::ZCRD] + 0.5*dz;
         
         isThisCellOnAFace.fill(false);
         determineFace(isThisCellOnAFace.data(), x, y, z, dx, dy, dz);
         // Comparison of the array defining which faces to use and the array telling on which faces this cell is
         doAssign = false;
         for(int j=0; j<6; j++) doAssign = doAssign || (facesToProcess[j] && isThisCellOnAFace[j]);
         if(doAssign) {
            mpiGrid[cells[i]]->sysBoundaryFlag = this->getIndex();
         }
      }
      
      // Assign boundary flags to local fsgrid cells
      const std::array<int, 3> gridDims(technicalGrid.getLocalSize());
      for (int k=0; k<gridDims[2]; k++) {
         for (int j=0; j<gridDims[1]; j++) {
            for (int i=0; i<gridDims[0]; i++) {
               const auto coords = technicalGrid.getPhysicalCoords(i,j,k);

               
               // Shift to the center of the fsgrid cell
               auto cellCenterCoords = coords;
               cellCenterCoords[0] += 0.5 * technicalGrid.DX;
               cellCenterCoords[1] += 0.5 * technicalGrid.DY;
               cellCenterCoords[2] += 0.5 * technicalGrid.DZ;
               const auto refLvl = mpiGrid.get_refinement_level(mpiGrid.get_existing_cell(cellCenterCoords));

               if(refLvl == -1) {
                  cerr << "Error, could not get refinement level of remote DCCRG cell " << __FILE__ << " " << __LINE__ << endl;
               }

               creal dx = P::dx_ini * pow(2,-refLvl);
               creal dy = P::dy_ini * pow(2,-refLvl);
               creal dz = P::dz_ini * pow(2,-refLvl);
               
               isThisCellOnAFace.fill(false);
               doAssign = false;

               determineFace(isThisCellOnAFace.data(), cellCenterCoords[0], cellCenterCoords[1], cellCenterCoords[2], dx, dy, dz);
               for(int iface=0; iface<6; iface++) doAssign = doAssign || (facesToProcess[iface] && isThisCellOnAFace[iface]);
               if(doAssign) {
                  technicalGrid.get(i,j,k)->sysBoundaryFlag = this->getIndex();
               }
            }
         }
      }

      return true;
   }
   
   bool SetByUser::applyInitialState(
      const dccrg::Dccrg<SpatialCell,dccrg::Cartesian_Geometry>& mpiGrid,
      FsGrid< std::array<Real, fsgrids::bfield::N_BFIELD>, 2> & perBGrid,
      Project &project
   ) {
      bool success = true;
      for (uint popID=0; popID<getObjectWrapper().particleSpecies.size(); ++popID) {
         if (!setCellsFromTemplate(mpiGrid, popID)) success = false;
      }
      if (!setBFromTemplate(mpiGrid, perBGrid)) success = false;
      
      return success;
   }
   
   Real SetByUser::fieldSolverBoundaryCondMagneticField(
<<<<<<< HEAD
      FsGrid< std::array<Real, fsgrids::bfield::N_BFIELD>, 2> & perBGrid,
=======
      FsGrid< std::array<Real, fsgrids::bfield::N_BFIELD>, 2> & bGrid,
>>>>>>> 0a8fa204
      FsGrid< fsgrids::technical, 2> & technicalGrid,
      cint i,
      cint j,
      cint k,
      creal& dt,
      cuint& component
   ) {
      Real result = 0.0;
      creal dx = Parameters::dx_ini;
      creal dy = Parameters::dy_ini;
      creal dz = Parameters::dz_ini;
      const std::array<int, 3> globalIndices = technicalGrid.getGlobalIndices(i,j,k);
      creal x = (convert<Real>(globalIndices[0])+0.5)*technicalGrid.DX + Parameters::xmin;
      creal y = (convert<Real>(globalIndices[1])+0.5)*technicalGrid.DY + Parameters::ymin;
      creal z = (convert<Real>(globalIndices[2])+0.5)*technicalGrid.DZ + Parameters::zmin;
      
      bool isThisCellOnAFace[6];
      determineFace(&isThisCellOnAFace[0], x, y, z, dx, dy, dz, true);

      for (uint i=0; i<6; i++) {
         if (isThisCellOnAFace[i]) {
            result = templateB[i][component];
            break; // This effectively sets the precedence of faces through the order of faces.
         }
      }
      return result;
   }

   void SetByUser::fieldSolverBoundaryCondElectricField(
      FsGrid< std::array<Real, fsgrids::efield::N_EFIELD>, 2> & EGrid,
      cint i,
      cint j,
      cint k,
      cuint component
   ) {
      EGrid.get(i,j,k)->at(fsgrids::efield::EX+component) = 0.0;
   }

   void SetByUser::fieldSolverBoundaryCondHallElectricField(
      FsGrid< std::array<Real, fsgrids::ehall::N_EHALL>, 2> & EHallGrid,
      cint i,
      cint j,
      cint k,
      cuint component
   ) {
      std::array<Real, fsgrids::ehall::N_EHALL> * cp = EHallGrid.get(i,j,k);
      switch (component) {
         case 0:
            cp->at(fsgrids::ehall::EXHALL_000_100) = 0.0;
            cp->at(fsgrids::ehall::EXHALL_010_110) = 0.0;
            cp->at(fsgrids::ehall::EXHALL_001_101) = 0.0;
            cp->at(fsgrids::ehall::EXHALL_011_111) = 0.0;
            break;
         case 1:
            cp->at(fsgrids::ehall::EYHALL_000_010) = 0.0;
            cp->at(fsgrids::ehall::EYHALL_100_110) = 0.0;
            cp->at(fsgrids::ehall::EYHALL_001_011) = 0.0;
            cp->at(fsgrids::ehall::EYHALL_101_111) = 0.0;
            break;
         case 2:
            cp->at(fsgrids::ehall::EZHALL_000_001) = 0.0;
            cp->at(fsgrids::ehall::EZHALL_100_101) = 0.0;
            cp->at(fsgrids::ehall::EZHALL_010_011) = 0.0;
            cp->at(fsgrids::ehall::EZHALL_110_111) = 0.0;
            break;
         default:
            cerr << __FILE__ << ":" << __LINE__ << ":" << " Invalid component" << endl;
      }
   }
   
   void SetByUser::fieldSolverBoundaryCondGradPeElectricField(
      FsGrid< std::array<Real, fsgrids::egradpe::N_EGRADPE>, 2> & EGradPeGrid,
      cint i,
      cint j,
      cint k,
      cuint component
   ) {
         EGradPeGrid.get(i,j,k)->at(fsgrids::egradpe::EXGRADPE+component) = 0.0;
   }
   
   void SetByUser::fieldSolverBoundaryCondDerivatives(
      FsGrid< std::array<Real, fsgrids::dperb::N_DPERB>, 2> & dPerBGrid,
      FsGrid< std::array<Real, fsgrids::dmoments::N_DMOMENTS>, 2> & dMomentsGrid,
      cint i,
      cint j,
      cint k,
      cuint& RKCase,
      cuint& component
   ) {
      this->setCellDerivativesToZero(dPerBGrid, dMomentsGrid, i, j, k, component);
   }

   void SetByUser::fieldSolverBoundaryCondBVOLDerivatives(
      FsGrid< std::array<Real, fsgrids::volfields::N_VOL>, 2> & volGrid,
      cint i,
      cint j,
      cint k,
      cuint& component
   ) {
      this->setCellBVOLDerivativesToZero(volGrid, i, j, k, component);
   }

   void SetByUser::vlasovBoundaryCondition(
      const dccrg::Dccrg<SpatialCell,dccrg::Cartesian_Geometry>& mpiGrid,
      const CellID& cellID,
      const uint popID,
      const bool calculate_V_moments
   ) {
      // No need to do anything in this function, as the propagators do not touch the distribution function   
   }
   
   bool SetByUser::setBFromTemplate(const dccrg::Dccrg<SpatialCell,dccrg::Cartesian_Geometry>& mpiGrid,
                                    FsGrid< std::array<Real, fsgrids::bfield::N_BFIELD>, 2> & perBGrid) {

      std::array<bool,6> isThisCellOnAFace;
      const std::array<int, 3> gridDims(perBGrid.getLocalSize());

      for (int k=0; k<gridDims[2]; k++) {
         for (int j=0; j<gridDims[1]; j++) {
            for (int i=0; i<gridDims[0]; i++) {
               const auto coords = perBGrid.getPhysicalCoords(i,j,k);
               
               // TODO: This code up to determineFace() should be in a separate function, it gets called in a lot of places.
               // Shift to the center of the fsgrid cell
               auto cellCenterCoords = coords;
               cellCenterCoords[0] += 0.5 * perBGrid.DX;
               cellCenterCoords[1] += 0.5 * perBGrid.DY;
               cellCenterCoords[2] += 0.5 * perBGrid.DZ;

               const auto refLvl = mpiGrid.get_refinement_level(mpiGrid.get_existing_cell(cellCenterCoords));

               if(refLvl == -1) {
                  cerr << "Error, could not get refinement level of remote DCCRG cell " << __FILE__ << " " << __LINE__ << endl;
                  return false;
               }

               creal dx = P::dx_ini * pow(2,-refLvl);
               creal dy = P::dy_ini * pow(2,-refLvl);
               creal dz = P::dz_ini * pow(2,-refLvl);
               
               isThisCellOnAFace.fill(false);

               determineFace(isThisCellOnAFace.data(), cellCenterCoords[0], cellCenterCoords[1], cellCenterCoords[2], dx, dy, dz);

               for(uint iface=0; iface < 6; iface++) {
                  if(facesToProcess[iface] && isThisCellOnAFace[iface]) {
                     perBGrid.get(i,j,k)->at(fsgrids::bfield::PERBX) = templateB[iface][0];
                     perBGrid.get(i,j,k)->at(fsgrids::bfield::PERBY) = templateB[iface][1];
                     perBGrid.get(i,j,k)->at(fsgrids::bfield::PERBZ) = templateB[iface][2];
                     break;
                  }
               }
            }
         }
      }
      return true;
   }


   bool SetByUser::setCellsFromTemplate(const dccrg::Dccrg<SpatialCell,dccrg::Cartesian_Geometry>& mpiGrid,const uint popID) {
      vector<CellID> cells = mpiGrid.get_cells();
      #pragma omp parallel for
      for (size_t c=0; c<cells.size(); c++) {
         SpatialCell* cell = mpiGrid[cells[c]];
         if(cell->sysBoundaryFlag != this->getIndex()) continue;
         
         creal dx = cell->parameters[CellParams::DX];
         creal dy = cell->parameters[CellParams::DY];
         creal dz = cell->parameters[CellParams::DZ];
         creal x = cell->parameters[CellParams::XCRD] + 0.5*dx;
         creal y = cell->parameters[CellParams::YCRD] + 0.5*dy;
         creal z = cell->parameters[CellParams::ZCRD] + 0.5*dz;
         
         bool isThisCellOnAFace[6];
         determineFace(&isThisCellOnAFace[0], x, y, z, dx, dy, dz, true);
         
         for(uint i=0; i<6; i++) {
            if(facesToProcess[i] && isThisCellOnAFace[i]) {
               copyCellData(&templateCells[i], cell,false,popID,true); // copy also vdf, _V
               copyCellData(&templateCells[i], cell,true,popID,false); // don't copy vdf again but copy _R now
               break; // This effectively sets the precedence of faces through the order of faces.
            }
         }
      }
      return true;
   }
   
   void SetByUser::getFaces(bool* faces) {
      for(uint i=0; i<6; i++) faces[i] = facesToProcess[i];
   }
   
   bool SetByUser::loadInputData(const uint popID) {
      UserSpeciesParameters& sP = speciesParams[popID];

      for(uint i=0; i<6; i++) {
         if(facesToProcess[i]) {
            sP.inputData[i] = loadFile(sP.files[i].c_str(), sP.nParams);
         } else {
            vector<Real> tmp1;
            vector<vector<Real> > tmp2;
            for(uint j=0; j<sP.nParams; j++) {
               tmp1.push_back(-1.0);
            }
            tmp2.push_back(tmp1);
            sP.inputData[i] = tmp2;
         }
      }
      return true;
   }
   
   /*! Load user-set boundary data from given file.
    * The first entry of each line is assumed to be the time.
    * The number of entries per line is given by nParams which is defined as a parameter
    * from the configuration file/command line.
    * 
    * Function adapted from GUMICS-5.
    * 
    * \param fn Name of the file to be opened.
    * \retval dataset Vector of Real vectors. Each line of length nParams is put into a vector. Each of these is then put into the vector returned here.
    */
   vector<vector<Real> > SetByUser::loadFile(const char *fn, unsigned int nParams) {
      vector<vector<Real> > dataset;
 
   
      int myRank;
      MPI_Comm_rank(MPI_COMM_WORLD,&myRank);
      
      // Count lines with data
      FILE *fp;
      fp = fopen(fn,"r");
      if (fp == NULL) {
         cerr << "Couldn't open parameter file " << fn << endl;
         exit(1);
      }
      uint nlines = 0;
      int ret = nParams;

      // Make sure the type id of Real is correct
      assert( typeid( Real ) == typeid(float) || typeid( Real ) == typeid(double) );

      while (!feof(fp) && ret == (int)nParams) {
         Real readParam;
         ret = 0;
         if ( typeid( readParam ) == typeid(double) ) {
            for(uint i=0; i<nParams; i++) ret += fscanf(fp, "%lf", &readParam);
         } else if( typeid( readParam ) == typeid(float) ) {
            for(uint i=0; i<nParams; i++) ret += fscanf(fp, "%f", &readParam);
         } else {
            assert( typeid( readParam ) == typeid(float) || typeid( readParam ) == typeid(double) );
            
         }
         nlines++;
      }
      nlines--;
      
      fclose(fp);
      
      if (nlines < 1) {
         cerr << "Parameter file must have at least one value (t, n, T...)" << endl;
         exit(1);
      }
      
      if (myRank == 0) cout << "Parameter data file (" << fn << ") has " << nlines << " values"<< endl;
      
      fp = fopen(fn,"r");
      for (uint line=0; line<nlines; line++) {
         vector<Real> tempData;
         for (uint i=0; i<nParams; i++) {
            Real readParam;
            int ret;
            if ( typeid( readParam ) == typeid(double) ) {
               ret = fscanf(fp,"%lf",&readParam);
            } else if( typeid( readParam ) == typeid(float) ) {
               ret = fscanf(fp,"%f",&readParam);
            } else {
               assert( typeid( readParam ) == typeid(float) || typeid( readParam ) == typeid(double) ); 
            }
            if (ret != 1) {
               cerr << "Couldn't read a number from parameter file " << *fn << " for line value " << line << endl;
            }
            tempData.push_back(readParam);
         }
         dataset.push_back(tempData);
      }
      
      // check that sw data is in ascending temporal order
      for (uint line = 1; line < nlines; line++) {
         if (dataset[line][0] < dataset[line - 1][0]) {
            cerr << "Parameter data must be in ascending temporal order" << endl;
            exit(1);
         }
      }
      
      fclose(fp);
      
      return dataset;
   }
   
   /*! Loops through the array of template cells and generates the ones needed. The function
    * generateTemplateCell is defined in the inheriting class such as to have the specific
    * condition needed.
    * \param t Simulation time.
    * \sa generateTemplateCell
    */
   bool SetByUser::generateTemplateCells(creal& t) {
      #pragma omp parallel for
      for(uint i=0; i<6; i++) {
         int index;
         if(facesToProcess[i]) {
            generateTemplateCell(templateCells[i], templateB[i], i, t);
         }
      }
      return true;
   }
   
   /*!Interpolate the input data to the given time.
    * The first entry of each line is assumed to be the time.
    * \param inputDataIndex Index used to get the correct face's input data.
    * \param t Current simulation time.
    * \param outputData Pointer to the location where to write the result. Make sure from the calling side that nParams Real values can be written there!
    */
   void SetByUser::interpolate(
      const int inputDataIndex, const uint popID,
      creal t,
      Real* outputData
   ) {

      UserSpeciesParameters& sP = speciesParams[popID];

      // Find first data[0] value which is >= t
      int i1=0,i2=0;
      bool found = false;
      Real s;      // 0 <= s < 1
      
      // use first value of sw data if interpolating for time before sw data starts
      if (t < sP.inputData[inputDataIndex][0][0]) {
         i1 = i2 = 0;
         s = 0;
      } else {
         for (uint i=0; i<sP.inputData[inputDataIndex].size(); i++) {
            if (sP.inputData[inputDataIndex][i][0] >= t) {
               found = true;
               i2 = (int)i;
               break;
            }
         }
         if (found) {
            // i2 is now "ceil(t)"
            i1 = i2 - 1;
            if (i1 < 0) {
               i1 = i2 = 0;
               s = 0.0;
            } else {
               // normal case, now both i1 and i2 are >= 0 and < nlines, and i1 = i2-1
               s = (t - sP.inputData[inputDataIndex][i1][0])/(sP.inputData[inputDataIndex][i2][0] - sP.inputData[inputDataIndex][i1][0]);
            }
         } else {
            i1 = i2 = sP.inputData[inputDataIndex].size()-1;
            s = 0.0;
         }
      }
      
      creal s1 = 1 - s;
      
      for(uint i=0; i<sP.nParams-1; i++) {
         outputData[i] = s1*sP.inputData[inputDataIndex][i1][i+1] +
                           s*sP.inputData[inputDataIndex][i2][i+1];
      }
   }
}<|MERGE_RESOLUTION|>--- conflicted
+++ resolved
@@ -157,11 +157,7 @@
    }
    
    Real SetByUser::fieldSolverBoundaryCondMagneticField(
-<<<<<<< HEAD
-      FsGrid< std::array<Real, fsgrids::bfield::N_BFIELD>, 2> & perBGrid,
-=======
       FsGrid< std::array<Real, fsgrids::bfield::N_BFIELD>, 2> & bGrid,
->>>>>>> 0a8fa204
       FsGrid< fsgrids::technical, 2> & technicalGrid,
       cint i,
       cint j,
