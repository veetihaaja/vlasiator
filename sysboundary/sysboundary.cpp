/*
 * This file is part of Vlasiator.
 * Copyright 2010-2016 Finnish Meteorological Institute
 *
 * For details of usage, see the COPYING file and read the "Rules of the Road"
 * at http://www.physics.helsinki.fi/vlasiator/
 *
 * This program is free software; you can redistribute it and/or modify
 * it under the terms of the GNU General Public License as published by
 * the Free Software Foundation; either version 2 of the License, or
 * (at your option) any later version.
 *
 * This program is distributed in the hope that it will be useful,
 * but WITHOUT ANY WARRANTY; without even the implied warranty of
 * MERCHANTABILITY or FITNESS FOR A PARTICULAR PURPOSE.  See the
 * GNU General Public License for more details.
 *
 * You should have received a copy of the GNU General Public License along
 * with this program; if not, write to the Free Software Foundation, Inc.,
 * 51 Franklin Street, Fifth Floor, Boston, MA 02110-1301 USA.
 */

/*! \file sysboundary.cpp
 * \brief Implementation of the class SysBoundary.
 */

#include <cstdlib>
#include <iostream>

#include "../grid.h"
#include "../object_wrapper.h"
#include "../vlasovsolver/cpu_moments.h"

#include "sysboundary.h"
#include "donotcompute.h"
#include "ionosphere.h"
#include "outflow.h"
#include "setmaxwellian.h"

using namespace std;
using namespace spatial_cell;

bool precedenceSort(const SBC::SysBoundaryCondition* first,
                    const SBC::SysBoundaryCondition* second) {
   if(first->getPrecedence() < second->getPrecedence()) return true;
   else return false;
}

// ************************************************************
// ***** DEFINITIONS FOR BOUNDARY CLASS *****
// ************************************************************

/*! Constructor for class SysBoundary.*/
SysBoundary::SysBoundary() { }

/*!\brief Destructor for class SysBoundary.
 * 
 * Reduces the value of SysBoundary::nSysBoundaries by one,
 * and if after the destruction SysBoundary::nSysBoundaries equals zero all stored SysBoundaries are deleted.
 */
SysBoundary::~SysBoundary() {
   // Call delete for each SysBoundaryCondition:
   for (list<SBC::SysBoundaryCondition*>::iterator it=sysBoundaries.begin();
        it!=sysBoundaries.end();
        it++) {
      delete *it;
      *it = NULL;
   }
}

/*!\brief Add its own and all existing SysBoundaryConditions' parameters.
 * 
 * Adds the parameters specific to the SysBondary class handling the list of
 * SysBoundaryConditions and then calls the static addParameters functions of all
 * SysBoundaryConditions implemented in the code in order to have them appear also in the
 * help.
 */
void SysBoundary::addParameters() {
   Readparameters::addComposing(
       "boundaries.boundary",
       "List of boundary condition (BC) types to be used. Each boundary condition to be used has to be on a new line "
       "boundary = YYY. Available options are: Outflow, Ionosphere, Maxwellian, User.");
   Readparameters::add("boundaries.periodic_x", "Set the grid periodicity in x-direction. 'yes'(default)/'no'.", "yes");
   Readparameters::add("boundaries.periodic_y", "Set the grid periodicity in y-direction. 'yes'(default)/'no'.", "yes");
   Readparameters::add("boundaries.periodic_z", "Set the grid periodicity in z-direction. 'yes'(default)/'no'.", "yes");
   
   //call static addParameter functions in all bc's
   SBC::DoNotCompute::addParameters();
   SBC::Ionosphere::addParameters();
   SBC::Outflow::addParameters();
   SBC::SetMaxwellian::addParameters();
}

/*!\brief Get this class' parameters.
 * 
 * Get the parameters pertaining to this class.
 * 
 * getParameters for each actually used system boundary condition is called by each
 * SysBoundaryCondition's initialization function.
 */
void SysBoundary::getParameters() {
   string periodic_x,periodic_y,periodic_z;

   Readparameters::get("boundaries.boundary", sysBoundaryCondList);
   Readparameters::get("boundaries.periodic_x", periodic_x);
   Readparameters::get("boundaries.periodic_y", periodic_y);
   Readparameters::get("boundaries.periodic_z", periodic_z);

   isPeriodic[0] = false;
   isPeriodic[1] = false;
   isPeriodic[2] = false;
   if (periodic_x == "yes") isPeriodic[0] = true;
   if (periodic_y == "yes") isPeriodic[1] = true;
   if (periodic_z == "yes") isPeriodic[2] = true;
}

/*! Add a new SBC::SysBoundaryCondition which has been created with new sysBoundary. 
 * SysBoundary will take care of deleting it.
 * 
 * \param bc SysBoundaryCondition object
 * \param project Project object
 * \param t Current time
 * \retval success If true, the given SBC::SysBoundaryCondition was added successfully.
 */
bool SysBoundary::addSysBoundary(
   SBC::SysBoundaryCondition* bc,
   Project &project,
   creal& t
) {
   // Initialize the boundary condition
   bool success = true;
   if (bc->initSysBoundary(t, project) == false) {
      cerr << "Failed to initialize system boundary condition '" << bc->getName() << "'" << endl;
      return false;
   }

   sysBoundaries.push_back(bc);
   if (sysBoundaries.size() > 1) {
      sysBoundaries.sort(precedenceSort);
   }

   // This assumes that only one instance of each type is created.
   indexToSysBoundary[bc->getIndex()] = bc;

   return success;
}

/*!\brief Initialise all system boundary conditions actually used.
 * 
 * This function loops through the list of system boundary conditions listed as to be used
 * in the configuration file/command line arguments. For each of these it adds the
 * corresponding instance and updates the member isThisDynamic to determine whether any
 * SysBoundaryCondition is dynamic in time.
 * 
 * \param project Project object
 * \param t Current time
 * \retval success If true, the initialisation of all system boundaries succeeded.
 * \sa addSysBoundary
 */
bool SysBoundary::initSysBoundaries(
                                    Project& project,
                                    creal& t
                                   ) {
   int myRank;
   MPI_Comm_rank(MPI_COMM_WORLD,&myRank);
   bool success = true;
   vector<string>::const_iterator it;
   
   if (sysBoundaryCondList.size() == 0) {
      if(!isPeriodic[0] && !Readparameters::helpRequested) {
         if(myRank == MASTER_RANK) cerr << "You set boundaries.periodic_x = no but you didn't load any system boundary condition using the option boundaries.boundary, are you sure this is correct?" << endl;
      }
      if(!isPeriodic[1] && !Readparameters::helpRequested) {
         if(myRank == MASTER_RANK) cerr << "You set boundaries.periodic_y = no but you didn't load any system boundary condition using the option boundaries.boundary, are you sure this is correct?" << endl;
      }
      if(!isPeriodic[2] && !Readparameters::helpRequested) {
         if(myRank == MASTER_RANK) cerr << "You set boundaries.periodic_z = no but you didn't load any system boundary condition using the option boundaries.boundary, are you sure this is correct?" << endl;
      }
   }
   
   for (it = sysBoundaryCondList.begin();
        it != sysBoundaryCondList.end();
        it++) {
      if(*it == "Outflow") {
         if(this->addSysBoundary(new SBC::Outflow, project, t) == false) {
            if(myRank == MASTER_RANK) cerr << "Error in adding Outflow boundary." << endl;
            success = false;
         }
         isThisDynamic = isThisDynamic|this->getSysBoundary(sysboundarytype::OUTFLOW)->isDynamic();
         bool faces[6];
         this->getSysBoundary(sysboundarytype::OUTFLOW)->getFaces(&faces[0]);
         if((faces[0] || faces[1]) && isPeriodic[0]) {
            if(myRank == MASTER_RANK) cerr << "You set boundaries.periodic_x = yes and load Outflow system boundary conditions on the x+ or x- face, are you sure this is correct?" << endl;
         }
         if((faces[2] || faces[3]) && isPeriodic[1]) {
            if(myRank == MASTER_RANK) cerr << "You set boundaries.periodic_y = yes and load Outflow system boundary conditions on the y+ or y- face, are you sure this is correct?" << endl;
         }
         if((faces[4] || faces[5]) && isPeriodic[2]) {
            if(myRank == MASTER_RANK) cerr << "You set boundaries.periodic_z = yes and load Outflow system boundary conditions on the z+ or z- face, are you sure this is correct?" << endl;
         }
         if((faces[0] || faces[1]) && P::xcells_ini < 5) {
            if(myRank == MASTER_RANK) cerr << "You load Outflow system boundary conditions on the x+ or x- face but there is not enough cells in that direction to make sense." << endl;
            exit(1);
         }
         if((faces[2] || faces[3]) && P::ycells_ini < 5) {
            if(myRank == MASTER_RANK) cerr << "You load Outflow system boundary conditions on the y+ or y- face but there is not enough cells in that direction to make sense." << endl;
            exit(1);
         }
         if((faces[4] || faces[5]) && P::zcells_ini < 5) {
            if(myRank == MASTER_RANK) cerr << "You load Outflow system boundary conditions on the z+ or z- face but there is not enough cells in that direction to make sense." << endl;
            exit(1);
         }
      }
      if(*it == "Ionosphere") {
         if(this->addSysBoundary(new SBC::Ionosphere, project, t) == false) {
            if(myRank == MASTER_RANK) cerr << "Error in adding Ionosphere boundary." << endl;
            success = false;
         }
         if(this->addSysBoundary(new SBC::DoNotCompute, project, t) == false) {
            if(myRank == MASTER_RANK) cerr << "Error in adding DoNotCompute boundary (for Ionosphere)." << endl;
            success = false;
         }
         isThisDynamic = isThisDynamic|
         this->getSysBoundary(sysboundarytype::IONOSPHERE)->isDynamic();
      }
      if(*it == "Maxwellian") {
         if(this->addSysBoundary(new SBC::SetMaxwellian, project, t) == false) {
            if(myRank == MASTER_RANK) cerr << "Error in adding Maxwellian boundary." << endl;
            success = false;
         }
         isThisDynamic = isThisDynamic|
         this->getSysBoundary(sysboundarytype::SET_MAXWELLIAN)->isDynamic();
         bool faces[6];
         this->getSysBoundary(sysboundarytype::SET_MAXWELLIAN)->getFaces(&faces[0]);
         if((faces[0] || faces[1]) && isPeriodic[0]) {
            if(myRank == MASTER_RANK) cerr << "You set boundaries.periodic_x = yes and load Maxwellian system boundary conditions on the x+ or x- face, are you sure this is correct?" << endl;
         }
         if((faces[2] || faces[3]) && isPeriodic[1]) {
            if(myRank == MASTER_RANK) cerr << "You set boundaries.periodic_y = yes and load Maxwellian system boundary conditions on the y+ or y- face, are you sure this is correct?" << endl;
         }
         if((faces[4] || faces[5]) && isPeriodic[2]) {
            if(myRank == MASTER_RANK) cerr << "You set boundaries.periodic_z = yes and load Maxwellian system boundary conditions on the z+ or z- face, are you sure this is correct?" << endl;
         }
         if((faces[0] || faces[1]) && P::xcells_ini < 5) {
            if(myRank == MASTER_RANK) cerr << "You load Maxwellian system boundary conditions on the x+ or x- face but there is not enough cells in that direction to make sense." << endl;
            exit(1);
         }
         if((faces[2] || faces[3]) && P::ycells_ini < 5) {
            if(myRank == MASTER_RANK) cerr << "You load Maxwellian system boundary conditions on the y+ or y- face but there is not enough cells in that direction to make sense." << endl;
            exit(1);
         }
         if((faces[4] || faces[5]) && P::zcells_ini < 5) {
            if(myRank == MASTER_RANK) cerr << "You load Maxwellian system boundary conditions on the z+ or z- face but there is not enough cells in that direction to make sense." << endl;
            exit(1);
         }
      }
   }
   
   list<SBC::SysBoundaryCondition*>::iterator it2;
   for (it2 = sysBoundaries.begin();
        it2 != sysBoundaries.end();
        it2++
       ) {
      (*it2)->setPeriodicity(isPeriodic);
      }
   
   return success;
}

bool SysBoundary::checkRefinement(dccrg::Dccrg<spatial_cell::SpatialCell,dccrg::Cartesian_Geometry> & mpiGrid) {
   // Verifies that all cells within FULL_NEIGHBORHOOD_ID of L1 boundary cells are on the same refinement
   // level (one group for inner boundary, another for outer boundary)
  
   // Set is used to avoid storing duplicates - each cell only needs to be checked once
   set<CellID> innerBoundaryCells;
   set<CellID> outerBoundaryCells;

   int innerBoundaryRefLvl = -1;
   int outerBoundaryRefLvl = -1;
   
   const vector<CellID>& local_cells = getLocalCells();
   // Collect cells by sysboundarytype
   for (auto cellId : local_cells) {
      SpatialCell* cell = mpiGrid[cellId];
      if(cell) {
         if (cell->sysBoundaryFlag == sysboundarytype::IONOSPHERE) {
            innerBoundaryCells.insert(cellId);
            innerBoundaryRefLvl = mpiGrid.get_refinement_level(cellId);
            if (cell->sysBoundaryLayer == 1) {
               // Add all stencil neighbors of layer 1 cells
               auto* nbrPairVector = mpiGrid.get_neighbors_of(cellId,SYSBOUNDARIES_EXTENDED_NEIGHBORHOOD_ID);
               for (auto nbrPair : *nbrPairVector) {
                  if(nbrPair.first != INVALID_CELLID) {
                     innerBoundaryCells.insert(nbrPair.first);
                  }
               }
            }
         } else if (cell->sysBoundaryFlag != sysboundarytype::NOT_SYSBOUNDARY &&
                    cell->sysBoundaryFlag != sysboundarytype::DO_NOT_COMPUTE) {
            outerBoundaryCells.insert(cellId);
            outerBoundaryRefLvl = mpiGrid.get_refinement_level(cellId);
            // Add all stencil neighbors of outer boundary cells
            auto* nbrPairVector = mpiGrid.get_neighbors_of(cellId,SYSBOUNDARIES_EXTENDED_NEIGHBORHOOD_ID);
            for (auto nbrPair : *nbrPairVector) {
               if(nbrPair.first != INVALID_CELLID) {
                  outerBoundaryCells.insert(nbrPair.first);
               }
            }
         }
      }
   }

   // For debugging
   bool success = true;

   for (auto cellId : innerBoundaryCells) {
      if (cellId != INVALID_CELLID && mpiGrid.get_refinement_level(cellId) != innerBoundaryRefLvl) {
<<<<<<< HEAD
         std::cout << "Failed inner boundary refinement check " << cellId << " got " << mpiGrid.get_refinement_level(cellId) << " expected "<< innerBoundaryRefLvl << endl;
         std::array<double,3> xyz = mpiGrid.get_center(cellId);
         std::cout << "Cell coordinates: " << xyz[0] << ", " << xyz[1] << ", " << xyz[2] << endl;
         success = false;
=======
         cout << "Failed refinement check (innerBoundary) , cellId = " << cellId << 
         " at (" << mpiGrid[cellId]->parameters[CellParams::XCRD] << ", " << mpiGrid[cellId]->parameters[CellParams::YCRD] << ", " << mpiGrid[cellId]->parameters[CellParams::ZCRD] <<
         "). Cell level = " << mpiGrid.get_refinement_level(cellId) <<
         ", boundary level = " << innerBoundaryRefLvl << endl;
         return false;
>>>>>>> b94817ce
      }
   }

   for (auto cellId : outerBoundaryCells) {
      if (cellId != INVALID_CELLID && mpiGrid.get_refinement_level(cellId) != outerBoundaryRefLvl) {
<<<<<<< HEAD
         std::cout << "Failed outer boundary refinement check " << cellId << " got " << mpiGrid.get_refinement_level(cellId) << " expected "<< outerBoundaryRefLvl << endl;
         std::array<double,3> xyz = mpiGrid.get_center(cellId);
         std::cout << "Cell coordinates: " << xyz[0] << ", " << xyz[1] << ", " << xyz[2] << endl;
         success = false;
=======
         cout << "Failed refinement check (outerBoundary), cellId = " << cellId << 
         " at (" << mpiGrid[cellId]->parameters[CellParams::XCRD] << ", " << mpiGrid[cellId]->parameters[CellParams::YCRD] << ", " << mpiGrid[cellId]->parameters[CellParams::ZCRD] <<
         "). Cell level = " << mpiGrid.get_refinement_level(cellId) <<
         ", boundary level = " << outerBoundaryRefLvl << endl;
         return false;
>>>>>>> b94817ce
      }
   }

   return success;
}


bool belongsToLayer(const int layer, const int x, const int y, const int z,
                    FsGrid< fsgrids::technical, FS_STENCIL_WIDTH> & technicalGrid) {
   
   bool belongs = false;
   
   // loop through all neighbors (including diagonals)
   for (int ix = -1; ix <= 1; ++ix) {
      for (int iy = -1; iy <= 1; ++iy) {
         for (int iz = -1; iz <= 1; ++iz) {
            
            // not strictly necessary but logically we should not consider the cell itself
            // among its neighbors.
            if( ( ix == 0 && iy == 0 && iz == 0 ) || !technicalGrid.get(x+ix,y+iy,z+iz)) {
               continue;
            }
            
            if(layer == 1 && technicalGrid.get(x+ix,y+iy,z+iz)->sysBoundaryFlag == sysboundarytype::NOT_SYSBOUNDARY) {
               // in the first layer, boundary cell belongs if it has a non-boundary neighbor
               belongs = true;
               return belongs;
               
            } else if (layer > 1 && technicalGrid.get(x+ix,y+iy,z+iz)->sysBoundaryLayer == layer - 1) {
               // in all other layers, boundary cell belongs if it has a neighbor in the previous layer
               belongs = true;
               return belongs;
            }
         }
      }
   }
   
   return belongs;
}

/*!\brief Classify all simulation cells with respect to the system boundary conditions.
 * 
 * Loops through all cells and and for each assigns the correct sysBoundaryFlag depending on
 * the return value of each SysBoundaryCondition's assignSysBoundary.
 * 
 * \param mpiGrid Grid
 */
bool SysBoundary::classifyCells(dccrg::Dccrg<spatial_cell::SpatialCell,dccrg::Cartesian_Geometry>& mpiGrid,
                                FsGrid< fsgrids::technical, FS_STENCIL_WIDTH> & technicalGrid) {
   bool success = true;
   const vector<CellID>& cells = getLocalCells();
   auto localSize = technicalGrid.getLocalSize().data();
   
   /*set all cells to default value, not_sysboundary*/
   for(uint i=0; i<cells.size(); i++) {
      mpiGrid[cells[i]]->sysBoundaryFlag = sysboundarytype::NOT_SYSBOUNDARY;
   }
   #pragma omp parallel for collapse(3)
   for (int x = 0; x < localSize[0]; ++x) {
      for (int y = 0; y < localSize[1]; ++y) {
         for (int z = 0; z < localSize[2]; ++z) {
            technicalGrid.get(x,y,z)->sysBoundaryFlag = sysboundarytype::NOT_SYSBOUNDARY;
            technicalGrid.get(x,y,z)->sysBoundaryLayer = 0;
            technicalGrid.get(x,y,z)->maxFsDt = numeric_limits<Real>::max();
            // Set the fsgrid rank in the technical grid
            technicalGrid.get(x,y,z)->fsGridRank=technicalGrid.getRank();
         }
      }
   }
   
   /*
     loop through sysboundaries and let all sysboundaries set in local
   cells if they are part of which sysboundary (cell location needs to
   be updated by now. No remote data needed/available, so assignement
   has to be based individually on each cells location
   */
   list<SBC::SysBoundaryCondition*>::iterator it;
   for (it = sysBoundaries.begin(); it != sysBoundaries.end(); it++) {
      success = success && (*it)->assignSysBoundary(mpiGrid,technicalGrid);
   }
   

   // communicate boundary assignments (sysBoundaryFlag and
   // sysBoundaryLayer communicated)
   SpatialCell::set_mpi_transfer_type(Transfer::CELL_SYSBOUNDARYFLAG);
   mpiGrid.update_copies_of_remote_neighbors(SYSBOUNDARIES_NEIGHBORHOOD_ID);

   // set distance 1 cells to boundary cells, that have neighbors which are normal cells
   for(uint i=0; i<cells.size(); i++) {
      mpiGrid[cells[i]]->sysBoundaryLayer=0; /*Initial value*/
      if(mpiGrid[cells[i]]->sysBoundaryFlag != sysboundarytype::NOT_SYSBOUNDARY ) {
         const auto* nbrs = mpiGrid.get_neighbors_of(cells[i],SYSBOUNDARIES_NEIGHBORHOOD_ID);
         for(uint j=0; j<(*nbrs).size(); j++) {
            if((*nbrs)[j].first!=0 ) {
               if(mpiGrid[(*nbrs)[j].first]->sysBoundaryFlag == sysboundarytype::NOT_SYSBOUNDARY ) {
                  mpiGrid[cells[i]]->sysBoundaryLayer=1;
               }
            }
         }
      }
   }

   /*communicate which cells have Layer 1 set above for local cells (sysBoundaryFlag
    * and sysBoundaryLayer communicated)*/
   SpatialCell::set_mpi_transfer_type(Transfer::CELL_SYSBOUNDARYFLAG);

   mpiGrid.update_copies_of_remote_neighbors(SYSBOUNDARIES_NEIGHBORHOOD_ID);

   /*Compute distances*/
   uint maxLayers=3;//max(max(P::xcells_ini, P::ycells_ini), P::zcells_ini);
   for(uint layer=1;layer<maxLayers;layer++){
      for(uint i=0; i<cells.size(); i++) {
         if(mpiGrid[cells[i]]->sysBoundaryLayer==0){
            const auto* nbrs = mpiGrid.get_neighbors_of(cells[i],SYSBOUNDARIES_NEIGHBORHOOD_ID);
	    // Note: this distance calculation will be non-plateau monotonic only assuming that
	    // SysBoundary::checkRefinement has been applied correctly and there are no refinement
	    // level changes within SYSBOUNDARIES_NEIGHBORHOOD_ID.
            for(uint j=0; j<(*nbrs).size(); j++) {
               if((*nbrs)[j].first!=0 && (*nbrs)[j].first!=cells[i] ) {
                  if(mpiGrid[(*nbrs)[j].first]->sysBoundaryLayer==layer) { 
                     mpiGrid[cells[i]]->sysBoundaryLayer=layer+1;
                     break;
                  }
               }
            }
         }
      }

      SpatialCell::set_mpi_transfer_type(Transfer::CELL_SYSBOUNDARYFLAG);
      mpiGrid.update_copies_of_remote_neighbors(SYSBOUNDARIES_NEIGHBORHOOD_ID);
   }

   /*set cells to DO_NOT_COMPUTE if they are on boundary, and are not
    * in the first two layers of the boundary*/
   for(uint i=0; i<cells.size(); i++) {
      if(mpiGrid[cells[i]]->sysBoundaryFlag != sysboundarytype::NOT_SYSBOUNDARY &&
         mpiGrid[cells[i]]->sysBoundaryLayer != 1 &&
         mpiGrid[cells[i]]->sysBoundaryLayer != 2
      ) {
         mpiGrid[cells[i]]->sysBoundaryFlag = sysboundarytype::DO_NOT_COMPUTE;
      }
   }

   // The following is done so that everyone knows their neighbour's
   // layer flags.  This is needed for the correct use of the system
   // boundary local communication patterns.
   SpatialCell::set_mpi_transfer_type(Transfer::CELL_SYSBOUNDARYFLAG);
   mpiGrid.update_copies_of_remote_neighbors(FULL_NEIGHBORHOOD_ID);
   
   
   // Now the layers need to be set on fsgrid too
   // In dccrg initialization the max number of boundary layers is set to 3.
   const uint MAX_NUMBER_OF_BOUNDARY_LAYERS = 3 * pow(2,mpiGrid.get_maximum_refinement_level());
   
   technicalGrid.updateGhostCells();
   
   // loop through max number of layers
   for(uint layer = 1; layer <= MAX_NUMBER_OF_BOUNDARY_LAYERS; ++layer) {
      
      // loop through all cells in grid
      #pragma omp parallel for collapse(3)
      for (int x = 0; x < localSize[0]; ++x) {
         for (int y = 0; y < localSize[1]; ++y) {
            for (int z = 0; z < localSize[2]; ++z) {
               
               // for the first layer, consider all cells that belong to a boundary, for other layers
               // consider all cells that have not yet been labeled.
               if((layer == 1 && technicalGrid.get(x,y,z)->sysBoundaryFlag != sysboundarytype::NOT_SYSBOUNDARY) ||
                  (layer > 1 && technicalGrid.get(x,y,z)->sysBoundaryLayer == 0)) {
                  
                  if (belongsToLayer(layer, x, y, z, technicalGrid)) {
                     
                     technicalGrid.get(x,y,z)->sysBoundaryLayer = layer;
                     
                     if (layer > 2 && technicalGrid.get(x,y,z)->sysBoundaryFlag != sysboundarytype::NOT_SYSBOUNDARY) {
                        technicalGrid.get(x,y,z)->sysBoundaryFlag = sysboundarytype::DO_NOT_COMPUTE;
                     }
                     
                  }
               }
            }
         }
      }
      technicalGrid.updateGhostCells();
   }
   
   // One more pass to make sure, in particular if the ionosphere is wide enough
   // there is remaining cells of IONOSPHERE type inside the max layers gone through previously.
   // This last pass now gets rid of them.
   #pragma omp parallel for collapse(3)
   for (int x = 0; x < localSize[0]; ++x) {
      for (int y = 0; y < localSize[1]; ++y) {
         for (int z = 0; z < localSize[2]; ++z) {
            if (technicalGrid.get(x,y,z)->sysBoundaryLayer == 0 && technicalGrid.get(x,y,z)->sysBoundaryFlag == sysboundarytype::IONOSPHERE) {
               technicalGrid.get(x,y,z)->sysBoundaryFlag = sysboundarytype::DO_NOT_COMPUTE;
            }
         }
      }
   }
   
   technicalGrid.updateGhostCells();
   
   const array<int,3> fsGridDimensions = technicalGrid.getGlobalSize();
   
   // One pass to setup the bit field to know which components the field solver should propagate.
   #pragma omp parallel for collapse(3)
   for (int x = 0; x < localSize[0]; ++x) {
      for (int y = 0; y < localSize[1]; ++y) {
         for (int z = 0; z < localSize[2]; ++z) {
            technicalGrid.get(x,y,z)->SOLVE = 0;
            
            array<int32_t, 3> globalIndices = technicalGrid.getGlobalIndices(x,y,z);
            
            if (  ((globalIndices[0] == 0 || globalIndices[0] == fsGridDimensions[0]-1) && !this->isBoundaryPeriodic(0))
               || ((globalIndices[1] == 0 || globalIndices[1] == fsGridDimensions[1]-1) && !this->isBoundaryPeriodic(1))
               || ((globalIndices[2] == 0 || globalIndices[2] == fsGridDimensions[2]-1) && !this->isBoundaryPeriodic(2))
            ) {
               continue;
            }
            if (technicalGrid.get(x,y,z)->sysBoundaryFlag == sysboundarytype::NOT_SYSBOUNDARY) {
               technicalGrid.get(x,y,z)->SOLVE = technicalGrid.get(x,y,z)->SOLVE | compute::BX;
               technicalGrid.get(x,y,z)->SOLVE = technicalGrid.get(x,y,z)->SOLVE | compute::BY;
               technicalGrid.get(x,y,z)->SOLVE = technicalGrid.get(x,y,z)->SOLVE | compute::BZ;
               technicalGrid.get(x,y,z)->SOLVE = technicalGrid.get(x,y,z)->SOLVE | compute::EX;
               technicalGrid.get(x,y,z)->SOLVE = technicalGrid.get(x,y,z)->SOLVE | compute::EY;
               technicalGrid.get(x,y,z)->SOLVE = technicalGrid.get(x,y,z)->SOLVE | compute::EZ;
            } else {
               if (technicalGrid.get(x-1,y,z)->sysBoundaryFlag == sysboundarytype::NOT_SYSBOUNDARY) {
                  technicalGrid.get(x,y,z)->SOLVE = technicalGrid.get(x,y,z)->SOLVE | compute::BX;
                  technicalGrid.get(x,y,z)->SOLVE = technicalGrid.get(x,y,z)->SOLVE | compute::EY;
                  technicalGrid.get(x,y,z)->SOLVE = technicalGrid.get(x,y,z)->SOLVE | compute::EZ;
               }
               if (technicalGrid.get(x,y-1,z)->sysBoundaryFlag == sysboundarytype::NOT_SYSBOUNDARY) {
                  technicalGrid.get(x,y,z)->SOLVE = technicalGrid.get(x,y,z)->SOLVE | compute::BY;
                  technicalGrid.get(x,y,z)->SOLVE = technicalGrid.get(x,y,z)->SOLVE | compute::EX;
                  technicalGrid.get(x,y,z)->SOLVE = technicalGrid.get(x,y,z)->SOLVE | compute::EZ;
               }
               if (technicalGrid.get(x,y,z-1)->sysBoundaryFlag == sysboundarytype::NOT_SYSBOUNDARY) {
                  technicalGrid.get(x,y,z)->SOLVE = technicalGrid.get(x,y,z)->SOLVE | compute::BZ;
                  technicalGrid.get(x,y,z)->SOLVE = technicalGrid.get(x,y,z)->SOLVE | compute::EX;
                  technicalGrid.get(x,y,z)->SOLVE = technicalGrid.get(x,y,z)->SOLVE | compute::EY;
               }
               if (technicalGrid.get(x-1,y-1,z)->sysBoundaryFlag == sysboundarytype::NOT_SYSBOUNDARY) {
                  technicalGrid.get(x,y,z)->SOLVE = technicalGrid.get(x,y,z)->SOLVE | compute::EZ;
               }
               if (technicalGrid.get(x-1,y,z-1)->sysBoundaryFlag == sysboundarytype::NOT_SYSBOUNDARY) {
                  technicalGrid.get(x,y,z)->SOLVE = technicalGrid.get(x,y,z)->SOLVE | compute::EY;
               }
               if (technicalGrid.get(x,y-1,z-1)->sysBoundaryFlag == sysboundarytype::NOT_SYSBOUNDARY) {
                  technicalGrid.get(x,y,z)->SOLVE = technicalGrid.get(x,y,z)->SOLVE | compute::EX;
               }
            }
         }
      }
   }
   
   technicalGrid.updateGhostCells();
   
   return success;
}

/*!\brief Apply the initial state to all system boundary cells.
 * Loops through all SysBoundaryConditions and calls the corresponding applyInitialState
 * function. This function must apply the initial state for all existing particle species.
 * 
 * \param mpiGrid Grid
 * \retval success If true, the application of all system boundary states succeeded.
 */
bool SysBoundary::applyInitialState(
   dccrg::Dccrg<SpatialCell,dccrg::Cartesian_Geometry>& mpiGrid,
   FsGrid< array<Real, fsgrids::bfield::N_BFIELD>, FS_STENCIL_WIDTH> & perBGrid,
   Project& project
) {
   bool success = true;
   
   list<SBC::SysBoundaryCondition*>::iterator it;
   for (it = sysBoundaries.begin();
        it != sysBoundaries.end();
        it++) {
      if(                                                        // This is to skip the reapplication
         Parameters::isRestart == true                           // When not restarting
         && (*it)->doApplyUponRestart() == false                 // When reapplicaiton is not requested
      ) {
         continue;
      }
      if((*it)->applyInitialState(mpiGrid, perBGrid, project) == false) {
         cerr << "ERROR: " << (*it)->getName() << " system boundary condition initial state not applied correctly." << endl;
         success = false;
      }
   }

   return success;
}

/*!\brief Apply the Vlasov system boundary conditions to all system boundary cells at time t.
 *
 * Loops through all SysBoundaryConditions and calls the corresponding vlasovBoundaryCondition() function.
 * The boundary condition functions are called for all particle species, one at a time.
 * 
 * WARNING (see end of the function) Blocks are changed but lists not updated now, 
 * if you need to use/communicate them before the next update is done, add an 
 * update at the end of this function.
 * 
 * \param mpiGrid Grid
 * \param t Current time
 */
void SysBoundary::applySysBoundaryVlasovConditions(
   dccrg::Dccrg<SpatialCell,dccrg::Cartesian_Geometry>& mpiGrid,
   creal& t,
   const bool calculate_V_moments // if true, compute into _V, false into _R moments so that the interpolated ones can be done
) {
   if(sysBoundaries.size()==0) {
      return; //no system boundaries
   }

   /*Transfer along boundaries*/
   // First the small stuff without overlapping in an extended neighbourhood:
   #warning TODO This now communicates in the wider neighbourhood for both layers, could be reduced to smaller neighbourhood for layer 1, larger neighbourhood for layer 2.
   SpatialCell::set_mpi_transfer_type(
      Transfer::CELL_PARAMETERS|
      Transfer::POP_METADATA|
      Transfer::CELL_SYSBOUNDARYFLAG,true);
   mpiGrid.update_copies_of_remote_neighbors(SYSBOUNDARIES_EXTENDED_NEIGHBORHOOD_ID);
   
   // Loop over existing particle species
   for (uint popID=0; popID<getObjectWrapper().particleSpecies.size(); ++popID) {
      SpatialCell::setCommunicatedSpecies(popID);
      //update lists in larger neighborhood
      updateRemoteVelocityBlockLists(mpiGrid, popID, SYSBOUNDARIES_EXTENDED_NEIGHBORHOOD_ID);

      // Then the block data in the reduced neighbourhood:
      int timer=phiprof::initializeTimer("Start comm of cell and block data","MPI");
      phiprof::start(timer);
      SpatialCell::set_mpi_transfer_type(Transfer::VEL_BLOCK_DATA,true);
      mpiGrid.start_remote_neighbor_copy_updates(SYSBOUNDARIES_EXTENDED_NEIGHBORHOOD_ID);
      phiprof::stop(timer);

      timer=phiprof::initializeTimer("Compute process inner cells");
      phiprof::start(timer);

      // Compute Vlasov boundary condition on system boundary/process inner cells
      vector<CellID> localCells;
      getBoundaryCellList(mpiGrid,mpiGrid.get_local_cells_not_on_process_boundary(SYSBOUNDARIES_EXTENDED_NEIGHBORHOOD_ID),localCells);
   
      #pragma omp parallel for
      for (uint i=0; i<localCells.size(); i++) {
         cuint sysBoundaryType = mpiGrid[localCells[i]]->sysBoundaryFlag;
         this->getSysBoundary(sysBoundaryType)->vlasovBoundaryCondition(mpiGrid,localCells[i],popID,calculate_V_moments);
      }
      if (calculate_V_moments) {
         calculateMoments_V(mpiGrid, localCells, true);
      } else {
         calculateMoments_R(mpiGrid, localCells, true);
      }
      phiprof::stop(timer);
   
      timer=phiprof::initializeTimer("Wait for receives","MPI","Wait");
      phiprof::start(timer);
      mpiGrid.wait_remote_neighbor_copy_updates(SYSBOUNDARIES_EXTENDED_NEIGHBORHOOD_ID);
      phiprof::stop(timer);

      // Compute vlasov boundary on system boundary/process boundary cells
      timer=phiprof::initializeTimer("Compute process boundary cells");
      phiprof::start(timer);
      vector<CellID> boundaryCells;
      getBoundaryCellList(mpiGrid,mpiGrid.get_local_cells_on_process_boundary(SYSBOUNDARIES_EXTENDED_NEIGHBORHOOD_ID),boundaryCells);
      #pragma omp parallel for
      for (uint i=0; i<boundaryCells.size(); i++) {
         cuint sysBoundaryType = mpiGrid[boundaryCells[i]]->sysBoundaryFlag;
         this->getSysBoundary(sysBoundaryType)->vlasovBoundaryCondition(mpiGrid, boundaryCells[i],popID,calculate_V_moments);
      }
      if (calculate_V_moments) {
         calculateMoments_V(mpiGrid, boundaryCells, true);
      } else {
         calculateMoments_R(mpiGrid, boundaryCells, true);
      }
      phiprof::stop(timer);

      // WARNING Blocks are changed but lists not updated now, if you need to use/communicate them before the next update is done, add an update here.
      // reset lists in smaller default neighborhood
      updateRemoteVelocityBlockLists(mpiGrid, popID);

   } // for-loop over populations
}

/*! Get a pointer to the SysBoundaryCondition of given index.
 * \param sysBoundaryType Type of the system boundary condition to return
 * \return Pointer to the instance of the SysBoundaryCondition. NULL if sysBoundaryType is invalid.
 */
SBC::SysBoundaryCondition* SysBoundary::getSysBoundary(cuint sysBoundaryType) const {
   auto it = indexToSysBoundary.find(sysBoundaryType);
   if(it != indexToSysBoundary.end()){
      return it->second;
   }
   else{
      cerr << "System boundary "<< sysBoundaryType << " is invalid  " << __FILE__ << ":" << __LINE__ << endl;
      return NULL;
   }
}

/*! Get the number of SysBoundaryConditions stored in SysBoundary.
 * \retval size Number of SysBoundaryConditions stored in SysBoundary.
 */
unsigned int SysBoundary::size() const {return sysBoundaries.size();}

/*! Get a bool telling whether any system boundary condition is dynamic in time (and thus needs updating).
 * \retval isThisDynamic Is any system boundary condition dynamic in time.
 */
bool SysBoundary::isDynamic() const {return isThisDynamic;}

/*! Get a bool telling whether the system is periodic in the queried direction.
 * \param direction 0: x, 1: y, 2: z.
 * \retval isPeriodic Is the system periodic in the queried direction.
 */
bool SysBoundary::isBoundaryPeriodic(uint direction) const {return isPeriodic[direction];}

/*! Get a vector containing the cellID of all cells which are not DO_NOT_COMPUTE or NOT_SYSBOUNDARY in the vector of cellIDs passed to the function.
 * 
 * \param mpiGrid Grid
 * \param cellList Vector of cellIDs in which to look for boundary cells
 * \param boundaryCellList Vector of boundary the cells' cellIDs
 * \retval Returns true if the operation is successful
 */
bool getBoundaryCellList(
   const dccrg::Dccrg<SpatialCell,dccrg::Cartesian_Geometry>& mpiGrid,
   const vector<uint64_t>& cellList,
   vector<uint64_t>& boundaryCellList
){
   boundaryCellList.clear();
   for (size_t cell=0; cell<cellList.size(); ++cell) {
      const CellID cellID = cellList[cell];
      if(mpiGrid[cellID]->sysBoundaryFlag == sysboundarytype::DO_NOT_COMPUTE ||
         mpiGrid[cellID]->sysBoundaryFlag == sysboundarytype::NOT_SYSBOUNDARY) continue;
      boundaryCellList.push_back(cellID);
   }
   return true;
}

/*! Updates all NonsysboundaryCells into an internal map. This should be called in loadBalance.
 * \param mpiGrid The DCCRG grid
 * \retval Returns true if the operation is successful
 */
bool SysBoundary::updateSysBoundariesAfterLoadBalance(dccrg::Dccrg<SpatialCell,dccrg::Cartesian_Geometry>& mpiGrid) {
   phiprof::start("updateSysBoundariesAfterLoadBalance");
   vector<uint64_t> local_cells_on_boundary;
   getBoundaryCellList(mpiGrid, mpiGrid.get_cells(), local_cells_on_boundary);
   // Loop over sysboundaries:
   for( list<SBC::SysBoundaryCondition*>::iterator it = sysBoundaries.begin(); it != sysBoundaries.end(); ++it ) {
      (*it)->updateSysBoundaryConditionsAfterLoadBalance(mpiGrid, local_cells_on_boundary);
   }

   phiprof::stop("updateSysBoundariesAfterLoadBalance");
   return true;
}
<|MERGE_RESOLUTION|>--- conflicted
+++ resolved
@@ -315,35 +315,21 @@
 
    for (auto cellId : innerBoundaryCells) {
       if (cellId != INVALID_CELLID && mpiGrid.get_refinement_level(cellId) != innerBoundaryRefLvl) {
-<<<<<<< HEAD
-         std::cout << "Failed inner boundary refinement check " << cellId << " got " << mpiGrid.get_refinement_level(cellId) << " expected "<< innerBoundaryRefLvl << endl;
-         std::array<double,3> xyz = mpiGrid.get_center(cellId);
-         std::cout << "Cell coordinates: " << xyz[0] << ", " << xyz[1] << ", " << xyz[2] << endl;
-         success = false;
-=======
          cout << "Failed refinement check (innerBoundary) , cellId = " << cellId << 
          " at (" << mpiGrid[cellId]->parameters[CellParams::XCRD] << ", " << mpiGrid[cellId]->parameters[CellParams::YCRD] << ", " << mpiGrid[cellId]->parameters[CellParams::ZCRD] <<
          "). Cell level = " << mpiGrid.get_refinement_level(cellId) <<
          ", boundary level = " << innerBoundaryRefLvl << endl;
          return false;
->>>>>>> b94817ce
       }
    }
 
    for (auto cellId : outerBoundaryCells) {
       if (cellId != INVALID_CELLID && mpiGrid.get_refinement_level(cellId) != outerBoundaryRefLvl) {
-<<<<<<< HEAD
-         std::cout << "Failed outer boundary refinement check " << cellId << " got " << mpiGrid.get_refinement_level(cellId) << " expected "<< outerBoundaryRefLvl << endl;
-         std::array<double,3> xyz = mpiGrid.get_center(cellId);
-         std::cout << "Cell coordinates: " << xyz[0] << ", " << xyz[1] << ", " << xyz[2] << endl;
-         success = false;
-=======
          cout << "Failed refinement check (outerBoundary), cellId = " << cellId << 
          " at (" << mpiGrid[cellId]->parameters[CellParams::XCRD] << ", " << mpiGrid[cellId]->parameters[CellParams::YCRD] << ", " << mpiGrid[cellId]->parameters[CellParams::ZCRD] <<
          "). Cell level = " << mpiGrid.get_refinement_level(cellId) <<
          ", boundary level = " << outerBoundaryRefLvl << endl;
          return false;
->>>>>>> b94817ce
       }
    }
 
