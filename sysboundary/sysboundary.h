/*
This file is part of Vlasiator.

Copyright 2010, 2011, 2012, 2013 Finnish Meteorological Institute


*/

#ifndef SYSBOUNDARY_H
#define SYSBOUNDARY_H

#include <map>
#include <list>
#include <vector>
#include <mpi.h>
#include <dccrg.hpp>
#include <dccrg_cartesian_geometry.hpp>
#include "../parameters.h"
#include "../readparameters.h"
#include "../spatial_cell.hpp"

#include "sysboundarycondition.h"
<<<<<<< HEAD
=======
#include "donotcompute.h"
#include "ionosphere.h"
#include "outflow.h"
#include "setmaxwellian.h"
#include "project_boundary.h"
>>>>>>> 8bae82aa


/*! \brief SysBoundary contains the SysBoundaryConditions used in the simulation.
 * 
 * The purpose of SysBoundary is to contain SBC::SysBoundaryConditions, and apply 
 * them to the simulation volume cells if the cells pertain to a specific boundary type.
 * If the simulation domain is not fully periodic then the behaviour at the edges or boundaries of the volume has to be properly defined.
 * 
 * initSysBoundaries creates the instances of SBC::SysBoundaryConditions that are needed.
 * They are then initialised, which means the internals are prepared for the system
 * boundary condition to be applied (import and process parameters, generate template cells
 * etc.). When the whole simulation domain is initialised, the boundary conditions are
 * applied to the cells they have by calling applyInitialState.
 * 
 * If needed, a user can write his or her own SBC::SysBoundaryConditions, which 
 * are loaded when the simulation initializes.
 */
class SysBoundary {
   public:
      SysBoundary();
      ~SysBoundary();
      
      void addParameters();
      void getParameters();
      
      bool addSysBoundary(
         SBC::SysBoundaryCondition* sbc,
         Project& project,
         creal& t
      );
      bool initSysBoundaries(
         Project& project,
         creal& t
      );
      bool classifyCells(dccrg::Dccrg<SpatialCell,dccrg::Cartesian_Geometry>& mpiGrid);
      bool applyInitialState(
         dccrg::Dccrg<SpatialCell,dccrg::Cartesian_Geometry>& mpiGrid,
         Project& project
      );
      void applySysBoundaryVlasovConditions(dccrg::Dccrg<SpatialCell,dccrg::Cartesian_Geometry>& mpiGrid, creal& t);
      unsigned int size() const;
      SBC::SysBoundaryCondition* getSysBoundary(cuint sysBoundaryType) const;
      bool isDynamic() const;
      bool isBoundaryPeriodic(uint direction) const;
      bool updateSysBoundariesAfterLoadBalance(dccrg::Dccrg<SpatialCell,dccrg::Cartesian_Geometry>& mpiGrid);

   private:
      /*! Private copy-constructor to prevent copying the class. */
      SysBoundary(const SysBoundary& bc);
   
      //std::set<SBC::SysBoundaryCondition*,SBC::Comparator> sysBoundaries;

      /*! A container for all SBC::SysBoundaryConditions stored in SysBoundary.*/
      std::list<SBC::SysBoundaryCondition*> sysBoundaries;
      /*! A map from the system boundary types to the corresponding class member. */
      std::map<uint, SBC::SysBoundaryCondition*> indexToSysBoundary;
      /*! List of system boundary conditions (SBC) to be used. */
      std::vector<std::string> sysBoundaryCondList;
      /*! bool telling whether any system boundary condition is dynamic in time (and thus needs updating). */
      bool isThisDynamic;

      /*! Array of bool telling whether the system is periodic in any direction. */
      bool isPeriodic[3];
};

bool precedenceSort(const SBC::SysBoundaryCondition* first, 
                    const SBC::SysBoundaryCondition* second);



/*
   Input a vector of cellIDs (cellList) and compute a new vector with only those cells which are on a sysboundary and are to be computed
*/
bool getBoundaryCellList(const dccrg::Dccrg<SpatialCell,dccrg::Cartesian_Geometry>& mpiGrid,
                         const std::vector<uint64_t>& cellList,
                         std::vector<uint64_t>& boundaryCellList);




#endif<|MERGE_RESOLUTION|>--- conflicted
+++ resolved
@@ -20,15 +20,6 @@
 #include "../spatial_cell.hpp"
 
 #include "sysboundarycondition.h"
-<<<<<<< HEAD
-=======
-#include "donotcompute.h"
-#include "ionosphere.h"
-#include "outflow.h"
-#include "setmaxwellian.h"
-#include "project_boundary.h"
->>>>>>> 8bae82aa
-
 
 /*! \brief SysBoundary contains the SysBoundaryConditions used in the simulation.
  * 
@@ -46,33 +37,33 @@
  * are loaded when the simulation initializes.
  */
 class SysBoundary {
-   public:
-      SysBoundary();
-      ~SysBoundary();
+ public:
+   SysBoundary();
+   ~SysBoundary();
       
-      void addParameters();
-      void getParameters();
+   void addParameters();
+   void getParameters();
       
-      bool addSysBoundary(
-         SBC::SysBoundaryCondition* sbc,
-         Project& project,
-         creal& t
-      );
-      bool initSysBoundaries(
-         Project& project,
-         creal& t
-      );
-      bool classifyCells(dccrg::Dccrg<SpatialCell,dccrg::Cartesian_Geometry>& mpiGrid);
-      bool applyInitialState(
-         dccrg::Dccrg<SpatialCell,dccrg::Cartesian_Geometry>& mpiGrid,
-         Project& project
-      );
-      void applySysBoundaryVlasovConditions(dccrg::Dccrg<SpatialCell,dccrg::Cartesian_Geometry>& mpiGrid, creal& t);
-      unsigned int size() const;
-      SBC::SysBoundaryCondition* getSysBoundary(cuint sysBoundaryType) const;
-      bool isDynamic() const;
-      bool isBoundaryPeriodic(uint direction) const;
-      bool updateSysBoundariesAfterLoadBalance(dccrg::Dccrg<SpatialCell,dccrg::Cartesian_Geometry>& mpiGrid);
+   bool addSysBoundary(
+                       SBC::SysBoundaryCondition* sbc,
+                       Project& project,
+                       creal& t
+                      );
+   bool initSysBoundaries(
+                          Project& project,
+                          creal& t
+                         );
+   bool classifyCells(dccrg::Dccrg<spatial_cell::SpatialCell,dccrg::Cartesian_Geometry>& mpiGrid);
+   bool applyInitialState(
+                          dccrg::Dccrg<spatial_cell::SpatialCell,dccrg::Cartesian_Geometry>& mpiGrid,
+                          Project& project
+                         );
+   void applySysBoundaryVlasovConditions(dccrg::Dccrg<spatial_cell::SpatialCell,dccrg::Cartesian_Geometry>& mpiGrid, creal& t);
+   unsigned int size() const;
+   SBC::SysBoundaryCondition* getSysBoundary(cuint sysBoundaryType) const;
+   bool isDynamic() const;
+   bool isBoundaryPeriodic(uint direction) const;
+   bool updateSysBoundariesAfterLoadBalance(dccrg::Dccrg<spatial_cell::SpatialCell,dccrg::Cartesian_Geometry>& mpiGrid);
 
    private:
       /*! Private copy-constructor to prevent copying the class. */
@@ -101,9 +92,9 @@
 /*
    Input a vector of cellIDs (cellList) and compute a new vector with only those cells which are on a sysboundary and are to be computed
 */
-bool getBoundaryCellList(const dccrg::Dccrg<SpatialCell,dccrg::Cartesian_Geometry>& mpiGrid,
-                         const std::vector<uint64_t>& cellList,
-                         std::vector<uint64_t>& boundaryCellList);
+bool getBoundaryCellList(const dccrg::Dccrg<spatial_cell::SpatialCell,dccrg::Cartesian_Geometry>& mpiGrid,
+                         const std::vector<CellID>& cellList,
+                         std::vector<CellID>& boundaryCellList);
 
 
 
