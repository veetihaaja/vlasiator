--- conflicted
+++ resolved
@@ -427,11 +427,7 @@
                toBlock_data[i] = 0.0; //block did not exist in from cell, fill with zeros.
             }
          } else {
-<<<<<<< HEAD
             const Real* blockParameters = to->get_block_parameters(blockLID, popID);
-=======
-            const Real* blockParameters = to->get_block_parameters(blockLID,popID);
->>>>>>> 13a9d336
             // check where cells are
             creal vxBlock = blockParameters[BlockParams::VXCRD];
             creal vyBlock = blockParameters[BlockParams::VYCRD];
