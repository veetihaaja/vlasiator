/*
 * This file is part of Vlasiator.
 * Copyright 2010-2016 Finnish Meteorological Institute
 *
 * For details of usage, see the COPYING file and read the "Rules of the Road"
 * at http://www.physics.helsinki.fi/vlasiator/
 *
 * This program is free software; you can redistribute it and/or modify
 * it under the terms of the GNU General Public License as published by
 * the Free Software Foundation; either version 2 of the License, or
 * (at your option) any later version.
 *
 * This program is distributed in the hope that it will be useful,
 * but WITHOUT ANY WARRANTY; without even the implied warranty of
 * MERCHANTABILITY or FITNESS FOR A PARTICULAR PURPOSE.  See the
 * GNU General Public License for more details.
 *
 * You should have received a copy of the GNU General Public License along
 * with this program; if not, write to the Free Software Foundation, Inc.,
 * 51 Franklin Street, Fifth Floor, Boston, MA 02110-1301 USA.
 */

/*!\file sysboundarycondition.cpp
 * \brief Implementation of the base class SysBoundaryCondition to handle system boundary cells.
 * 
 * \sa donotcompute.cpp ionosphere.cpp outflow.cpp static.cpp setbyuser.cpp setmaxwellian.cpp
 * 
 */

#include <cstdlib>
#include <iostream>

#include "../parameters.h"
#include "../vlasovmover.h"
#include "sysboundarycondition.h"
#include "../projects/projects_common.h"

using namespace std;

namespace SBC {
   // ************************************************************
   // ***** DEFINITIONS FOR BOUNDARYCONDITION BASE CLASS *****
   // ************************************************************
   
   /*!\brief Function used to determine on which face(s) if any the cell at given coordinates is.
    * 
    * This function is used by some of the classes inheriting from this base class.
    * 
    * Depth is hard-coded to be 2 as other parts of the code (field solver especially) rely on that.
    * 
    * \param isThisCellOnAFace Pointer to an array of 6 bool returning of each face whether the cell is on that face. Order: 0 x+; 1 x-; 2 y+; 3 y-; 4 z+; 5 z-
    * \param x Cell x coordinate
    * \param y Cell y coordinate
    * \param z Cell z coordinate
    * \param dx Cell dx size
    * \param dy Cell dy size
    * \param dz Cell dz size
    * \param excludeSlicesAndPeriodicDimensions If true, do not consider a cell to be part of the face if that face has a depth of 1 only (single-cell thick slices/columns) or if that direciton is periodic..
    */
   void SysBoundaryCondition::determineFace(
      bool* isThisCellOnAFace,
      creal x, creal y, creal z,
      creal dx, creal dy, creal dz,
      const bool excludeSlicesAndPeriodicDimensions //=false (default)
   ) {
      for(uint i=0; i<6; i++) {
         isThisCellOnAFace[i] = false;
      }
      if(x > Parameters::xmax - 2.0*dx) {
         isThisCellOnAFace[0] = true;
      }
      if(x < Parameters::xmin + 2.0*dx) {
         isThisCellOnAFace[1] = true;
      }
      if(y > Parameters::ymax - 2.0*dy) {
         isThisCellOnAFace[2] = true;
      }
      if(y < Parameters::ymin + 2.0*dy) {
         isThisCellOnAFace[3] = true;
      }
      if(z > Parameters::zmax - 2.0*dz) {
         isThisCellOnAFace[4] = true;
      }
      if(z < Parameters::zmin + 2.0*dz) {
         isThisCellOnAFace[5] = true;
      }
      if(excludeSlicesAndPeriodicDimensions == true) {
         if(Parameters::xcells_ini == 1 || this->isPeriodic[0]) {
            isThisCellOnAFace[0] = false;
            isThisCellOnAFace[1] = false;
         }
         if(Parameters::ycells_ini == 1 || this->isPeriodic[1]) {
            isThisCellOnAFace[2] = false;
            isThisCellOnAFace[3] = false;
         }
         if(Parameters::zcells_ini == 1 || this->isPeriodic[2]) {
            isThisCellOnAFace[4] = false;
            isThisCellOnAFace[5] = false;
         }
      }
   }
   
   /*! SysBoundaryCondition base class constructor. The constructor is empty.*/
   SysBoundaryCondition::SysBoundaryCondition() { }
   
   /*! SysBoundaryCondition base class virtual destructor. The destructor is empty.*/
   SysBoundaryCondition::~SysBoundaryCondition() { }
   
   /*! SysBoundaryCondition base class instance of the addParameters function. Should not be used, each derived class should have its own.*/
   void SysBoundaryCondition::addParameters() {
      cerr << "ERROR: SysBoundaryCondition::addParameters called instead of derived class function!" << endl;
   }
   
   /*! Function used to set the system boundary condition cell's derivatives to 0.
    * \param mpiGrid Grid
    * \param cellID The cell's ID.
    * \param component 0: x-derivatives, 1: y-derivatives, 2: z-derivatives, 3: xy-derivatives, 4: xz-derivatives, 5: yz-derivatives.
    */
   void SysBoundaryCondition::setCellDerivativesToZero(
      FsGrid< std::array<Real, fsgrids::dperb::N_DPERB>, 2> & dPerBGrid,
      FsGrid< std::array<Real, fsgrids::dmoments::N_DMOMENTS>, 2> & dMomentsGrid,
      cint i,
      cint j,
      cint k,
      cuint& component
   ) {
      std::array<Real, fsgrids::dperb::N_DPERB> * dPerBGrid0 = dPerBGrid.get(i,j,k);
      std::array<Real, fsgrids::dmoments::N_DMOMENTS> * dMomentsGrid0 = dMomentsGrid.get(i,j,k);
      switch(component) {
         case 0: // x, xx
            dMomentsGrid0->at(fsgrids::dmoments::drhomdx) = 0.0;
            dMomentsGrid0->at(fsgrids::dmoments::drhoqdx) = 0.0;
            dMomentsGrid0->at(fsgrids::dmoments::dp11dx) = 0.0;
            dMomentsGrid0->at(fsgrids::dmoments::dp22dx) = 0.0;
            dMomentsGrid0->at(fsgrids::dmoments::dp33dx) = 0.0;
            dPerBGrid0->at(fsgrids::dperb::dPERBydx)  = 0.0;
            dPerBGrid0->at(fsgrids::dperb::dPERBzdx)  = 0.0;
            dMomentsGrid0->at(fsgrids::dmoments::dVxdx)  = 0.0;
            dMomentsGrid0->at(fsgrids::dmoments::dVydx)  = 0.0;
            dMomentsGrid0->at(fsgrids::dmoments::dVzdx)  = 0.0;
            dPerBGrid0->at(fsgrids::dperb::dPERBydxx) = 0.0;
            dPerBGrid0->at(fsgrids::dperb::dPERBzdxx) = 0.0;
            break;
         case 1: // y, yy
            dMomentsGrid0->at(fsgrids::dmoments::drhomdy) = 0.0;
            dMomentsGrid0->at(fsgrids::dmoments::drhoqdy) = 0.0;
            dMomentsGrid0->at(fsgrids::dmoments::dp11dy) = 0.0;
            dMomentsGrid0->at(fsgrids::dmoments::dp22dy) = 0.0;
            dMomentsGrid0->at(fsgrids::dmoments::dp33dy) = 0.0;
            dPerBGrid0->at(fsgrids::dperb::dPERBxdy)  = 0.0;
            dPerBGrid0->at(fsgrids::dperb::dPERBzdy)  = 0.0;
            dMomentsGrid0->at(fsgrids::dmoments::dVxdy)  = 0.0;
            dMomentsGrid0->at(fsgrids::dmoments::dVydy)  = 0.0;
            dMomentsGrid0->at(fsgrids::dmoments::dVzdy)  = 0.0;
            dPerBGrid0->at(fsgrids::dperb::dPERBxdyy) = 0.0;
            dPerBGrid0->at(fsgrids::dperb::dPERBzdyy) = 0.0;
            break;
         case 2: // z, zz
            dMomentsGrid0->at(fsgrids::dmoments::drhomdz) = 0.0;
            dMomentsGrid0->at(fsgrids::dmoments::drhoqdz) = 0.0;
            dMomentsGrid0->at(fsgrids::dmoments::dp11dz) = 0.0;
            dMomentsGrid0->at(fsgrids::dmoments::dp22dz) = 0.0;
            dMomentsGrid0->at(fsgrids::dmoments::dp33dz) = 0.0;
            dPerBGrid0->at(fsgrids::dperb::dPERBxdz)  = 0.0;
            dPerBGrid0->at(fsgrids::dperb::dPERBydz)  = 0.0;
            dMomentsGrid0->at(fsgrids::dmoments::dVxdz)  = 0.0;
            dMomentsGrid0->at(fsgrids::dmoments::dVydz)  = 0.0;
            dMomentsGrid0->at(fsgrids::dmoments::dVzdz)  = 0.0;
            dPerBGrid0->at(fsgrids::dperb::dPERBxdzz) = 0.0;
            dPerBGrid0->at(fsgrids::dperb::dPERBydzz) = 0.0;
            break;
         case 3: // xy
            dPerBGrid0->at(fsgrids::dperb::dPERBzdxy) = 0.0;
            break;
         case 4: // xz
            dPerBGrid0->at(fsgrids::dperb::dPERBydxz) = 0.0;
            break;
         case 5: // yz
            dPerBGrid0->at(fsgrids::dperb::dPERBxdyz) = 0.0;
            break;
         default:
            cerr << __FILE__ << ":" << __LINE__ << ":" << " Invalid component" << endl;
      }
   }
   
   /*! Function used to set the system boundary condition cell's BVOL derivatives to 0.
    * \param mpiGrid Grid
    * \param cellID The cell's ID.
    * \param component 0: x-derivatives, 1: y-derivatives, 2: z-derivatives.
    */
   void SysBoundaryCondition::setCellBVOLDerivativesToZero(
      FsGrid< std::array<Real, fsgrids::volfields::N_VOL>, 2> & volGrid,
      cint i,
      cint j,
      cint k,
      cuint& component
   ) {
      std::array<Real, fsgrids::volfields::N_VOL> * volGrid0 = volGrid.get(i,j,k);
      switch(component) {
         case 0:
            volGrid0->at(fsgrids::volfields::dPERBYVOLdx) = 0.0;
            volGrid0->at(fsgrids::volfields::dPERBZVOLdx) = 0.0;
            break;
         case 1:
            volGrid0->at(fsgrids::volfields::dPERBXVOLdy) = 0.0;
            volGrid0->at(fsgrids::volfields::dPERBZVOLdy) = 0.0;
            break;
         case 2:
            volGrid0->at(fsgrids::volfields::dPERBXVOLdz) = 0.0;
            volGrid0->at(fsgrids::volfields::dPERBYVOLdz) = 0.0;
            break;
         default:
            cerr << __FILE__ << ":" << __LINE__ << ":" << " Invalid component" << endl;
      }
   }
   
   /*! Function used to copy the distribution and moments from (one of) the closest sysboundarytype::NOT_SYSBOUNDARY cell.
    * \param mpiGrid Grid
    * \param cellID The cell's ID.
    * \param copyMomentsOnly If true, do not touch velocity space.
    */
   void SysBoundaryCondition::vlasovBoundaryCopyFromTheClosestNbr(
         const dccrg::Dccrg<SpatialCell,dccrg::Cartesian_Geometry>& mpiGrid,
         const CellID& cellID,
         const bool& copyMomentsOnly,
         const uint popID,
         const bool calculate_V_moments
   ) {
      const CellID closestCell = getTheClosestNonsysboundaryCell(cellID);
      
      if(closestCell == INVALID_CELLID) {
         cerr << __FILE__ << ":" << __LINE__ << ": No closest cell found!" << endl;
         abort();
      }
      
      copyCellData(mpiGrid[closestCell],mpiGrid[cellID], copyMomentsOnly, popID, calculate_V_moments);
   }
   
   /*! Function used to average and copy the distribution and moments from all the closest sysboundarytype::NOT_SYSBOUNDARY cells.
    * \param mpiGrid Grid
    * \param cellID The cell's ID.
    */
   void SysBoundaryCondition::vlasovBoundaryCopyFromAllClosestNbrs(
      const dccrg::Dccrg<SpatialCell,dccrg::Cartesian_Geometry>& mpiGrid,
      const CellID& cellID,const uint popID, const bool calculate_V_moments
   ) {
      const std::vector<CellID> closestCells = getAllClosestNonsysboundaryCells(cellID);
      
      if(closestCells[0] == INVALID_CELLID) {
         cerr << __FILE__ << ":" << __LINE__ << ": No closest cell found!" << endl;
         abort();
      }
      averageCellData(mpiGrid, closestCells, mpiGrid[cellID], popID, calculate_V_moments);
   }
   
   /*! Function used to average and copy the distribution and moments from all the close sysboundarytype::NOT_SYSBOUNDARY cells.
    * \param mpiGrid Grid
    * \param cellID The cell's ID.
    */
   void SysBoundaryCondition::vlasovBoundaryFluffyCopyFromAllCloseNbrs(
      const dccrg::Dccrg<SpatialCell,dccrg::Cartesian_Geometry>& mpiGrid,
      const CellID& cellID,const uint popID,const bool calculate_V_moments, creal fluffiness
   ) {
      const std::vector<CellID> closeCells = getAllCloseNonsysboundaryCells(cellID);
      
      if(closeCells[0] == INVALID_CELLID) {
         cerr << __FILE__ << ":" << __LINE__ << ": No close cell found!" << endl;
         abort();
      }
      averageCellData(mpiGrid, closeCells, mpiGrid[cellID], popID, calculate_V_moments, fluffiness);
   }
   
   /*! Function used to copy the distribution from (one of) the closest sysboundarytype::NOT_SYSBOUNDARY cell but limiting to values no higher than where it can flow into. Moments are recomputed.
    * \param mpiGrid Grid
    * \param cellID The cell's ID.
    */
   void SysBoundaryCondition::vlasovBoundaryCopyFromTheClosestNbrAndLimit(
      const dccrg::Dccrg<SpatialCell,dccrg::Cartesian_Geometry>& mpiGrid,
      const CellID& cellID,
      const uint popID
      ) {
      const CellID closestCell = getTheClosestNonsysboundaryCell(cellID);
      SpatialCell * from = mpiGrid[closestCell];
      SpatialCell * to = mpiGrid[cellID];
      
      if(closestCell == INVALID_CELLID) {
         cerr << __FILE__ << ":" << __LINE__ << ": No closest cell found!" << endl;
         abort();
      }
      
      const std::array<SpatialCell*,27> flowtoCells = getFlowtoCells(cellID);
      //Do not allow block adjustment, the block structure when calling vlasovBoundaryCondition should be static
      //just copy data to existing blocks, no modification of to blocks allowed
      for (vmesh::LocalID blockLID=0; blockLID<to->get_number_of_velocity_blocks(popID); ++blockLID) {
         const vmesh::GlobalID blockGID = to->get_velocity_block_global_id(blockLID,popID);
//          const Realf* fromBlock_data = from->get_data(from->get_velocity_block_local_id(blockGID) );
         Realf* toBlock_data = to->get_data(blockLID,popID);
         if (from->get_velocity_block_local_id(blockGID,popID) == from->invalid_local_id()) {
            for (unsigned int i = 0; i < VELOCITY_BLOCK_LENGTH; i++) {
               toBlock_data[i] = 0.0; //block did not exist in from cell, fill with zeros.
            }
         } else {
            const Real* blockParameters = to->get_block_parameters(blockLID, popID);
            // check where cells are
            creal vxBlock = blockParameters[BlockParams::VXCRD];
            creal vyBlock = blockParameters[BlockParams::VYCRD];
            creal vzBlock = blockParameters[BlockParams::VZCRD];
            creal dvxCell = blockParameters[BlockParams::DVX];
            creal dvyCell = blockParameters[BlockParams::DVY];
            creal dvzCell = blockParameters[BlockParams::DVZ];
            
            std::array<Realf*,27> flowtoCellsBlockCache = getFlowtoCellsBlock(flowtoCells, blockGID, popID);
            
            for (uint kc=0; kc<WID; ++kc) {
               for (uint jc=0; jc<WID; ++jc) {
                  for (uint ic=0; ic<WID; ++ic) {
                     velocity_cell_indices_t indices = {ic, jc, kc};
                     const uint cell = from->get_velocity_cell(indices);
                     
                     creal vxCellCenter = vxBlock + (ic+convert<Real>(0.5))*dvxCell;
                     creal vyCellCenter = vyBlock + (jc+convert<Real>(0.5))*dvyCell;
                     creal vzCellCenter = vzBlock + (kc+convert<Real>(0.5))*dvzCell;
                     const int vxCellSign = vxCellCenter < 0 ? -1 : 1;
                     const int vyCellSign = vyCellCenter < 0 ? -1 : 1;
                     const int vzCellSign = vzCellCenter < 0 ? -1 : 1;
                     Realf value = from->get_value(blockGID, cell, popID);
                     //loop over spatial cells in quadrant of influence
                     for(int dvx = 0 ; dvx <= 1; dvx++) {
                        for(int dvy = 0 ; dvy <= 1; dvy++) {
                           for(int dvz = 0 ; dvz <= 1; dvz++) {
                              const int flowToId = nbrID(dvx * vxCellSign, dvy * vyCellSign, dvz * vzCellSign);
                              if(flowtoCells.at(flowToId)){
                                 value = min(value, flowtoCellsBlockCache.at(flowToId)[cell]);
                              }
                           }
                        }
                     }
                     to->set_value(blockGID, cell,  value, popID);
                  }
               }
            }
         }
      }
   }
   
   /*! Function used to copy the distribution and moments from one cell to another.
    * \param from Pointer to parent cell to copy from.
    * \param to Pointer to destination cell.
    */
   void SysBoundaryCondition::copyCellData(
            SpatialCell* from,
            SpatialCell* to,
            const bool copyMomentsOnly,
            const uint popID,
            const bool calculate_V_moments
   ) {
      if (popID == 0) {
         if (calculate_V_moments) {
            to->parameters[CellParams::RHOM_V] = from->parameters[CellParams::RHOM_V];
            to->parameters[CellParams::VX_V] = from->parameters[CellParams::VX_V];
            to->parameters[CellParams::VY_V] = from->parameters[CellParams::VY_V];
            to->parameters[CellParams::VZ_V] = from->parameters[CellParams::VZ_V];
            to->parameters[CellParams::RHOQ_V] = from->parameters[CellParams::RHOQ_V];
            to->parameters[CellParams::P_11_V] = from->parameters[CellParams::P_11_V];
            to->parameters[CellParams::P_22_V] = from->parameters[CellParams::P_22_V];
            to->parameters[CellParams::P_33_V] = from->parameters[CellParams::P_33_V];
         } else {
            to->parameters[CellParams::RHOM_R] = from->parameters[CellParams::RHOM_R];
            to->parameters[CellParams::VX_R] = from->parameters[CellParams::VX_R];
            to->parameters[CellParams::VY_R] = from->parameters[CellParams::VY_R];
            to->parameters[CellParams::VZ_R] = from->parameters[CellParams::VZ_R];
            to->parameters[CellParams::RHOQ_R] = from->parameters[CellParams::RHOQ_R];
            to->parameters[CellParams::P_11_R] = from->parameters[CellParams::P_11_R];
            to->parameters[CellParams::P_22_R] = from->parameters[CellParams::P_22_R];
            to->parameters[CellParams::P_33_R] = from->parameters[CellParams::P_33_R];
         }
      }
      
       if(!copyMomentsOnly) { // Do this only if copyMomentsOnly is false.
         to->set_population(from->get_population(popID), popID);
      } else {
         if (calculate_V_moments) {
            to->get_population(popID).RHO_V = from->get_population(popID).RHO_V;
         } else {
            to->get_population(popID).RHO_R = from->get_population(popID).RHO_R;
         }
         
         for (uint i=0; i<3; i++) {
            if (calculate_V_moments) {
               to->get_population(popID).V_V[i] = from->get_population(popID).V_V[i];
               to->get_population(popID).P_V[i] = from->get_population(popID).P_V[i];
            } else {
               to->get_population(popID).V_R[i] = from->get_population(popID).V_R[i];
               to->get_population(popID).P_R[i] = from->get_population(popID).P_R[i];
            }
         }
      }
   }
   
   /*! Take a list of cells and set the destination cell distribution function to the average of the list's cells'.
    * \param mpiGrid Grid
    * \param cellList Vector of cells to copy from.
    * \param to Pointer to cell in which to set the averaged distribution.
    */
   void SysBoundaryCondition::averageCellData(
         const dccrg::Dccrg<SpatialCell,dccrg::Cartesian_Geometry>& mpiGrid,
         const std::vector<CellID> cellList,
         SpatialCell *to,
         const uint popID,
         const bool calculate_V_moments,
         creal fluffiness /* default =0.0*/
   ) {
      const size_t numberOfCells = cellList.size();
      creal factor = fluffiness / convert<Real>(numberOfCells);
      

      // Rescale own vspace
      const Realf* toData = to->get_data(popID);
      for (vmesh::LocalID toBlockLID=0; toBlockLID<to->get_number_of_velocity_blocks(popID); ++toBlockLID) {
         // Pointer to target block data
         Realf* toData = to->get_data(toBlockLID,popID);
         
         // Add values from source cells
         for (uint kc=0; kc<WID; ++kc) for (uint jc=0; jc<WID; ++jc) for (uint ic=0; ic<WID; ++ic) {
            toData[cellIndex(ic,jc,kc)] *= 1.0 - fluffiness;
         }
         toData += SIZE_VELBLOCK;
      } // for-loop over velocity blocks

      
      for (size_t i=0; i<numberOfCells; i++) {
         const SpatialCell* incomingCell = mpiGrid[cellList[i]];

         const Realf* fromData = incomingCell->get_data(popID);
         for (vmesh::LocalID incBlockLID=0; incBlockLID<incomingCell->get_number_of_velocity_blocks(popID); ++incBlockLID) {
            // Global ID of the block containing incoming data
            vmesh::GlobalID incBlockGID = incomingCell->get_velocity_block_global_id(incBlockLID,popID);
            
            // Get local ID of the target block. If the block doesn't exist, create it.
            vmesh::GlobalID toBlockLID = to->get_velocity_block_local_id(incBlockGID,popID);
            if (toBlockLID == SpatialCell::invalid_local_id()) {
               to->add_velocity_block(incBlockGID,popID);
               toBlockLID = to->get_velocity_block_local_id(incBlockGID,popID);
            }
            
            // Pointer to target block data
            Realf* toData = to->get_data(toBlockLID,popID);

            // Add values from source cells
            for (uint kc=0; kc<WID; ++kc) for (uint jc=0; jc<WID; ++jc) for (uint ic=0; ic<WID; ++ic) {
               toData[cellIndex(ic,jc,kc)] += factor*fromData[cellIndex(ic,jc,kc)];
            }
            fromData += SIZE_VELBLOCK;
         } // for-loop over velocity blocks
      }
   }

   /*! Take neighboring distribution and reflect all parts going in the direction opposite to the normal vector given in.
    * \param mpiGrid Grid
    * \param cellID Cell in which to set the distribution where incoming velocity cells have been reflected/bounced.
    * \param nx Unit vector x component normal to the bounce/reflection plane.
    * \param ny Unit vector y component normal to the bounce/reflection plane.
    * \param nz Unit vector z component normal to the bounce/reflection plane.
    */
   void SysBoundaryCondition::vlasovBoundaryReflect(
         const dccrg::Dccrg<SpatialCell,dccrg::Cartesian_Geometry>& mpiGrid,
         const CellID& cellID,
         creal& nx,
         creal& ny,
         creal& nz,
         const uint popID
   ) {
      SpatialCell * cell = mpiGrid[cellID];
      const std::vector<CellID> cellList = this->getAllClosestNonsysboundaryCells(cellID);
      const size_t numberOfCells = cellList.size();

      creal factor = 1.0 / convert<Real>(numberOfCells);
      
      cell->clear(popID);
      
      for (size_t i=0; i<numberOfCells; i++) {
         SpatialCell* incomingCell = mpiGrid[cellList[i]];
         const Real* blockParameters = incomingCell->get_block_parameters(popID);

         // add blocks
         for (vmesh::LocalID blockLID=0; blockLID<incomingCell->get_number_of_velocity_blocks(popID); ++blockLID) {
            // check where cells are
            creal vxBlock = blockParameters[BlockParams::VXCRD];
            creal vyBlock = blockParameters[BlockParams::VYCRD];
            creal vzBlock = blockParameters[BlockParams::VZCRD];
            creal dvxCell = blockParameters[BlockParams::DVX];
            creal dvyCell = blockParameters[BlockParams::DVY];
            creal dvzCell = blockParameters[BlockParams::DVZ];
            for (uint kc=0; kc<WID; ++kc) for (uint jc=0; jc<WID; ++jc) for (uint ic=0; ic<WID; ++ic) {
               creal vxCellCenter = vxBlock + (ic+convert<Real>(0.5))*dvxCell;
               creal vyCellCenter = vyBlock + (jc+convert<Real>(0.5))*dvyCell;
               creal vzCellCenter = vzBlock + (kc+convert<Real>(0.5))*dvzCell;
               // scalar product v.n
               creal vNormal = vxCellCenter*nx + vyCellCenter*ny + vzCellCenter*nz;
               if (vNormal >= 0.0) {
                  // Not flowing in, leave as is.
                  cell->increment_value(
                     vxCellCenter,
                     vyCellCenter,
                     vzCellCenter,
                     factor*incomingCell->get_value(vxCellCenter, vyCellCenter, vzCellCenter,popID),
                     popID
                  );
               } else {
                  // Flowing in, bounce off.
                  cell->increment_value(
                     vxCellCenter - 2.0*vNormal*nx,
                     vyCellCenter - 2.0*vNormal*ny,
                     vzCellCenter - 2.0*vNormal*nz,
                     factor*incomingCell->get_value(vxCellCenter, vyCellCenter, vzCellCenter,popID),
                     popID
                  );
               }
            } // for-loop over cells in velocity block
         } // for-loop over velocity blocks
         blockParameters += BlockParams::N_VELOCITY_BLOCK_PARAMS;
      } // for-loop over spatial cells
   }
   
   /*! Take neighboring distribution and absorb all parts going in the direction opposite to the normal vector given in.
    * \param mpiGrid Grid
    * \param cellID Cell in which to set the distribution where incoming velocity cells have been kept or swallowed.
    * \param nx Unit vector x component normal to the absorption plane.
    * \param ny Unit vector y component normal to the absorption plane.
    * \param nz Unit vector z component normal to the absorption plane.
    * \param quenchingFactor Multiplicative factor by which to scale the distribution function values. 0: absorb. ]0;1[: quench.
    */
   void SysBoundaryCondition::vlasovBoundaryAbsorb(
      const dccrg::Dccrg<SpatialCell,dccrg::Cartesian_Geometry>& mpiGrid,
      const CellID& cellID,
      creal& nx,
      creal& ny,
      creal& nz,
      creal& quenchingFactor,
      const uint popID
   ) {
      SpatialCell* cell = mpiGrid[cellID];
      const std::vector<CellID> cellList = this->getAllClosestNonsysboundaryCells(cellID);
      const size_t numberOfCells = cellList.size();

      creal factor = 1.0 / convert<Real>(numberOfCells);
      
      cell->clear(popID);
      
      for (size_t i=0; i<numberOfCells; i++) {
         SpatialCell* incomingCell = mpiGrid[cellList[i]];
         const Real* blockParameters = incomingCell->get_block_parameters(popID);
         
         // add blocks
         for (vmesh::LocalID blockLID=0; blockLID<incomingCell->get_number_of_velocity_blocks(popID); ++blockLID) {
            // check where cells are
            creal vxBlock = blockParameters[BlockParams::VXCRD];
            creal vyBlock = blockParameters[BlockParams::VYCRD];
            creal vzBlock = blockParameters[BlockParams::VZCRD];
            creal dvxCell = blockParameters[BlockParams::DVX];
            creal dvyCell = blockParameters[BlockParams::DVY];
            creal dvzCell = blockParameters[BlockParams::DVZ];
            for (uint kc=0; kc<WID; ++kc) 
               for (uint jc=0; jc<WID; ++jc) 
                  for (uint ic=0; ic<WID; ++ic) {
                     creal vxCellCenter = vxBlock + (ic+convert<Real>(0.5))*dvxCell;
                     creal vyCellCenter = vyBlock + (jc+convert<Real>(0.5))*dvyCell;
                     creal vzCellCenter = vzBlock + (kc+convert<Real>(0.5))*dvzCell;
                     // scalar product v.n
                     creal vNormal = vxCellCenter*nx + vyCellCenter*ny + vzCellCenter*nz;
                     if(vNormal >= 0.0) {
                        // Not flowing in, leave as is.
                        cell->increment_value(
                           vxCellCenter,
                           vyCellCenter,
                           vzCellCenter,
                           factor*incomingCell->get_value(vxCellCenter, vyCellCenter, vzCellCenter),
                           popID
                        );
                     } else {
                        // Flowing in, bounce off.
                        cell->increment_value(
                           vxCellCenter,
                           vyCellCenter,
                           vzCellCenter,
                           factor*quenchingFactor*incomingCell->get_value(vxCellCenter, vyCellCenter, vzCellCenter),
                           popID
                        );
                     }
            }
         } // for-loop over velocity blocks
         blockParameters += BlockParams::N_VELOCITY_BLOCK_PARAMS;
      } // for-loop over spatial cells
   }


   /*! Updates the system boundary conditions after load balancing. This is called from e.g. the class SysBoundary.
    * \param mpiGrid Grid
    * \param local_cells_on_boundary Cells within this process
    * \retval success Returns true if the operation is successful
    */
   bool SysBoundaryCondition::updateSysBoundaryConditionsAfterLoadBalance(
      dccrg::Dccrg<SpatialCell,dccrg::Cartesian_Geometry>& mpiGrid,
      const vector<CellID> & local_cells_on_boundary
   ) {
      // Loop over cellids
      for( vector<CellID>::const_iterator it = local_cells_on_boundary.begin(); it != local_cells_on_boundary.end(); ++it ) {
         const CellID cellId = *it;
         std::vector<CellID> & closestCells = allClosestNonsysboundaryCells[cellId];
         closestCells.clear();
         std::vector<CellID> & closeCells = allCloseNonsysboundaryCells[cellId];
         closeCells.clear();
         std::array<SpatialCell*,27> & flowtoCells = allFlowtoCells[cellId];
         flowtoCells.fill(NULL);
         uint dist = numeric_limits<uint>::max();
      
         // First iteration of search to determine closest distance
         for(int i=-2; i<3; i++)
            for(int j=-2; j<3; j++)
               for(int k=-2; k<3; k++) {
                  const CellID cell = getNeighbour(mpiGrid,cellId,i,j,k);
                  if(cell != INVALID_CELLID) {
                     if(mpiGrid[cell]->sysBoundaryFlag == sysboundarytype::NOT_SYSBOUNDARY) {
                        cuint d2 = i*i+j*j+k*k;
                        if(d2 < dist) {
                           dist = d2;
                        }
                        // Flowto neighbours have distances of 1, 2 or 3 at a distance of 1 layer, 4, 5 or 6 at a distance of 2 layers.
                        // Furthermore one does not want to have the cell itself in this list.
                        if(d2 < 4 && i != 0 && j != 0 && k != 0) {
                           flowtoCells.at(i + 3*j + 9*k + 13) = mpiGrid[cell];
                        }
                        if(mpiGrid[cellId]->sysBoundaryLayer == 1 && abs(i) < 2 && abs(j) < 2 && abs(k) < 2) {
                           closeCells.push_back(cell);
                        }
                        if(mpiGrid[cellId]->sysBoundaryLayer == 2) {
                           closeCells.push_back(cell);
                        }
                     }
                  }
               }
         // Second iteration to record the cellIds of all cells at closest distance
         for(int i=-2; i<3; i++)
            for(int j=-2; j<3; j++)
               for(int k=-2; k<3; k++) {
                  const CellID cell = getNeighbour(mpiGrid,cellId,i,j,k);
                  if(cell != INVALID_CELLID) {
                     if(mpiGrid[cell]->sysBoundaryFlag == sysboundarytype::NOT_SYSBOUNDARY) {
                        cuint d2 = i*i+j*j+k*k;
                        if(d2 == dist) {
                           closestCells.push_back(cell);
                        }
                     }
                  }
               }
         if(closestCells.size() == 0) closestCells.push_back(INVALID_CELLID);
         if(closeCells.size() == 0) closeCells.push_back(INVALID_CELLID);
      }
      return true;
   }
   
   /*! Get the cellID of the first closest cell of type NOT_SYSBOUNDARY found.
    * \param i,j,k Coordinates of the cell to start looking from
    * \return The cell index of that cell
    * \sa getAllClosestNonsysboundaryCells
    */
   std::array<int, 3> SysBoundaryCondition::getTheClosestNonsysboundaryCell(
      FsGrid< fsgrids::technical, 2> & technicalGrid,
      cint i,
      cint j,
      cint k
   ) {
      const std::vector< std::array<int, 3> > closestCells = getAllClosestNonsysboundaryCells(technicalGrid, i, j, k);
      return closestCells.at(0);
   }
   
   /*! Get the cellIDs of all the closest cells of type NOT_SYSBOUNDARY.
    * \param i,j,k Coordinates of the cell to start looking from
    * \return The vector of cell indices of those cells
    * \sa getTheClosestNonsysboundaryCell
    */
   std::vector< std::array<int, 3> > SysBoundaryCondition::getAllClosestNonsysboundaryCells(
      FsGrid< fsgrids::technical, 2> & technicalGrid,
      cint i,
      cint j,
      cint k
   ) {
      int distance = std::numeric_limits<int>::max();
      std::vector< std::array<int,3> > closestCells;
      
      for (int kk=-2; kk<3; kk++) {
         for (int jj=-2; jj<3; jj++) {
            for (int ii=-2; ii<3 ; ii++) {
               if( technicalGrid.get(i+ii,j+jj,k+kk) && technicalGrid.get(i+ii,j+jj,k+kk)->sysBoundaryFlag == sysboundarytype::NOT_SYSBOUNDARY) {
                  distance = min(distance, ii*ii + jj*jj + kk*kk);
               }
            }
         }
      }
      
      for (int kk=-2; kk<3; kk++) {
         for (int jj=-2; jj<3; jj++) {
            for (int ii=-2; ii<3 ; ii++) {
               if( technicalGrid.get(i+ii,j+jj,k+kk) && technicalGrid.get(i+ii,j+jj,k+kk)->sysBoundaryFlag == sysboundarytype::NOT_SYSBOUNDARY) {
                  int d = ii*ii + jj*jj + kk*kk;
                  if( d == distance ) {
                     std::array<int, 3> cell = {i+ii, j+jj, k+kk};
                     closestCells.push_back(cell);
                  }
               }
            }
         }
      }
      
      if(closestCells.size() == 0) {
         std::array<int, 3> dummy  = {std::numeric_limits<int>::min()};
         closestCells.push_back(dummy);
      }
      
      return closestCells;
   }
   
   /*! Get the cellID of the first closest cell of type NOT_SYSBOUNDARY found.
    * \param cellID ID of the cell to start look from.
    * \return The cell index of that cell
    * \sa getAllClosestNonsysboundaryCells
    */
   CellID & SysBoundaryCondition::getTheClosestNonsysboundaryCell(
      const CellID& cellID
   ) {
      std::vector<CellID> & closestCells = allClosestNonsysboundaryCells.at(cellID);
      return closestCells.at(0);
   }
   
   /*! Get the cellIDs of all the closest cells of type NOT_SYSBOUNDARY.
    * \param cellID ID of the cell to start look from.
    * \return The vector of cell indices of those cells
    * \sa getTheClosestNonsysboundaryCell
    */
   std::vector<CellID> & SysBoundaryCondition::getAllClosestNonsysboundaryCells(
      const CellID& cellID
   ) {
      std::vector<CellID> & closestCells = allClosestNonsysboundaryCells.at(cellID);
      return closestCells;
   }
   
   /*! Get the cellIDs of all the close cells of type NOT_SYSBOUNDARY.
    * \param cellID ID of the cell to start look from.
    * \return The vector of cell indices of those cells
    */
   std::vector<CellID> & SysBoundaryCondition::getAllCloseNonsysboundaryCells(
      const CellID& cellID
   ) {
      std::vector<CellID> & closeCells = allCloseNonsysboundaryCells.at(cellID);
      return closeCells;
   }
   
   /*! Get the cellIDs of all flowto cells (cells into which the velocity distribution can flow and which is of type NOT_SYSBOUNDARY).
    * \param cellID ID of the cell to start look from.
    * \return The vector of cell indices of those cells
    */
   std::array<SpatialCell*,27> & SysBoundaryCondition::getFlowtoCells(
      const CellID& cellID
   ) {
      phiprof::start("getFlowtoCells");
      std::array<SpatialCell*,27> & flowtoCells = allFlowtoCells.at(cellID);
      phiprof::stop("getFlowtoCells");
      return flowtoCells;
   }
   
   std::array<Realf*,27> SysBoundaryCondition::getFlowtoCellsBlock(
      const std::array<SpatialCell*,27> flowtoCells,
      const vmesh::GlobalID blockGID,
      const uint popID
   ) {
      phiprof::start("getFlowtoCellsBlock");
      std::array<Realf*,27> flowtoCellsBlock;
      flowtoCellsBlock.fill(NULL);
      for (uint i=0; i<27; i++) {
         if(flowtoCells.at(i)) {
            flowtoCellsBlock.at(i) = flowtoCells.at(i)->get_data(flowtoCells.at(i)->get_velocity_block_local_id(blockGID,popID), popID);
         }
      }
      phiprof::stop("getFlowtoCellsBlock");
      return flowtoCellsBlock;
   }
   
   Real SysBoundaryCondition::fieldBoundaryCopyFromSolvingNbrMagneticField(
<<<<<<< HEAD
      FsGrid< std::array<Real, fsgrids::bfield::N_BFIELD>, 2> & perBGrid,
=======
      FsGrid< std::array<Real, fsgrids::bfield::N_BFIELD>, 2> & bGrid,
>>>>>>> 0a8fa204
      FsGrid< fsgrids::technical, 2> & technicalGrid,
      cint i,
      cint j,
      cint k,
      cuint component,
      cuint mask
   ) {

      int distance = std::numeric_limits<int>::max();
      std::vector< std::array<int,3> > closestCells;

      for (int kk=-2; kk<3; kk++) {
         for (int jj=-2; jj<3; jj++) {
            for (int ii=-2; ii<3 ; ii++) {
               if( technicalGrid.get(i+ii,j+jj,k+kk) // skip invalid cells returning NULL
                   && (technicalGrid.get(i+ii,j+jj,k+kk)->SOLVE & mask) == mask // Did that guy solve this component?
                   && technicalGrid.get(i+ii,j+jj,k+kk)->sysBoundaryFlag != sysboundarytype::DO_NOT_COMPUTE // Do not copy from there
               ) {
                  distance = min(distance, ii*ii + jj*jj + kk*kk);
               }
            }
         }
      }

      for (int kk=-2; kk<3; kk++) {
         for (int jj=-2; jj<3; jj++) {
            for (int ii=-2; ii<3 ; ii++) {
               if( technicalGrid.get(i+ii,j+jj,k+kk) // skip invalid cells returning NULL
                   && (technicalGrid.get(i+ii,j+jj,k+kk)->SOLVE & mask) == mask // Did that guy solve this component?
                   && technicalGrid.get(i+ii,j+jj,k+kk)->sysBoundaryFlag != sysboundarytype::DO_NOT_COMPUTE // Do not copy from there
               ) {
                  int d = ii*ii + jj*jj + kk*kk;
                  if( d == distance ) {
                     std::array<int, 3> cell = {i+ii, j+jj, k+kk};
                     closestCells.push_back(cell);
                  }
               }
            }
         }
      }

      if(closestCells.size() == 0) {
         cerr << __FILE__ << ":" << __LINE__ << ": No closest cell found!" << endl;
         abort();
      }

<<<<<<< HEAD
      return perBGrid.get(closestCells[0][0], closestCells[0][1], closestCells[0][2])->at(fsgrids::bfield::PERBX+component);
=======
      return bGrid.get(closestCells[0][0], closestCells[0][1], closestCells[0][2])->at(fsgrids::bfield::PERBX+component);
>>>>>>> 0a8fa204
   }
   
   /*! Function used in some cases to know which faces the system boundary condition is being applied to.
    * \param faces Pointer to array of 6 bool in which the values are returned whether the corresponding face is of that type. Order: 0 x+; 1 x-; 2 y+; 3 y-; 4 z+; 5 z-
    */
   void SysBoundaryCondition::getFaces(bool* faces) {
      cerr << "ERROR: SysBoundaryCondition::getFaces called instead of derived class function!" << endl;
      for(int i=0; i<6; i++) {
        faces[i]=false;
      }
   }
   
   /*! Get the precedence value of the system boundary condition.
    * \return The precedence value of the system boundary condition as set by parameter.
    */
   uint SysBoundaryCondition::getPrecedence() const {return precedence;}
   
   /*! Returns whether the boundary condition is dynamic in time.
    * \return Boolean value.
    */
   bool SysBoundaryCondition::isDynamic() const {return isThisDynamic;}
   
   void SysBoundaryCondition::setPeriodicity(
      bool isFacePeriodic[3]
   ) {
      for (uint i=0; i<3; i++) {
         this->isPeriodic[i] = isFacePeriodic[i];
      }
   }
   
   /*! Get a bool telling whether to call again applyInitialState upon restarting the simulation. */
   bool SysBoundaryCondition::doApplyUponRestart() const {return this->applyUponRestart;}
} // namespace SBC<|MERGE_RESOLUTION|>--- conflicted
+++ resolved
@@ -786,11 +786,7 @@
    }
    
    Real SysBoundaryCondition::fieldBoundaryCopyFromSolvingNbrMagneticField(
-<<<<<<< HEAD
-      FsGrid< std::array<Real, fsgrids::bfield::N_BFIELD>, 2> & perBGrid,
-=======
       FsGrid< std::array<Real, fsgrids::bfield::N_BFIELD>, 2> & bGrid,
->>>>>>> 0a8fa204
       FsGrid< fsgrids::technical, 2> & technicalGrid,
       cint i,
       cint j,
@@ -837,11 +833,7 @@
          abort();
       }
 
-<<<<<<< HEAD
-      return perBGrid.get(closestCells[0][0], closestCells[0][1], closestCells[0][2])->at(fsgrids::bfield::PERBX+component);
-=======
       return bGrid.get(closestCells[0][0], closestCells[0][1], closestCells[0][2])->at(fsgrids::bfield::PERBX+component);
->>>>>>> 0a8fa204
    }
    
    /*! Function used in some cases to know which faces the system boundary condition is being applied to.
