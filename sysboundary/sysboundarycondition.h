--- conflicted
+++ resolved
@@ -39,7 +39,6 @@
     * are loaded when the simulation initializes.
     */
    class SysBoundaryCondition {
-<<<<<<< HEAD
       public:
          SysBoundaryCondition();
          virtual ~SysBoundaryCondition();
@@ -60,6 +59,8 @@
             const dccrg::Dccrg<SpatialCell,dccrg::Cartesian_Geometry>& mpiGrid,
             const CellID& cellID,
             creal& dt,
+            cuint& RKCase,
+            cint& offset,
             cuint& component
          );
          virtual void fieldSolverBoundaryCondElectricField(
@@ -121,7 +122,8 @@
          void determineFace(
             bool* isThisCellOnAFace,
             creal x, creal y, creal z,
-            creal dx, creal dy, creal dz
+            creal dx, creal dy, creal dz,
+            const bool excludeSlices = false
          );
          void copyCellData(
             SpatialCell *from,
@@ -174,133 +176,6 @@
          bool isThisDynamic;
          /*! Map of closest nonsysboundarycells. Used in getAllClosestNonsysboundaryCells. */
          std::unordered_map<CellID, std::vector<CellID>> allClosestNonsysboundaryCells;
-=======
-    public:
-      SysBoundaryCondition();
-      virtual ~SysBoundaryCondition();
-      
-      static void addParameters();
-      virtual void getParameters();
-      
-      virtual bool initSysBoundary(
-                                   creal& t,
-                                   Project &project
-                                  );
-      virtual bool assignSysBoundary(dccrg::Dccrg<SpatialCell,dccrg::Cartesian_Geometry>& mpiGrid);
-      virtual bool applyInitialState(
-                                     const dccrg::Dccrg<SpatialCell,dccrg::Cartesian_Geometry>& mpiGrid,
-                                     Project &project
-                                    );
-      virtual Real fieldSolverBoundaryCondMagneticField(
-         const dccrg::Dccrg<SpatialCell,dccrg::Cartesian_Geometry>& mpiGrid,
-         const std::vector<fs_cache::CellCache>& cellCache,
-         const uint16_t& localID,
-         creal& dt,
-         cuint& RKCase,
-         cint& offset,
-         cuint& component
-      );
-      virtual void fieldSolverBoundaryCondElectricField(
-                                                        dccrg::Dccrg<SpatialCell,dccrg::Cartesian_Geometry>& mpiGrid,
-                                                        const CellID& cellID,
-                                                        cuint RKCase,
-                                                        cuint component
-                                                       );
-      virtual void fieldSolverBoundaryCondHallElectricField(fs_cache::CellCache& cache,
-                                                            cuint RKCase,
-                                                            cuint component
-                                                           );
-
-      virtual void fieldSolverBoundaryCondDerivatives(
-                                                      dccrg::Dccrg<SpatialCell,dccrg::Cartesian_Geometry>& mpiGrid,
-                                                      const CellID& cellID,
-                                                      cuint& RKCase,
-                                                      cuint& component
-                                                     );
-      virtual void fieldSolverBoundaryCondBVOLDerivatives(
-                                                          const dccrg::Dccrg<SpatialCell,dccrg::Cartesian_Geometry>& mpiGrid,
-                                                          const CellID& cellID,
-                                                          cuint& component
-                                                         );
-      static void setCellDerivativesToZero(
-                                           const dccrg::Dccrg<SpatialCell,dccrg::Cartesian_Geometry>& mpiGrid,
-                                           const CellID& cellID,
-                                           cuint& component
-                                          );
-      static void setCellBVOLDerivativesToZero(
-                                               const dccrg::Dccrg<SpatialCell,dccrg::Cartesian_Geometry>& mpiGrid,
-                                               const CellID& cellID,
-                                               cuint& component
-                                              );
-      /*This function computes the vlasov (distribution function) boundary condition. It is not! allowed to change block structure in cell*/
-      virtual void vlasovBoundaryCondition(
-                                           const dccrg::Dccrg<SpatialCell,dccrg::Cartesian_Geometry>& mpiGrid,
-                                           const CellID& cellID
-                                          );
-      
-      virtual void getFaces(bool* faces);
-      virtual std::string getName() const;
-      virtual uint getIndex() const;
-      uint getPrecedence() const;
-      bool isDynamic() const;
-      
-      bool updateSysBoundaryConditionsAfterLoadBalance(
-                                                       dccrg::Dccrg<SpatialCell,dccrg::Cartesian_Geometry>& mpiGrid,
-                                                       const std::vector<CellID> & local_cells_on_boundary
-                                                      );
-    protected:
-      void determineFace(
-                         bool* isThisCellOnAFace,
-                         creal x, creal y, creal z,
-                         creal dx, creal dy, creal dz,
-                         const bool excludeSlices=false
-                        );
-      void copyCellData(
-                        SpatialCell *from,
-                        SpatialCell *to,
-                        bool allowBlockAdjustment
-                       );
-      void averageCellData(
-                           const dccrg::Dccrg<SpatialCell,dccrg::Cartesian_Geometry>& mpiGrid,
-                           std::vector<CellID> cellList,
-                           SpatialCell *to
-                          );
-      CellID & getTheClosestNonsysboundaryCell(
-                                               const CellID& cellID
-                                              );
-      std::vector<CellID> & getAllClosestNonsysboundaryCells(
-                                                             const CellID& cellID
-                                                            );
-      void vlasovBoundaryCopyFromTheClosestNbr(
-                                               const dccrg::Dccrg<SpatialCell,dccrg::Cartesian_Geometry>& mpiGrid,
-                                               const CellID& cellID
-                                              );
-      void vlasovBoundaryCopyFromAllClosestNbrs(
-                                                const dccrg::Dccrg<SpatialCell,dccrg::Cartesian_Geometry>& mpiGrid,
-                                                const CellID& cellID
-                                               );
-      void vlasovBoundaryReflect(
-                                 const dccrg::Dccrg<SpatialCell,dccrg::Cartesian_Geometry>& mpiGrid,
-                                 const CellID& cellID,
-                                 creal& nx,
-                                 creal& ny,
-                                 creal& nz
-                                );
-      void vlasovBoundaryAbsorb(
-                                const dccrg::Dccrg<SpatialCell,dccrg::Cartesian_Geometry>& mpiGrid,
-                                const CellID& cellID,
-                                creal& nx,
-                                creal& ny,
-                                creal& nz
-                               );
-      
-      /*! Precedence value of the system boundary condition. */
-      uint precedence;
-      /*! Is the boundary condition dynamic in time or not. */
-      bool isThisDynamic;
-      /*! Map of closest nonsysboundarycells. Used in getAllClosestNonsysboundaryCells. */
-      std::unordered_map<CellID, std::vector<CellID>> allClosestNonsysboundaryCells;
->>>>>>> ffe85469
    };
 } // namespace SBC
 
