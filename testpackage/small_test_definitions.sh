
## Define test and runs

# Assume binaries are set in job script
#bin=vlasiator
#diffbin=vlsvdiff_DP

if [ ! -f $bin ]
then
   echo Executable $bin does not exist
   exit
fi

# where the tests are run
run_dir="run"

# where the directories for different tests, including cfg and other needed data files are located 
test_dir="tests"

# choose tests to run
<<<<<<< HEAD
run_tests=( 1 2 3 4 5 6 7 8 9 10 11 12 13 14 16 17 18 )
=======
run_tests=( 1 2 3 4 5 6 7 8 9 10 11 12 13 14 16 17 18 19 )
>>>>>>> 90ae6855

# acceleration test
test_name[1]="acctest_2_maxw_500k_100k_20kms_10deg"
comparison_vlsv[1]="fullf.0000001.vlsv"
comparison_phiprof[1]="phiprof_0.txt"
variable_names[1]="proton/vg_rho proton/vg_v proton/vg_v proton/vg_v proton"
variable_components[1]="0 0 1 2"
single_cell[1]=1

# acceleration test w/ substepping
test_name[2]="acctest_3_substeps"
comparison_vlsv[2]="fullf.0000001.vlsv"
comparison_phiprof[2]="phiprof_0.txt"
variable_names[2]="proton/vg_rho proton/vg_v proton/vg_v proton/vg_v proton"
variable_components[2]="0 0 1 2"
single_cell[2]=1

# translation test
test_name[3]="transtest_2_maxw_500k_100k_20kms_20x20"
comparison_vlsv[3]="fullf.0000001.vlsv"
comparison_phiprof[3]="phiprof_0.txt"
variable_names[3]="proton/vg_rho proton/vg_v proton/vg_v proton/vg_v proton"
variable_components[3]="0 0 1 2"

test_name[4]="acctest_4_helium"
comparison_vlsv[4]="fullf.0000001.vlsv"
comparison_phiprof[4]="phiprof_0.txt"
variable_names[4]="helium/vg_rho helium/vg_v helium/vg_v helium/vg_v"
variable_components[4]="0 0 1 2"
single_cell[4]=1

# Gyration test with protons and antiprotons
test_name[5]="acctest_5_proton_antiproton"
comparison_vlsv[5]="fullf.0000001.vlsv"
comparison_phiprof[5]="phiprof_0.txt"
variable_names[5]="proton/vg_rho proton/vg_v proton/vg_v proton/vg_v proton"
variable_components[5]="0 0 1 2"
single_cell[5]=1

# Restart tests. Writing and reading
test_name[6]="restart_write"
comparison_vlsv[6]="bulk.0000001.vlsv"
comparison_phiprof[6]="phiprof_0.txt"
variable_names[6]="proton/vg_rho proton/vg_v proton/vg_v proton/vg_v fg_b fg_b fg_b fg_e fg_e fg_e"
variable_components[6]="0 0 1 2 0 1 2 0 1 2"
test_name[7]="restart_read"
comparison_vlsv[7]="initial-grid.0000000.vlsv"
comparison_phiprof[7]="phiprof_0.txt"
variable_names[7]="proton/vg_rho proton/vg_v proton/vg_v proton/vg_v fg_b fg_b fg_b fg_e fg_e fg_e"
variable_components[7]="0 0 1 2 0 1 2 0 1 2"

#Very small ecliptic magnetosphere, no subcycling in ACC or FS
test_name[8]="Magnetosphere_small"
comparison_vlsv[8]="bulk.0000001.vlsv"
comparison_phiprof[8]="phiprof_0.txt"
variable_names[8]="proton/vg_rho proton/vg_v proton/vg_v proton/vg_v fg_b fg_b fg_b fg_e fg_e fg_e proton"
variable_components[8]="0 0 1 2 0 1 2 0 1 2"

#Very small polar magnetosphere, with subcycling in ACC or FS
test_name[9]="Magnetosphere_polar_small"
comparison_vlsv[9]="bulk.0000001.vlsv"
comparison_phiprof[9]="phiprof_0.txt"
variable_names[9]="proton/vg_rho proton/vg_v proton/vg_v proton/vg_v fg_b fg_b fg_b fg_e fg_e fg_e proton/vg_v_nonthermal proton/vg_v_nonthermal proton/vg_v_nonthermal proton/vg_ptensor_nonthermal_diagonal proton/vg_ptensor_nonthermal_diagonal proton/vg_ptensor_nonthermal_diagonal proton"
variable_components[9]="0 0 1 2 0 1 2 0 1 2 0 1 2 0 1 2"

# Field solver test
test_name[10]="test_fp_fsolver_only_3D"
comparison_vlsv[10]="fullf.0000001.vlsv"
comparison_phiprof[10]="phiprof_0.txt"
variable_names[10]="fg_b fg_b fg_b fg_e fg_e fg_e"
variable_components[10]="0 1 2 0 1 2"

# Field solver test w/ subcycles
test_name[11]="test_fp_substeps"
comparison_vlsv[11]="fullf.0000001.vlsv"
comparison_phiprof[11]="phiprof_0.txt"
variable_names[11]="fg_b fg_b fg_b fg_e fg_e fg_e"
variable_components[11]="0 1 2 0 1 2"

# Flowthrough tests
test_name[12]="Flowthrough_trans_periodic"
comparison_vlsv[12]="bulk.0000001.vlsv"
comparison_phiprof[12]="phiprof_0.txt"
variable_names[12]="proton/vg_rho proton/vg_v proton/vg_v proton/vg_v fg_b fg_b fg_b fg_e fg_e fg_e"
variable_components[12]="0 0 1 2 0 1 2 0 1 2"

test_name[13]="Flowthrough_x_inflow_y_outflow"
comparison_vlsv[13]="bulk.0000001.vlsv"
comparison_phiprof[13]="phiprof_0.txt"
variable_names[13]="proton/vg_rho proton/vg_v proton/vg_v proton/vg_v fg_b fg_b fg_b fg_e fg_e fg_e"
variable_components[13]="0 0 1 2 0 1 2 0 1 2"

test_name[14]="Flowthrough_x_inflow_y_outflow_acc"
comparison_vlsv[14]="bulk.0000001.vlsv"
comparison_phiprof[14]="phiprof_0.txt"
variable_names[14]="proton/vg_rho proton/vg_v proton/vg_v proton/vg_v fg_b fg_b fg_b fg_e fg_e fg_e"
variable_components[14]="0 0 1 2 0 1 2 0 1 2"

# Self-consistent wave generation test
test_name[15]="Selfgen_Waves_Periodic"
comparison_vlsv[15]="fullf.0000001.vlsv"
comparison_phiprof[15]="phiprof_0.txt"
variable_names[15]="proton/vg_rho proton/vg_v proton/vg_v proton/vg_v fg_b fg_b fg_b fg_e fg_e fg_e proton"
variable_components[15]="0 0 1 2 0 1 2 0 1 2"

## Spatial AMR tests
# Flowthrough test
test_name[16]="Flowthrough_amr"
comparison_vlsv[16]="bulk.0000001.vlsv"
comparison_phiprof[16]="phiprof_0.txt"
variable_names[16]="proton/vg_rho proton/vg_v proton/vg_v proton/vg_v fg_b fg_b fg_b fg_e fg_e fg_e"
variable_components[16]="0 0 1 2 0 1 2 0 1 2"

# Magnetosphere 3D
test_name[17]="Magnetosphere_3D_small"
comparison_vlsv[17]="bulk.0000001.vlsv"
comparison_phiprof[17]="phiprof_0.txt"
variable_names[17]="proton/vg_rho proton/vg_v proton/vg_v proton/vg_v fg_b fg_b fg_b fg_e fg_e fg_e"
variable_components[17]="0 0 1 2 0 1 2 0 1 2"

# Ionosphere 3D
test_name[18]="Ionosphere_small"
comparison_vlsv[18]="bulk.0000001.vlsv"
comparison_phiprof[18]="phiprof_0.txt"
variable_names[18]="proton/vg_rho proton/vg_v proton/vg_v proton/vg_v fg_b fg_b fg_b fg_e fg_e fg_e ig_upmappedarea ig_fac ig_rhon ig_potential"
<<<<<<< HEAD
variable_components[18]="0 0 1 2 0 1 2 0 1 2 0 0 0 0"
=======
variable_components[18]="0 0 1 2 0 1 2 0 1 2 0 0 0 0"

# Flowthrough with timevarying inflow
test_name[19]="Flowthrough_1D_timevarying"
comparison_vlsv[19]="bulk.0000001.vlsv"
comparison_phiprof[19]="phiprof_0.txt"
variable_names[19]="proton/vg_rho proton/vg_v proton/vg_v proton/vg_v fg_b fg_b fg_b fg_e fg_e fg_e"
variable_components[19]="0 0 1 2 0 1 2 0 1 2 0 0"
single_cell[19]=1
>>>>>>> 90ae6855
<|MERGE_RESOLUTION|>--- conflicted
+++ resolved
@@ -18,11 +18,7 @@
 test_dir="tests"
 
 # choose tests to run
-<<<<<<< HEAD
-run_tests=( 1 2 3 4 5 6 7 8 9 10 11 12 13 14 16 17 18 )
-=======
 run_tests=( 1 2 3 4 5 6 7 8 9 10 11 12 13 14 16 17 18 19 )
->>>>>>> 90ae6855
 
 # acceleration test
 test_name[1]="acctest_2_maxw_500k_100k_20kms_10deg"
@@ -148,9 +144,6 @@
 comparison_vlsv[18]="bulk.0000001.vlsv"
 comparison_phiprof[18]="phiprof_0.txt"
 variable_names[18]="proton/vg_rho proton/vg_v proton/vg_v proton/vg_v fg_b fg_b fg_b fg_e fg_e fg_e ig_upmappedarea ig_fac ig_rhon ig_potential"
-<<<<<<< HEAD
-variable_components[18]="0 0 1 2 0 1 2 0 1 2 0 0 0 0"
-=======
 variable_components[18]="0 0 1 2 0 1 2 0 1 2 0 0 0 0"
 
 # Flowthrough with timevarying inflow
@@ -159,5 +152,4 @@
 comparison_phiprof[19]="phiprof_0.txt"
 variable_names[19]="proton/vg_rho proton/vg_v proton/vg_v proton/vg_v fg_b fg_b fg_b fg_e fg_e fg_e"
 variable_components[19]="0 0 1 2 0 1 2 0 1 2 0 0"
-single_cell[19]=1
->>>>>>> 90ae6855
+single_cell[19]=1