project = Flowthrough
propagate_field = 0
propagate_vlasov_acceleration = 0
propagate_vlasov_translation = 1
dynamic_timestep = 1

ParticlePopulations = proton

[io]
write_initial_state = 0

<<<<<<< HEAD
system_write_t_interval = 39.44
=======
system_write_t_interval = 200.0
>>>>>>> b8544ef6
system_write_file_name = bulk
system_write_distribution_stride = 1
system_write_distribution_xline_stride = 0
system_write_distribution_yline_stride = 0
system_write_distribution_zline_stride = 0

[variables]
output = vg_rhom
output = fg_e
output = fg_b
output = vg_pressure
output = populations_vg_rho
output = populations_vg_v
output = vg_boundarytype
output = vg_rank
output = populations_vg_blocks
output = populations_vg_nonmaxwellianity
diagnostic = populations_vg_blocks

[gridbuilder]
x_length = 8
y_length = 1
z_length = 1
<<<<<<< HEAD
x_min = -10.4e7
x_max = 10.4e7
y_min = -1.3e7
y_max = 1.3e7
z_min = -1.3e7
z_max = 1.3e7
t_max = 650
dt = 2.0
=======
x_min = -1.3e8
x_max = 1.3e8
y_min = -1.3e8
y_max = 1.3e8
z_min = -6.5e6
z_max = 6.5e6
t_max = 600
#dt = 2.0
>>>>>>> b8544ef6

[proton_properties]
mass = 1
mass_units = PROTON
charge = 1

[proton_vspace]
vx_min = -640000.0
vx_max = +640000.0
vy_min = -640000.0
vy_max = +640000.0
vz_min = -640000.0
vz_max = +640000.0
vx_length = 32
vy_length = 32
vz_length = 32
[proton_sparse]
minValue = 1.0e-15

[boundaries]
periodic_x = yes
periodic_y = yes
periodic_z = yes
boundary = Outflow
boundary = Maxwellian

[Flowthrough]
emptyBox = 0
Bx = 1.0e-9
By = 1.0e-9
Bz = 1.0e-9
densityModel = SheetMaxwellian

[proton_Flowthrough]
T = 100000.0
rho  = 1000000.0
VX0 = 4e5
VY0 = 4e5
VZ0 = 4e5

[bailout]
velocity_space_wall_block_margin = 0<|MERGE_RESOLUTION|>--- conflicted
+++ resolved
@@ -9,11 +9,7 @@
 [io]
 write_initial_state = 0
 
-<<<<<<< HEAD
-system_write_t_interval = 39.44
-=======
 system_write_t_interval = 200.0
->>>>>>> b8544ef6
 system_write_file_name = bulk
 system_write_distribution_stride = 1
 system_write_distribution_xline_stride = 0
@@ -34,19 +30,9 @@
 diagnostic = populations_vg_blocks
 
 [gridbuilder]
-x_length = 8
-y_length = 1
+x_length = 20
+y_length = 20
 z_length = 1
-<<<<<<< HEAD
-x_min = -10.4e7
-x_max = 10.4e7
-y_min = -1.3e7
-y_max = 1.3e7
-z_min = -1.3e7
-z_max = 1.3e7
-t_max = 650
-dt = 2.0
-=======
 x_min = -1.3e8
 x_max = 1.3e8
 y_min = -1.3e8
@@ -55,7 +41,6 @@
 z_max = 6.5e6
 t_max = 600
 #dt = 2.0
->>>>>>> b8544ef6
 
 [proton_properties]
 mass = 1
