--- conflicted
+++ resolved
@@ -90,15 +90,7 @@
 radius = 70e6
 precedence = 2
 
-<<<<<<< HEAD
-[proton_ionosphere]
-<<<<<<< HEAD
-taperRadius = 1.5e8
-=======
->>>>>>> dev
-=======
 [proton_conductingsphere]
->>>>>>> 40b2df8d
 rho = 1.0e6
 T = 0.5e6
 
