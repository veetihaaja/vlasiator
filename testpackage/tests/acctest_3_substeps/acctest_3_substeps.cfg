--- conflicted
+++ resolved
@@ -81,10 +81,6 @@
 magXPertAbsAmp = 0
 magYPertAbsAmp = 0
 magZPertAbsAmp = 0
-<<<<<<< HEAD
-nVelocitySamples = 1
-=======
->>>>>>> 041734ab
 
 [proton_MultiPeak]
 n = 2
