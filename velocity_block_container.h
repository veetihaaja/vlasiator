--- conflicted
+++ resolved
@@ -128,10 +128,7 @@
    };
 
    template<typename LID> inline
-<<<<<<< HEAD
-   VelocityBlockContainer<LID>::VelocityBlockContainer() {
-      currentCapacity = 0;
-      numberOfBlocks = 0;
+   VelocityBlockContainer<LID>::VelocityBlockContainer() : currentCapacity {0}, numberOfBlocks {0} {
 #ifdef USE_CUDA
       dev_allocatedSize = 0;
       dev_block_data = new Realf();
@@ -157,10 +154,6 @@
    }
 #endif
 
-=======
-   VelocityBlockContainer<LID>::VelocityBlockContainer() : currentCapacity {0}, numberOfBlocks {0} {}
-   
->>>>>>> 40b2df8d
    template<typename LID> inline
    LID VelocityBlockContainer<LID>::capacity() const {
       return currentCapacity;
