--- conflicted
+++ resolved
@@ -110,7 +110,7 @@
         P::dt > dtMaxGlobal[2]*P::fieldSolverMaxCFL ) ||
       ( P::dt < dtMaxGlobal[0]*P::vlasovSolverMinCFL && 
         P::dt < dtMaxGlobal[1]*P::vlasovSolverMinCFL &&
-	P::dt < dtMaxGlobal[2]*P::fieldSolverMinCFL )
+        P::dt < dtMaxGlobal[2]*P::fieldSolverMinCFL )
       ) {
      //new dt computed
      isChanged=true;
@@ -229,11 +229,11 @@
    DataReducer outputReducer, diagnosticReducer;
    initializeDataReducers(&outputReducer, &diagnosticReducer);
    phiprof::stop("Init DROs");
-<<<<<<< HEAD
    
    //TODO, move to initializeGrid
    // FIXME in initializeGrid we do this for NOT_SYSBOUNDARY cells and the SBCs do it for their cells,
    // so everyone is done except DO_NOT_COMPUTE, why bother again?
+   // NOTE this is not there anymore after the fix_timestepping_issue_26 branch merge into the QUESPACE-346-Hall-term branch
 //    if(!P::isRestart) {
 //       phiprof::start("Init moments");
 //       //compute moments, and set them in RHO*,P*. If restart, they are already read in
@@ -242,8 +242,6 @@
 //       phiprof::stop("Init moments");
 //    }
    
-=======
->>>>>>> 57c9654e
    phiprof::start("Init field propagator");
    // Initialize field propagator:
    if (initializeFieldPropagator(mpiGrid, sysBoundaries) == false) {
@@ -253,10 +251,7 @@
    phiprof::stop("Init field propagator");
    // Free up memory:
    readparameters.finalize();
-<<<<<<< HEAD
-   
-=======
->>>>>>> 57c9654e
+   
    // Save restart data
    if (P::writeInitialState) {
       phiprof::start("write-initial-state");
@@ -293,7 +288,6 @@
       phiprof::start("compute-dt");
       calculateSpatialTranslation(mpiGrid,0.0);
       calculateAcceleration(mpiGrid,0.0);
-<<<<<<< HEAD
       
       //this is probably not ever needed, as a zero length step
       //should not require changes
@@ -315,11 +309,6 @@
       }
       // end of FIXME
       
-=======
-      //this is probably not ever needed, as a zero length step
-      //should not require changes
-      adjustVelocityBlocks(mpiGrid);
->>>>>>> 57c9654e
       if(P::propagateField) {
          propagateFields(mpiGrid, sysBoundaries, 0.0);
       }
@@ -463,10 +452,6 @@
       MPI_Bcast( &writeRestartNow, 1 , MPI_INT , MASTER_RANK ,MPI_COMM_WORLD);
       
       if (writeRestartNow == 1){
-<<<<<<< HEAD
-=======
-
->>>>>>> 57c9654e
          phiprof::start("write-restart");
          wallTimeRestartCounter++;
          
@@ -508,11 +493,8 @@
       }
       
       //get local cells
-<<<<<<< HEAD
       cells = mpiGrid.get_cells();
-=======
-      vector<uint64_t> cells = mpiGrid.get_cells();
->>>>>>> 57c9654e
+      
       //compute how many spatial cells we solve for this step
       computedCells=0;
       for(uint i=0;i<cells.size();i++)  computedCells+=mpiGrid[cells[i]]->number_of_blocks*WID3;
@@ -526,45 +508,12 @@
          addTimedBarrier("barrier-check-dt");
          if(dtIsChanged) {
             phiprof::start("update-dt");
-<<<<<<< HEAD
-            //propagate velocity space to real-time
-            if( P::propagateVlasovAcceleration )
-               calculateAcceleration(mpiGrid,0.5*P::dt);
-            else
-               calculateAcceleration(mpiGrid,0.0);
-            //adjust blocks after acceleration
-            adjustVelocityBlocks(mpiGrid);
-            //re-compute moments for real time for fieldsolver, and
-            //shift compute rho_dt2 as average of old rho and new
-            //rho. In practice this value is at a 1/4 timestep, as we
-            //take 1/2 timestep forward in fieldsolver
-#pragma omp parallel for
-            for (size_t c=0; c<cells.size(); ++c) {
-               const CellID cellID = cells[c];
-               SpatialCell* SC = mpiGrid[cellID];
-               SC->parameters[CellParams::RHO_DT2] = 0.5*SC->parameters[CellParams::RHO];
-               SC->parameters[CellParams::RHOVX_DT2] = 0.5*SC->parameters[CellParams::RHOVX];
-               SC->parameters[CellParams::RHOVY_DT2] = 0.5*SC->parameters[CellParams::RHOVY];
-               SC->parameters[CellParams::RHOVZ_DT2] = 0.5*SC->parameters[CellParams::RHOVZ];
-               SC->parameters[CellParams::P_11_DT2] = 0.5*SC->parameters[CellParams::P_11];
-               SC->parameters[CellParams::P_22_DT2] = 0.5*SC->parameters[CellParams::P_22];
-               SC->parameters[CellParams::P_33_DT2] = 0.5*SC->parameters[CellParams::P_33];
-               calculateCellVelocityMoments(SC);
-               SC->parameters[CellParams::RHO_DT2] += 0.5*SC->parameters[CellParams::RHO];
-               SC->parameters[CellParams::RHOVX_DT2] += 0.5*SC->parameters[CellParams::RHOVX];
-               SC->parameters[CellParams::RHOVY_DT2] += 0.5*SC->parameters[CellParams::RHOVY];
-               SC->parameters[CellParams::RHOVZ_DT2] += 0.5*SC->parameters[CellParams::RHOVZ];
-               SC->parameters[CellParams::P_11_DT2] += 0.5*SC->parameters[CellParams::P_11];
-               SC->parameters[CellParams::P_22_DT2] += 0.5*SC->parameters[CellParams::P_22];
-               SC->parameters[CellParams::P_33_DT2] += 0.5*SC->parameters[CellParams::P_33];
-=======
             //propagate velocity space back to real-time
             if( P::propagateVlasovAcceleration ) {
                // Back half dt to real time, forward by new half dt
                calculateAcceleration(mpiGrid,-0.5*P::dt + 0.5*newDt);
             } else {
                calculateAcceleration(mpiGrid,0.0);
->>>>>>> 57c9654e
             }
             
             //adjust blocks after acceleration
@@ -596,75 +545,18 @@
          CellParams::RHO_DT2,
          CellParams::RHOVX_DT2,
          CellParams::RHOVY_DT2,
-         CellParams::RHOVZ_DT2);
+         CellParams::RHOVZ_DT2,
+         CellParams::P_11_DT2,
+         CellParams::P_22_DT2,
+         CellParams::P_33_DT2
+      );
       
       if (P::propagateVlasovTranslation || P::propagateVlasovAcceleration ) {
-<<<<<<< HEAD
-         phiprof::start("Propagate Vlasov");
-         phiprof::start("Velocity-space");
-         if( P::propagateVlasovAcceleration ) 
-            calculateAcceleration(mpiGrid,P::dt);
-         else
-            calculateAcceleration(mpiGrid,0.0);
-         phiprof::stop("Velocity-space",computedCells,"Cells");
-         addTimedBarrier("barrier-after-acceleration");
-
-         /*remove excess capacity from vectors. This is a good place
-         to do it, as we have a peak in number of blocks after
-         acceleration.*/
-         phiprof::start("Shrink_to_fit");
-         shrink_to_fit_grid_data(mpiGrid);
-         phiprof::stop("Shrink_to_fit");
-         
-         adjustVelocityBlocks(mpiGrid);
-         addTimedBarrier("barrier-after-adjust-blocks");
-         
-         calculateInterpolatedVelocityMoments(
-            mpiGrid,
-            CellParams::RHO_DT2,
-            CellParams::RHOVX_DT2,
-            CellParams::RHOVY_DT2,
-            CellParams::RHOVZ_DT2,
-            CellParams::P_11_DT2,
-            CellParams::P_22_DT2,
-            CellParams::P_33_DT2
-         );
-         
-         
-=======
->>>>>>> 57c9654e
          phiprof::start("Update system boundaries (Vlasov)");
          sysBoundaries.applySysBoundaryVlasovConditions(mpiGrid, P::t+0.5*P::dt); 
          phiprof::stop("Update system boundaries (Vlasov)");
          addTimedBarrier("barrier-boundary-conditions");
-<<<<<<< HEAD
-         
-         
-         phiprof::start("Spatial-space");
-         if( P::propagateVlasovTranslation)
-            calculateSpatialTranslation(mpiGrid,P::dt);
-         else
-            calculateSpatialTranslation(mpiGrid,0.0);
-         phiprof::stop("Spatial-space",computedCells,"Cells");
-         
-         calculateInterpolatedVelocityMoments(
-            mpiGrid,
-            CellParams::RHO,
-            CellParams::RHOVX,
-            CellParams::RHOVY,
-            CellParams::RHOVZ,
-            CellParams::P_11,
-            CellParams::P_22,
-            CellParams::P_33
-         );
-         
-         phiprof::stop("Propagate Vlasov",computedCells,"Cells");
-      }
-      
-      
-=======
-      }
->>>>>>> 57c9654e
+      }
       
       // Propagate fields forward in time by dt. This needs to be done before the
       // moments for t + dt are computed (field uses t and t+0.5dt)
@@ -695,7 +587,11 @@
          CellParams::RHO,
          CellParams::RHOVX,
          CellParams::RHOVY,
-         CellParams::RHOVZ);
+         CellParams::RHOVZ,
+         CellParams::P_11,
+         CellParams::P_22,
+         CellParams::P_33
+      );
       
       phiprof::stop("Propagate",computedCells,"Cells");
       
