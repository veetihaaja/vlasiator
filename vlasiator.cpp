/*
 * This file is part of Vlasiator.
 * Copyright 2010-2016 Finnish Meteorological Institute
 *
 * For details of usage, see the COPYING file and read the "Rules of the Road"
 * at http://www.physics.helsinki.fi/vlasiator/
 *
 * This program is free software; you can redistribute it and/or modify
 * it under the terms of the GNU General Public License as published by
 * the Free Software Foundation; either version 2 of the License, or
 * (at your option) any later version.
 *
 * This program is distributed in the hope that it will be useful,
 * but WITHOUT ANY WARRANTY; without even the implied warranty of
 * MERCHANTABILITY or FITNESS FOR A PARTICULAR PURPOSE.  See the
 * GNU General Public License for more details.
 *
 * You should have received a copy of the GNU General Public License along
 * with this program; if not, write to the Free Software Foundation, Inc.,
 * 51 Franklin Street, Fifth Floor, Boston, MA 02110-1301 USA.
 */
#include <cstdlib>
#include <iostream>
#include <cmath>
#include <vector>
#include <sstream>
#include <ctime>

#ifdef _OPENMP
   #include <omp.h>
#endif

#ifdef USE_GPU
#include "arch/gpu_base.hpp"
#endif

#include <fsgrid.hpp>

#include "vlasovmover.h"
#include "vlasovsolver/vec.h"
#include "definitions.h"
#include "mpiconversion.h"
#include "logger.h"
#include "parameters.h"
#include "readparameters.h"
#include "spatial_cell.hpp"
#include "datareduction/datareducer.h"
#include "sysboundary/sysboundary.h"
#include "fieldtracing/fieldtracing.h"

#include "fieldsolver/fs_common.h"
#include "projects/project.h"
#include "grid.h"
#include "iowrite.h"
#include "ioread.h"

#include "object_wrapper.h"
#include "velocity_mesh_parameters.h"
#include "fieldsolver/gridGlue.hpp"
#include "fieldsolver/derivatives.hpp"

#ifdef CATCH_FPE
#include <fenv.h>
#include <signal.h>
/*! Function used to abort the program upon detecting a floating point exception. Which exceptions are caught is defined using the function feenableexcept.
 */
void fpehandler(int sig_num)
{
   signal(SIGFPE, fpehandler);
   printf("SIGFPE: floating point exception occured, exiting.\n");
   abort();
}
#endif

#include "phiprof.hpp"

Logger logFile, diagnostic;
static dccrg::Dccrg<SpatialCell,dccrg::Cartesian_Geometry> mpiGrid;

using namespace std;

int globalflags::bailingOut = 0;
bool globalflags::writeRestart = 0;
bool globalflags::balanceLoad = 0;
bool globalflags::ionosphereJustSolved = false;

ObjectWrapper objectWrapper;

void addTimedBarrier(string name){
#ifndef DEBUG_VLASIATOR
//let's not do  a barrier
   return;
#endif
   int bt=phiprof::initializeTimer(name,"Barriers","MPI");
   phiprof::start(bt);
   MPI_Barrier(MPI_COMM_WORLD);
   phiprof::stop(bt);
}

void computeNewTimeStep(dccrg::Dccrg<SpatialCell,dccrg::Cartesian_Geometry>& mpiGrid,
			FsGrid< fsgrids::technical, FS_STENCIL_WIDTH> & technicalGrid, Real &newDt, bool &isChanged) {

   phiprof::start("compute-timestep");
   // Compute maximum time step. This cannot be done at the first step as the solvers compute the limits for each cell.

   isChanged = false;

   const vector<CellID>& cells = getLocalCells();
   /* Arrays for storing local (per process) and global max dt
      0th position stores ordinary space propagation dt
      1st position stores velocity space propagation dt
      2nd position stores field propagation dt
   */
   Real dtMaxLocal[3];
   Real dtMaxGlobal[3];

   dtMaxLocal[0] = numeric_limits<Real>::max();
   dtMaxLocal[1] = numeric_limits<Real>::max();
   dtMaxLocal[2] = numeric_limits<Real>::max();

   for (vector<CellID>::const_iterator cell_id = cells.begin(); cell_id != cells.end(); ++cell_id) {
      SpatialCell* cell = mpiGrid[*cell_id];
      const Real dx = cell->parameters[CellParams::DX];
      const Real dy = cell->parameters[CellParams::DY];
      const Real dz = cell->parameters[CellParams::DZ];
      cell->parameters[CellParams::MAXRDT] = numeric_limits<Real>::max();

      for (uint popID = 0; popID < getObjectWrapper().particleSpecies.size(); ++popID) {
         const uint nBlocks = cell->get_number_of_velocity_blocks(popID);
         if (nBlocks==0) {
            continue;
         }
         const Real* parameters = cell->get_block_parameters(popID);
         const Real HALF = 0.5;
         Real popMin = std::numeric_limits<Real>::max();
#pragma omp parallel
         {
            Real threadMin = std::numeric_limits<Real>::max();
            arch::parallel_reduce<arch::min>(
               {WID, WID, WID, nBlocks},
               ARCH_LOOP_LAMBDA (const uint i, const uint j, const uint k, const uint n, Real *lthreadMin) -> void{
                  const Real VX
                     =            parameters[n * BlockParams::N_VELOCITY_BLOCK_PARAMS + BlockParams::VXCRD]
                     + (i + HALF)*parameters[n * BlockParams::N_VELOCITY_BLOCK_PARAMS + BlockParams::DVX];
                  const Real VY
                     =            parameters[n * BlockParams::N_VELOCITY_BLOCK_PARAMS + BlockParams::VYCRD]
                     + (j + HALF)*parameters[n * BlockParams::N_VELOCITY_BLOCK_PARAMS + BlockParams::DVY];
                  const Real VZ
                     =            parameters[n * BlockParams::N_VELOCITY_BLOCK_PARAMS + BlockParams::VZCRD]
                     + (k + HALF)*parameters[n * BlockParams::N_VELOCITY_BLOCK_PARAMS + BlockParams::DVZ];
                  Real loopMin = dx / fabs(VX);
                  loopMin = min(dy / fabs(VY), loopMin);
                  loopMin = min(dz / fabs(VZ), loopMin);
                  lthreadMin[0] = min(loopMin,lthreadMin[0]);
               }, threadMin);
#pragma omp critical
            {
               popMin = min(threadMin, popMin);
            }
         } // end parallel region
         cell->set_max_r_dt(popID, popMin);
         cell->parameters[CellParams::MAXRDT] = min(popMin, cell->parameters[CellParams::MAXRDT]);
      } // end loop over popID



      if (cell->sysBoundaryFlag == sysboundarytype::NOT_SYSBOUNDARY ||
          (cell->sysBoundaryLayer == 1 && cell->sysBoundaryFlag != sysboundarytype::NOT_SYSBOUNDARY)) {
         // spatial fluxes computed also for boundary cells
         dtMaxLocal[0] = min(dtMaxLocal[0], cell->parameters[CellParams::MAXRDT]);
      }

      if (cell->parameters[CellParams::MAXVDT] != 0 &&
          (cell->sysBoundaryFlag == sysboundarytype::NOT_SYSBOUNDARY ||
           (P::vlasovAccelerateMaxwellianBoundaries && cell->sysBoundaryFlag == sysboundarytype::SET_MAXWELLIAN))) {
         // acceleration only done on non-boundary cells
         dtMaxLocal[1] = min(dtMaxLocal[1], cell->parameters[CellParams::MAXVDT]);
      }
   }

   // compute max dt for fieldsolver
   const std::array<int, 3> gridDims(technicalGrid.getLocalSize());
   for (int k = 0; k < gridDims[2]; k++) {
      for (int j = 0; j < gridDims[1]; j++) {
         for (int i = 0; i < gridDims[0]; i++) {
            fsgrids::technical* cell = technicalGrid.get(i, j, k);
            if (cell->sysBoundaryFlag == sysboundarytype::NOT_SYSBOUNDARY ||
               (cell->sysBoundaryLayer == 1 && cell->sysBoundaryFlag != sysboundarytype::NOT_SYSBOUNDARY)) {
               dtMaxLocal[2] = min(dtMaxLocal[2], cell->maxFsDt);
            }
         }
      }
   }

   MPI_Allreduce(&(dtMaxLocal[0]), &(dtMaxGlobal[0]), 3, MPI_Type<Real>(), MPI_MIN, MPI_COMM_WORLD);

   // If any of the solvers are disabled there should be no limits in timespace from it
   if (!P::propagateVlasovTranslation)
      dtMaxGlobal[0] = numeric_limits<Real>::max();
   if (!P::propagateVlasovAcceleration)
      dtMaxGlobal[1] = numeric_limits<Real>::max();
   if (!P::propagateField)
      dtMaxGlobal[2] = numeric_limits<Real>::max();

   creal meanVlasovCFL = 0.5 * (P::vlasovSolverMaxCFL + P::vlasovSolverMinCFL);
   creal meanFieldsCFL = 0.5 * (P::fieldSolverMaxCFL + P::fieldSolverMinCFL);
   Real subcycleDt;

   // reduce/increase dt if it is too high for any of the three propagators or too low for all propagators
   if ((P::dt > dtMaxGlobal[0] * P::vlasovSolverMaxCFL ||
        P::dt > dtMaxGlobal[1] * P::vlasovSolverMaxCFL * P::maxSlAccelerationSubcycles ||
        P::dt > dtMaxGlobal[2] * P::fieldSolverMaxCFL * P::maxFieldSolverSubcycles) ||
       (P::dt < dtMaxGlobal[0] * P::vlasovSolverMinCFL &&
        P::dt < dtMaxGlobal[1] * P::vlasovSolverMinCFL * P::maxSlAccelerationSubcycles &&
        P::dt < dtMaxGlobal[2] * P::fieldSolverMinCFL * P::maxFieldSolverSubcycles)) {

      // new dt computed
      isChanged = true;

      // set new timestep to the lowest one of all interval-midpoints
      newDt = meanVlasovCFL * dtMaxGlobal[0];
      newDt = min(newDt, meanVlasovCFL * dtMaxGlobal[1] * P::maxSlAccelerationSubcycles);
      newDt = min(newDt, meanFieldsCFL * dtMaxGlobal[2] * P::maxFieldSolverSubcycles);

      logFile << "(TIMESTEP) New dt = " << newDt << " computed on step " << P::tstep << " at " << P::t
              << "s   Maximum possible dt (not including  vlasovsolver CFL " << P::vlasovSolverMinCFL << "-"
              << P::vlasovSolverMaxCFL << " or fieldsolver CFL " << P::fieldSolverMinCFL << "-" << P::fieldSolverMaxCFL
              << ") in {r, v, BE} was " << dtMaxGlobal[0] << " " << dtMaxGlobal[1] << " " << dtMaxGlobal[2] << " "
              << " Including subcycling { v, BE}  was " << dtMaxGlobal[1] * P::maxSlAccelerationSubcycles << " "
              << dtMaxGlobal[2] * P::maxFieldSolverSubcycles << " " << endl
              << writeVerbose;

      if (P::dynamicTimestep) {
         subcycleDt = newDt;
      } else {
         logFile << "(TIMESTEP) However, fixed timestep in config overrides dt = " << P::dt << endl << writeVerbose;
         subcycleDt = P::dt;
      }
   } else {
      subcycleDt = P::dt;
   }

   // Subcycle if field solver dt < global dt (including CFL) (new or old dt hence the hassle with subcycleDt
   if (meanFieldsCFL * dtMaxGlobal[2] < subcycleDt && P::propagateField) {
      P::fieldSolverSubcycles =
          min(convert<uint>(ceil(subcycleDt / (meanFieldsCFL * dtMaxGlobal[2]))), P::maxFieldSolverSubcycles);
   } else {
      P::fieldSolverSubcycles = 1;
   }

   phiprof::stop("compute-timestep");
}

ObjectWrapper& getObjectWrapper() {
   return objectWrapper;
}

/** Get local cell IDs. This function creates a cached copy of the
 * cell ID lists to significantly improve performance. The cell ID
 * cache is recalculated every time the mesh partitioning changes.
 * @return Local cell IDs.*/
const std::vector<CellID>& getLocalCells() {
   return Parameters::localCells;
}

void recalculateLocalCellsCache() {
     {
        vector<CellID> dummy;
        dummy.swap(Parameters::localCells);
     }
   Parameters::localCells = mpiGrid.get_cells();
}

int main(int argn,char* args[]) {
   int myRank, doBailout=0;
   const creal DT_EPSILON=1e-12;
   typedef Parameters P;
   Real newDt;
   bool dtIsChanged;

// Init MPI:
   int required=MPI_THREAD_FUNNELED;
   int provided;
   MPI_Init_thread(&argn,&args,required,&provided);
   if (required > provided){
      MPI_Comm_rank(MPI_COMM_WORLD,&myRank);
      if(myRank==MASTER_RANK)
         cerr << "(MAIN): MPI_Init_thread failed! Got " << provided << ", need "<<required <<endl;
      exit(1);
   }

   phiprof::initialize();

   double initialWtime =  MPI_Wtime();
   SysBoundary& sysBoundaryContainer = getObjectWrapper().sysBoundaryContainer;
   MPI_Comm comm = MPI_COMM_WORLD;
   MPI_Comm_rank(comm,&myRank);

   #ifdef CATCH_FPE
   // WARNING FE_INEXACT is too sensitive to be used. See man fenv.
   //feenableexcept(FE_DIVBYZERO|FE_INVALID|FE_OVERFLOW|FE_UNDERFLOW);
   feenableexcept(FE_DIVBYZERO|FE_INVALID|FE_OVERFLOW);
   //feenableexcept(FE_DIVBYZERO|FE_INVALID);
   signal(SIGFPE, fpehandler);
   #endif

   phiprof::start("main");
   phiprof::start("Initialization");

   phiprof::start("Read parameters");
   // Allocate host-side velocity mesh wrapper
   vmesh::allocateMeshWrapper();
   // init parameter file reader
   Readparameters readparameters(argn,args);

   P::addParameters();

   // Add parameters for number of populations
   getObjectWrapper().addParameters();
   readparameters.parse();
   P::getParameters();

   getObjectWrapper().addPopulationParameters();
   sysBoundaryContainer.addParameters();
   projects::Project::addParameters();

   Project* project = projects::createProject();
   getObjectWrapper().project = project;
   readparameters.parse(true, false); // 2nd parsing for specific population parameters
   readparameters.helpMessage(); // Call after last parse, exits after printing help if help requested
   getObjectWrapper().getPopulationParameters();
   sysBoundaryContainer.getParameters();
   project->getParameters();

   #ifdef USE_GPU
   // Activate device, create streams
   gpu_init_device();
   #endif

   // Fill in rest of velocity meshes data, upload GPU version
   vmesh::getMeshWrapper()->initVelocityMeshes(getObjectWrapper().particleSpecies.size());
   phiprof::stop("Read parameters");

   // Check for correct application of vectorclass values:
   if ( (VECL<WID) ||
        (VECL*VEC_PER_PLANE != WID2) ||
        (VECL*VEC_PER_BLOCK != WID3) ||
        //(VPREC > VECL) ||
        (VECL != (int)VECL) ||
        (VPREC != (int)VPREC) ||
        (VEC_PER_PLANE != (int)VEC_PER_PLANE) ||
        (VEC_PER_BLOCK != (int)VEC_PER_BLOCK) ) {
      if (myRank == MASTER_RANK) {
         cerr << "(MAIN) ERROR: Vectorclass definition mismatch!" << endl;
         cerr << "VECL " << VECL <<" VEC_PER_PLANE " << VEC_PER_PLANE <<" WID " << WID <<" VEC_PER_BLOCK " << VEC_PER_BLOCK << " VPREC "<< VPREC<<endl;
      }
      exit(1);
   }

   //Get version and config info here
   std::string version;
   std::string config;
   //Only master needs the info
   if (myRank==MASTER_RANK){
      version=readparameters.versionInfo();
      config=readparameters.configInfo();
   }

   // Init parallel logger:
   phiprof::start("open logFile & diagnostic");
   //if restarting we will append to logfiles
   if (logFile.open(MPI_COMM_WORLD,MASTER_RANK,"logfile.txt",P::isRestart) == false) {
      if(myRank == MASTER_RANK) cerr << "(MAIN) ERROR: Logger failed to open logfile!" << endl;
      exit(1);
   }
   if (P::diagnosticInterval != 0) {
      if (diagnostic.open(MPI_COMM_WORLD,MASTER_RANK,"diagnostic.txt",P::isRestart) == false) {
         if(myRank == MASTER_RANK) cerr << "(MAIN) ERROR: Logger failed to open diagnostic file!" << endl;
         exit(1);
      }
   }
   {
      int mpiProcs;
      MPI_Comm_size(MPI_COMM_WORLD,&mpiProcs);
      logFile << "(MAIN) Starting simulation with " << mpiProcs << " MPI processes ";
      #ifdef _OPENMP
         logFile << "and " << omp_get_max_threads();
      #else
         logFile << "and 0";
      #endif
      logFile << " OpenMP threads per process" << endl << writeVerbose;
   }
   phiprof::stop("open logFile & diagnostic");

   // Init project
   phiprof::start("Init project");
   if (project->initialize() == false) {
      if(myRank == MASTER_RANK) cerr << "(MAIN): Project did not initialize correctly!" << endl;
      exit(1);
   }
   if (project->initialized() == false) {
      if (myRank == MASTER_RANK) {
         cerr << "(MAIN): Project base class was not initialized!" << endl;
         cerr << "\t Call Project::initialize() in your project's initialize()-function." << endl;
         exit(1);
      }
   }
   phiprof::stop("Init project");

   // Add VAMR refinement criterias:
#ifdef VAMR
   vamr_ref_criteria::addRefinementCriteria();
#endif

   // Initialize simplified Fieldsolver grids.
   // Needs to be done here already ad the background field will be set right away, before going to initializeGrid even
   phiprof::start("Init fieldsolver grids");

   const std::array<int,3> fsGridDimensions = {convert<int>(P::xcells_ini * pow(2,P::amrMaxSpatialRefLevel)),
							    convert<int>(P::ycells_ini * pow(2,P::amrMaxSpatialRefLevel)),
							    convert<int>(P::zcells_ini * pow(2,P::amrMaxSpatialRefLevel))};

   std::array<bool,3> periodicity{sysBoundaryContainer.isBoundaryPeriodic(0),
                                  sysBoundaryContainer.isBoundaryPeriodic(1),
                                  sysBoundaryContainer.isBoundaryPeriodic(2)};

   FsGridCouplingInformation gridCoupling;
   FsGrid< std::array<Real, fsgrids::bfield::N_BFIELD>, FS_STENCIL_WIDTH> perBGrid(fsGridDimensions, comm, periodicity,gridCoupling);
   FsGrid< std::array<Real, fsgrids::bfield::N_BFIELD>, FS_STENCIL_WIDTH> perBDt2Grid(fsGridDimensions, comm, periodicity,gridCoupling);
   FsGrid< std::array<Real, fsgrids::efield::N_EFIELD>, FS_STENCIL_WIDTH> EGrid(fsGridDimensions, comm, periodicity,gridCoupling);
   FsGrid< std::array<Real, fsgrids::efield::N_EFIELD>, FS_STENCIL_WIDTH> EDt2Grid(fsGridDimensions, comm, periodicity,gridCoupling);
   FsGrid< std::array<Real, fsgrids::ehall::N_EHALL>, FS_STENCIL_WIDTH> EHallGrid(fsGridDimensions, comm, periodicity,gridCoupling);
   FsGrid< std::array<Real, fsgrids::egradpe::N_EGRADPE>, FS_STENCIL_WIDTH> EGradPeGrid(fsGridDimensions, comm, periodicity,gridCoupling);
   FsGrid< std::array<Real, fsgrids::moments::N_MOMENTS>, FS_STENCIL_WIDTH> momentsGrid(fsGridDimensions, comm, periodicity,gridCoupling);
   FsGrid< std::array<Real, fsgrids::moments::N_MOMENTS>, FS_STENCIL_WIDTH> momentsDt2Grid(fsGridDimensions, comm, periodicity,gridCoupling);
   FsGrid< std::array<Real, fsgrids::dperb::N_DPERB>, FS_STENCIL_WIDTH> dPerBGrid(fsGridDimensions, comm, periodicity,gridCoupling);
   FsGrid< std::array<Real, fsgrids::dmoments::N_DMOMENTS>, FS_STENCIL_WIDTH> dMomentsGrid(fsGridDimensions, comm, periodicity,gridCoupling);
   FsGrid< std::array<Real, fsgrids::bgbfield::N_BGB>, FS_STENCIL_WIDTH> BgBGrid(fsGridDimensions, comm, periodicity,gridCoupling);
   FsGrid< std::array<Real, fsgrids::volfields::N_VOL>, FS_STENCIL_WIDTH> volGrid(fsGridDimensions, comm, periodicity,gridCoupling);
   FsGrid< fsgrids::technical, FS_STENCIL_WIDTH> technicalGrid(fsGridDimensions, comm, periodicity,gridCoupling);

   // Set DX, DY and DZ
   // TODO: This is currently just taking the values from cell 1, and assuming them to be
   // constant throughout the simulation.
   perBGrid.DX = perBDt2Grid.DX = EGrid.DX = EDt2Grid.DX = EHallGrid.DX = EGradPeGrid.DX = momentsGrid.DX
      = momentsDt2Grid.DX = dPerBGrid.DX = dMomentsGrid.DX = BgBGrid.DX = volGrid.DX = technicalGrid.DX
      = P::dx_ini / pow(2, P::amrMaxSpatialRefLevel);
   perBGrid.DY = perBDt2Grid.DY = EGrid.DY = EDt2Grid.DY = EHallGrid.DY = EGradPeGrid.DY = momentsGrid.DY
      = momentsDt2Grid.DY = dPerBGrid.DY = dMomentsGrid.DY = BgBGrid.DY = volGrid.DY = technicalGrid.DY
      = P::dy_ini / pow(2, P::amrMaxSpatialRefLevel);
   perBGrid.DZ = perBDt2Grid.DZ = EGrid.DZ = EDt2Grid.DZ = EHallGrid.DZ = EGradPeGrid.DZ = momentsGrid.DZ
      = momentsDt2Grid.DZ = dPerBGrid.DZ = dMomentsGrid.DZ = BgBGrid.DZ = volGrid.DZ = technicalGrid.DZ
      = P::dz_ini / pow(2, P::amrMaxSpatialRefLevel);
   // Set the physical start (lower left corner) X, Y, Z
   perBGrid.physicalGlobalStart = perBDt2Grid.physicalGlobalStart = EGrid.physicalGlobalStart = EDt2Grid.physicalGlobalStart
      = EHallGrid.physicalGlobalStart = EGradPeGrid.physicalGlobalStart = momentsGrid.physicalGlobalStart
      = momentsDt2Grid.physicalGlobalStart = dPerBGrid.physicalGlobalStart = dMomentsGrid.physicalGlobalStart
      = BgBGrid.physicalGlobalStart = volGrid.physicalGlobalStart = technicalGrid.physicalGlobalStart
      = {P::xmin, P::ymin, P::zmin};

   // Checking that spatial cells are cubic, otherwise field solver is incorrect (cf. derivatives in E, Hall term)
   constexpr Real uniformTolerance=1e-3;
   if ((abs((technicalGrid.DX - technicalGrid.DY) / technicalGrid.DX) >uniformTolerance) ||
       (abs((technicalGrid.DX - technicalGrid.DZ) / technicalGrid.DX) >uniformTolerance) ||
       (abs((technicalGrid.DY - technicalGrid.DZ) / technicalGrid.DY) >uniformTolerance)) {
      if (myRank == MASTER_RANK) {
         std::cerr << "WARNING: Your spatial cells seem not to be cubic. The simulation will now abort!" << std::endl;
      }
      //just abort sending SIGTERM to all tasks
      MPI_Abort(MPI_COMM_WORLD, -1);
   }
   phiprof::stop("Init fieldsolver grids");

   // Initialize grid.  After initializeGrid local cells have dist
   // functions, and B fields set. Cells have also been classified for
   // the various sys boundary conditions.  All remote cells have been
   // created. All spatial date computed this far is up to date for
   // FULL_NEIGHBORHOOD. Block lists up to date for
   // VLASOV_SOLVER_NEIGHBORHOOD (but dist function has not been communicated)
   phiprof::start("Init grids");
   initializeGrids(
      argn,
      args,
      mpiGrid,
      perBGrid,
      BgBGrid,
      momentsGrid,
      momentsDt2Grid,
      EGrid,
      EGradPeGrid,
      volGrid,
      technicalGrid,
      sysBoundaryContainer,
      *project
   );

   phiprof::start("report-memory-consumption");
   if (myRank == MASTER_RANK){
      cout << "(MAIN): Completed grid initialization." << endl;
      logFile << "(MAIN): Completed grid initialization." << endl << writeVerbose;
   }
   report_process_memory_consumption();
   phiprof::stop("report-memory-consumption");

   const std::vector<CellID>& cells = getLocalCells();

   phiprof::stop("Init grids");

   // Initialize data reduction operators. This should be done elsewhere in order to initialize
   // user-defined operators:
   phiprof::start("Init DROs");
   DataReducer outputReducer, diagnosticReducer;
   initializeDataReducers(&outputReducer, &diagnosticReducer);
   phiprof::stop("Init DROs");

   // Free up memory:
   readparameters.~Readparameters();

   // Run the field solver once with zero dt. This will initialize
   // Fieldsolver dt limits, and also calculate volumetric B-fields.
   // At restart, all we need at this stage has been read from the restart, the rest will be recomputed in due time.
   if(P::isRestart == false) {
      propagateFields(
         perBGrid,
         perBDt2Grid,
         EGrid,
         EDt2Grid,
         EHallGrid,
         EGradPeGrid,
         momentsGrid,
         momentsDt2Grid,
         dPerBGrid,
         dMomentsGrid,
         BgBGrid,
         volGrid,
         technicalGrid,
         sysBoundaryContainer, 0.0, 1.0
      );
   }

   phiprof::start("getFieldsFromFsGrid");
   volGrid.updateGhostCells();
   getFieldsFromFsGrid(volGrid, BgBGrid, EGradPeGrid, technicalGrid, mpiGrid, cells);
   phiprof::stop("getFieldsFromFsGrid");

   // Build communicator for ionosphere solving
   SBC::ionosphereGrid.updateIonosphereCommunicator(mpiGrid, technicalGrid);
   FieldTracing::calculateIonosphereFsgridCoupling(technicalGrid, perBGrid, dPerBGrid, SBC::ionosphereGrid.nodes, SBC::Ionosphere::radius);
   SBC::ionosphereGrid.initSolver(!P::isRestart); // If it is a restart we do not want to zero out everything
   if(SBC::Ionosphere::couplingInterval > 0 && P::isRestart) {
      SBC::Ionosphere::solveCount = floor(P::t / SBC::Ionosphere::couplingInterval)+1;
   } else {
      SBC::Ionosphere::solveCount = 1;
   }

   if (P::isRestart == false) {
      phiprof::start("compute-dt");
      // Run Vlasov solver once with zero dt to initialize
      // per-cell dt limits. In restarts, we read the dt from file.
      calculateSpatialTranslation(mpiGrid,0.0);
      calculateAcceleration(mpiGrid,0.0);
      phiprof::stop("compute-dt");
   }

   // Save restart data
   if (P::writeInitialState) {
      FieldTracing::reduceData(technicalGrid, perBGrid, dPerBGrid, mpiGrid, SBC::ionosphereGrid.nodes); /*!< Call the reductions (e.g. field tracing) */

      phiprof::start("write-initial-state");

      if (myRank == MASTER_RANK)
         logFile << "(IO): Writing initial state to disk, tstep = "  << endl << writeVerbose;
      P::systemWriteDistributionWriteStride.push_back(1);
      P::systemWriteName.push_back("initial-grid");
      P::systemWriteDistributionWriteXlineStride.push_back(0);
      P::systemWriteDistributionWriteYlineStride.push_back(0);
      P::systemWriteDistributionWriteZlineStride.push_back(0);
      P::systemWritePath.push_back("./");
      P::systemWriteFsGrid.push_back(true);

      for(uint si=0; si<P::systemWriteName.size(); si++) {
         P::systemWrites.push_back(0);
      }

      const bool writeGhosts = true;
      if( writeGrid(mpiGrid,
            perBGrid, // TODO: Merge all the fsgrids passed here into one meta-object
            EGrid,
            EHallGrid,
            EGradPeGrid,
            momentsGrid,
            dPerBGrid,
            dMomentsGrid,
            BgBGrid,
            volGrid,
            technicalGrid,
            version,
            config,
            &outputReducer,
            P::systemWriteName.size()-1,
            P::restartStripeFactor,
            writeGhosts
         ) == false
      ) {
         cerr << "FAILED TO WRITE GRID AT " << __FILE__ << " " << __LINE__ << endl;
      }

      P::systemWriteDistributionWriteStride.pop_back();
      P::systemWriteName.pop_back();
      P::systemWriteDistributionWriteXlineStride.pop_back();
      P::systemWriteDistributionWriteYlineStride.pop_back();
      P::systemWriteDistributionWriteZlineStride.pop_back();
      P::systemWritePath.pop_back();
      P::systemWriteFsGrid.pop_back();

      phiprof::stop("write-initial-state");
   }

   if (P::isRestart == false) {
      //compute new dt
      phiprof::start("compute-dt");
      computeNewTimeStep(mpiGrid, technicalGrid, newDt, dtIsChanged);
      if (P::dynamicTimestep == true && dtIsChanged == true) {
         // Only actually update the timestep if dynamicTimestep is on
         P::dt=newDt;
      }
      phiprof::stop("compute-dt");

      //go forward by dt/2 in V, initializes leapfrog split. In restarts the
      //the distribution function is already propagated forward in time by dt/2
      phiprof::start("propagate-velocity-space-dt/2");
      if (P::propagateVlasovAcceleration) {
         calculateAcceleration(mpiGrid, 0.5*P::dt);
      } else {
         //zero step to set up moments _v
         calculateAcceleration(mpiGrid, 0.0);
      }
      phiprof::stop("propagate-velocity-space-dt/2");

      // Apply boundary conditions
      if (P::propagateVlasovTranslation || P::propagateVlasovAcceleration ) {
         phiprof::start("Update system boundaries (Vlasov post-acceleration)");
         sysBoundaryContainer.applySysBoundaryVlasovConditions(mpiGrid, 0.5*P::dt, true);
         phiprof::stop("Update system boundaries (Vlasov post-acceleration)");
         addTimedBarrier("barrier-boundary-conditions");
      }
      // Also update all moments. They won't be transmitted to FSgrid until the field solver is called, though.
      phiprof::start("Compute interp moments");
      calculateInterpolatedVelocityMoments(
         mpiGrid,
         CellParams::RHOM,
         CellParams::VX,
         CellParams::VY,
         CellParams::VZ,
         CellParams::RHOQ,
         CellParams::P_11,
         CellParams::P_22,
         CellParams::P_33
         );
      phiprof::stop("Compute interp moments");
   }

   phiprof::stop("Initialization");

   // ***********************************
   // ***** INITIALIZATION COMPLETE *****
   // ***********************************

   // Main simulation loop:
   if (myRank == MASTER_RANK){
      cout << "(MAIN): Starting main simulation loop." << endl;
      logFile << "(MAIN): Starting main simulation loop." << endl << writeVerbose;
      //report filtering if we are in an AMR run
      if (P::amrMaxSpatialRefLevel>0){
         logFile<<"Filtering Report: "<<endl;
         for (uint refLevel=0 ; refLevel<= P::amrMaxSpatialRefLevel; refLevel++){
            logFile<<"\tRefinement Level " <<refLevel<<"==> Passes "<<P::numPasses.at(refLevel)<<endl;
         }
            logFile<<endl;
      }
   }

   phiprof::start("report-memory-consumption");
   report_process_memory_consumption();
   phiprof::stop("report-memory-consumption");

   unsigned int computedCells=0;
   unsigned int computedTotalCells=0;
  //Compute here based on time what the file intervals are
   P::systemWrites.clear();
   for(uint i=0;i< P::systemWriteTimeInterval.size();i++){
      int index=(int)(P::t_min/P::systemWriteTimeInterval[i]);
      //if we are already over 1% further than the time interval time that
      //is requested for writing, then jump to next writing index. This is to
      //make sure that at restart we do not write in the middle of
      //the interval.
      if(P::t_min>(index+0.01)*P::systemWriteTimeInterval[i]) {
         index++;
         // Special case for large timesteps
         int index2=(int)((P::t_min+P::dt)/P::systemWriteTimeInterval[i]);
         if (index2>index) index=index2;
      }
      P::systemWrites.push_back(index);
   }

   // Invalidate cached cell lists just to be sure (might not be needed)
   P::meshRepartitioned = true;

   unsigned int wallTimeRestartCounter=1;

   int doNow[2] = {0}; // 0: writeRestartNow, 1: balanceLoadNow ; declared outside main loop
   int writeRestartNow; // declared outside main loop
   bool overrideRebalanceNow = false; // declared outside main loop

   addTimedBarrier("barrier-end-initialization");

   phiprof::start("Simulation");
   double startTime=  MPI_Wtime();
   double beforeTime = MPI_Wtime();
   double beforeSimulationTime=P::t_min;
   double beforeStep=P::tstep_min;

   while(P::tstep <= P::tstep_max  &&
         P::t-P::dt <= P::t_max+DT_EPSILON &&
         wallTimeRestartCounter <= P::exitAfterRestarts) {

      addTimedBarrier("barrier-loop-start");

      phiprof::start("IO");

      phiprof::start("checkExternalCommands");
      if(myRank ==  MASTER_RANK) {
         // check whether STOP or KILL or SAVE has been passed, should be done by MASTER_RANK only as it can reset P::bailout_write_restart
         checkExternalCommands();
      }
      phiprof::stop("checkExternalCommands");

      //write out phiprof profiles and logs with a lower interval than normal
      //diagnostic (every 10 diagnostic intervals).
      phiprof::start("logfile-io");
      logFile << "---------- tstep = " << P::tstep << " t = " << P::t <<" dt = " << P::dt << " FS cycles = " << P::fieldSolverSubcycles << " ----------" << endl;
      if (P::diagnosticInterval != 0 &&
          P::tstep % (P::diagnosticInterval*10) == 0 &&
          P::tstep-P::tstep_min >0) {

         phiprof::print(MPI_COMM_WORLD,"phiprof");

         double currentTime=MPI_Wtime();
         double timePerStep=double(currentTime  - beforeTime) / (P::tstep-beforeStep);
         double timePerSecond=double(currentTime  - beforeTime) / (P::t-beforeSimulationTime + DT_EPSILON);
         double remainingTime=min(timePerStep*(P::tstep_max-P::tstep),timePerSecond*(P::t_max-P::t));
         time_t finalWallTime=time(NULL)+(time_t)remainingTime; //assume time_t is in seconds, as it is almost always
         struct tm *finalWallTimeInfo=localtime(&finalWallTime);
         logFile << "(TIME) current walltime/step " << timePerStep<< " s" <<endl;
         logFile << "(TIME) current walltime/simusecond " << timePerSecond<<" s" <<endl;
         logFile << "(TIME) Estimated completion time is " <<asctime(finalWallTimeInfo)<<endl;
         //reset before values, we want to report speed since last report of speed.
         beforeTime = MPI_Wtime();
         beforeSimulationTime=P::t;
         beforeStep=P::tstep;
         //report_grid_memory_consumption(mpiGrid);
         report_process_memory_consumption();
      }
      logFile << writeVerbose;
      phiprof::stop("logfile-io");

// Check whether diagnostic output has to be produced
      if (P::diagnosticInterval != 0 && P::tstep % P::diagnosticInterval == 0) {

         phiprof::start("diagnostic-io");
         if (writeDiagnostic(mpiGrid, diagnosticReducer) == false) {
            if(myRank == MASTER_RANK)  cerr << "ERROR with diagnostic computation" << endl;

         }
         phiprof::stop("diagnostic-io");
      }

      // write system, loop through write classes
      for (uint i = 0; i < P::systemWriteTimeInterval.size(); i++) {
         if (P::systemWriteTimeInterval[i] >= 0.0 &&
             P::t >= P::systemWrites[i] * P::systemWriteTimeInterval[i] - DT_EPSILON) {
            // If we have only just restarted, the bulk file should already exist from the previous slot.
            if ((P::tstep == P::tstep_min) && (P::tstep>0)) {
               P::systemWrites[i]++;
               // Special case for large timesteps
               int index2=(int)((P::t+P::dt)/P::systemWriteTimeInterval[i]);
               if (index2>P::systemWrites[i]) P::systemWrites[i]=index2;
               continue;
            }

            // Calculate these so refinement parameters can be tuned based on the vlsv
            calculateScaledDeltasSimple(mpiGrid);

            FieldTracing::reduceData(technicalGrid, perBGrid, dPerBGrid, mpiGrid, SBC::ionosphereGrid.nodes); /*!< Call the reductions (e.g. field tracing) */

            phiprof::start("write-system");
            logFile << "(IO): Writing spatial cell and reduced system data to disk, tstep = " << P::tstep << " t = " << P::t << endl << writeVerbose;
            const bool writeGhosts = true;
            if(writeGrid(mpiGrid,
               perBGrid, // TODO: Merge all the fsgrids passed here into one meta-object
               EGrid,
               EHallGrid,
               EGradPeGrid,
               momentsGrid,
               dPerBGrid,
               dMomentsGrid,
               BgBGrid,
               volGrid,
               technicalGrid,
               version,
               config,
               &outputReducer,
               i,
               P::systemStripeFactor,
               writeGhosts
               ) == false
            ) {
               cerr << "FAILED TO WRITE GRID AT" << __FILE__ << " " << __LINE__ << endl;
            }
            P::systemWrites[i]++;
            // Special case for large timesteps
            int index2=(int)((P::t+P::dt)/P::systemWriteTimeInterval[i]);
            if (index2>P::systemWrites[i]) P::systemWrites[i]=index2;
            logFile << "(IO): .... done!" << endl << writeVerbose;
            phiprof::stop("write-system");
         }
      }

      // Reduce globalflags::bailingOut from all processes
      phiprof::start("Bailout-allreduce");
      MPI_Allreduce(&(globalflags::bailingOut), &(doBailout), 1, MPI_INT, MPI_SUM, MPI_COMM_WORLD);
      phiprof::stop("Bailout-allreduce");

      // Write restart data if needed
      // Combined with checking of additional load balancing to have only one collective call.
      phiprof::start("compute-is-restart-written-and-extra-LB");
      if (myRank == MASTER_RANK) {
         if (  (P::saveRestartWalltimeInterval >= 0.0
            && (P::saveRestartWalltimeInterval*wallTimeRestartCounter <=  MPI_Wtime()-initialWtime
               || P::tstep == P::tstep_max
               || P::t >= P::t_max))
            || (doBailout > 0 && P::bailout_write_restart)
            || globalflags::writeRestart
         ) {
            doNow[0] = 1;
            if (globalflags::writeRestart == true) {
               doNow[0] = 2; // Setting to 2 so as to not increment the restart count below.
               globalflags::writeRestart = false; // This flag is only used by MASTER_RANK here and it needs to be reset after a restart write has been issued.
            }
         }
         else {
            doNow[0] = 0;
         }
         if (globalflags::balanceLoad == true) {
            doNow[1] = 1;
            globalflags::balanceLoad = false;
         }
      }
      MPI_Bcast( &doNow, 2 , MPI_INT , MASTER_RANK ,MPI_COMM_WORLD);
      writeRestartNow = doNow[0];
      doNow[0] = 0;
      if (doNow[1] == 1) {
         P::prepareForRebalance = true;
         doNow[1] = 0;
      }
      phiprof::stop("compute-is-restart-written-and-extra-LB");

      if (writeRestartNow >= 1){
         phiprof::start("write-restart");
         if (writeRestartNow == 1) {
            wallTimeRestartCounter++;
         }

         if (myRank == MASTER_RANK)
            logFile << "(IO): Writing restart data to disk, tstep = " << P::tstep << " t = " << P::t << endl << writeVerbose;
         //Write the restart:
         if( writeRestart(mpiGrid,
                  perBGrid, // TODO: Merge all the fsgrids passed here into one meta-object
                  EGrid,
                  EHallGrid,
                  EGradPeGrid,
                  momentsGrid,
                  dPerBGrid,
                  dMomentsGrid,
                  BgBGrid,
                  volGrid,
                  technicalGrid,
                  version,
                  config,
                  outputReducer,"restart",(uint)P::t,P::restartStripeFactor) == false ) {
            logFile << "(IO): ERROR Failed to write restart!" << endl << writeVerbose;
            cerr << "FAILED TO WRITE RESTART" << endl;
         }
         if (myRank == MASTER_RANK)
            logFile << "(IO): .... done!"<< endl << writeVerbose;
         phiprof::stop("write-restart");
      }

      phiprof::stop("IO");
      addTimedBarrier("barrier-end-io");

      //no need to propagate if we are on the final step, we just
      //wanted to make sure all IO is done even for final step
      if(P::tstep == P::tstep_max ||
         P::t >= P::t_max ||
         doBailout > 0) {
         break;
      }

      //Re-loadbalance if needed
      //TODO - add LB measure and do LB if it exceeds threshold
      if(((P::tstep % P::rebalanceInterval == 0 && P::tstep > P::tstep_min) || overrideRebalanceNow)) {
         logFile << "(LB): Start load balance, tstep = " << P::tstep << " t = " << P::t << endl << writeVerbose;
         // Refinement includes LB
         if (!dtIsChanged && P::adaptRefinement && P::tstep % (P::rebalanceInterval * P::refineMultiplier) == 0 && P::t > P::refineAfter) {
            logFile << "(AMR): Adapting refinement!"  << endl << writeVerbose;
            if (!adaptRefinement(mpiGrid, technicalGrid, sysBoundaryContainer, *project))
               continue;   // Refinement failed and we're bailing out

            // Calculate new dt limits since we might break CFL when refining
            phiprof::start("compute-dt");
            calculateSpatialTranslation(mpiGrid,0.0);
            calculateAcceleration(mpiGrid,0.0);
            phiprof::stop("compute-dt");
         }
         balanceLoad(mpiGrid, sysBoundaryContainer);
         addTimedBarrier("barrier-end-load-balance");
         phiprof::start("Shrink_to_fit");
         // * shrink to fit after LB * //
         shrink_to_fit_grid_data(mpiGrid);
         phiprof::stop("Shrink_to_fit");
         logFile << "(LB): ... done!"  << endl << writeVerbose;
         P::prepareForRebalance = false;

         overrideRebalanceNow = false;

         // Make sure the ionosphere communicator is up-to-date, in case inner boundary cells
         // moved.
         SBC::ionosphereGrid.updateIonosphereCommunicator(mpiGrid, technicalGrid);
      }

      //get local cells
      const vector<CellID>& cells = getLocalCells();

      //compute how many spatial cells we solve for this step
      computedCells=0;
      for(size_t i=0; i<cells.size(); i++) {
         for (uint popID=0; popID<getObjectWrapper().particleSpecies.size(); ++popID)
            computedCells += mpiGrid[cells[i]]->get_number_of_velocity_blocks(popID)*WID3;
      }
      computedTotalCells+=computedCells;

      //Check if dt needs to be changed, and propagate V back a half-step to change dt and set up new situation
      //do not compute new dt on first step (in restarts dt comes from file, otherwise it was initialized before we entered
      //simulation loop
      // FIXME what if dt changes at a restart??
      if(P::dynamicTimestep  && P::tstep > P::tstep_min) {
         computeNewTimeStep(mpiGrid, technicalGrid, newDt, dtIsChanged);
         addTimedBarrier("barrier-check-dt");
         if(dtIsChanged) {
            phiprof::start("update-dt");
            //propagate velocity space back to real-time
            if( P::propagateVlasovAcceleration ) {
               // Back half dt to real time, forward by new half dt
               calculateAcceleration(mpiGrid,-0.5*P::dt + 0.5*newDt);
            }
            else {
               //zero step to set up moments _v
               calculateAcceleration(mpiGrid, 0.0);
            }

            P::dt=newDt;

            logFile <<" dt changed to "<<P::dt <<"s, distribution function was half-stepped to real-time and back"<<endl<<writeVerbose;
            phiprof::stop("update-dt");
            continue; //
            //addTimedBarrier("barrier-new-dt-set");
         }
      }

      if (P::tstep % P::rebalanceInterval == P::rebalanceInterval-1 || P::prepareForRebalance == true) {
         if(P::prepareForRebalance == true) {
            overrideRebalanceNow = true;
         } else {
            P::prepareForRebalance = true;
         }
         #pragma omp parallel for
         for (size_t c=0; c<cells.size(); ++c) {
            mpiGrid[cells[c]]->get_cell_parameters()[CellParams::LBWEIGHTCOUNTER] = 0;
         }
      }

      phiprof::start("Propagate");
      //Propagate the state of simulation forward in time by dt:

      phiprof::start("Spatial-space");
      if( P::propagateVlasovTranslation) {
         calculateSpatialTranslation(mpiGrid,P::dt);
      } else {
         calculateSpatialTranslation(mpiGrid,0.0);
      }
      phiprof::stop("Spatial-space",computedCells,"Cells");

      // Apply boundary conditions
      if (P::propagateVlasovTranslation || P::propagateVlasovAcceleration ) {
         phiprof::start("Update system boundaries (Vlasov post-translation)");
         sysBoundaryContainer.applySysBoundaryVlasovConditions(mpiGrid, P::t+0.5*P::dt, false);
         phiprof::stop("Update system boundaries (Vlasov post-translation)");
         addTimedBarrier("barrier-boundary-conditions");
      }

      phiprof::start("Compute interp moments");
      calculateInterpolatedVelocityMoments(
         mpiGrid,
         CellParams::RHOM_DT2,
         CellParams::VX_DT2,
         CellParams::VY_DT2,
         CellParams::VZ_DT2,
         CellParams::RHOQ_DT2,
         CellParams::P_11_DT2,
         CellParams::P_22_DT2,
         CellParams::P_33_DT2
      );
      phiprof::stop("Compute interp moments");

      // Propagate fields forward in time by dt. This needs to be done before the
      // moments for t + dt are computed (field uses t and t+0.5dt)
      if (P::propagateField) {
         phiprof::start("Propagate Fields");

         phiprof::start("fsgrid-coupling-in");
         // Copy moments over into the fsgrid.
         //setupTechnicalFsGrid(mpiGrid, cells, technicalGrid);
         feedMomentsIntoFsGrid(mpiGrid, cells, momentsGrid, technicalGrid, false);
         feedMomentsIntoFsGrid(mpiGrid, cells, momentsDt2Grid, technicalGrid, true);
         phiprof::stop("fsgrid-coupling-in");

         propagateFields(
            perBGrid,
            perBDt2Grid,
            EGrid,
            EDt2Grid,
            EHallGrid,
            EGradPeGrid,
            momentsGrid,
            momentsDt2Grid,
            dPerBGrid,
            dMomentsGrid,
            BgBGrid,
            volGrid,
            technicalGrid,
            sysBoundaryContainer,
            P::dt,
            P::fieldSolverSubcycles
         );

         phiprof::start("getFieldsFromFsGrid");
         // Copy results back from fsgrid.
         volGrid.updateGhostCells();
         technicalGrid.updateGhostCells();
         getFieldsFromFsGrid(volGrid, BgBGrid, EGradPeGrid, technicalGrid, mpiGrid, cells);
         phiprof::stop("getFieldsFromFsGrid");
         phiprof::stop("Propagate Fields",cells.size(),"SpatialCells");
         addTimedBarrier("barrier-after-field-solver");
      }

      if(FieldTracing::fieldTracingParameters.useCache) {
         FieldTracing::resetReconstructionCoefficientsCache();
      }

      // Map current data down into the ionosphere
      // TODO check: have we set perBGrid correctly here, or is it possibly perBDt2Grid in some cases??
      if(SBC::ionosphereGrid.nodes.size() > 0 && ((P::t > SBC::Ionosphere::solveCount * SBC::Ionosphere::couplingInterval && SBC::Ionosphere::couplingInterval > 0) || SBC::Ionosphere::couplingInterval == 0)) {
         FieldTracing::calculateIonosphereFsgridCoupling(technicalGrid, perBGrid, dPerBGrid, SBC::ionosphereGrid.nodes, SBC::Ionosphere::radius);
         SBC::ionosphereGrid.mapDownBoundaryData(perBGrid, dPerBGrid, momentsGrid, volGrid, technicalGrid);
         SBC::ionosphereGrid.calculateConductivityTensor(SBC::Ionosphere::F10_7, SBC::Ionosphere::recombAlpha, SBC::Ionosphere::backgroundIonisation);

         // Solve ionosphere
         int nIterations, nRestarts;
         Real residual, minPotentialN, maxPotentialN, minPotentialS, maxPotentialS;
         SBC::ionosphereGrid.solve(nIterations, nRestarts, residual, minPotentialN, maxPotentialN, minPotentialS, maxPotentialS);
         logFile << "tstep = " << P::tstep
         << " t = " << P::t
         << " ionosphere iterations = " << nIterations
         << " restarts = " << nRestarts
         << " residual = " << std::scientific << residual << std::defaultfloat
         << " N potential min " << minPotentialN
         << " max " << maxPotentialN
         << " difference " << maxPotentialN - minPotentialN
         << " S potential min " << minPotentialS
         << " max " << maxPotentialS
         << " difference " << maxPotentialS - minPotentialS
         << endl;
         SBC::Ionosphere::solveCount++;
         globalflags::ionosphereJustSolved = true;
         // Reset flag in all cells
         #pragma omp parallel for
         for(size_t i=0; i<cells.size(); i++) {
            if(mpiGrid[cells[i]]->parameters[CellParams::FORCING_CELL_NUM] == 1) {
               mpiGrid[cells[i]]->parameters[CellParams::FORCING_CELL_NUM] = 0;
            }
         }
      }

      phiprof::start("Velocity-space");
      if ( P::propagateVlasovAcceleration ) {
         calculateAcceleration(mpiGrid,P::dt);
         addTimedBarrier("barrier-after-ad just-blocks");
      } else {
         //zero step to set up moments _v
         calculateAcceleration(mpiGrid, 0.0);
      }
      phiprof::stop("Velocity-space",computedCells,"Cells");
      addTimedBarrier("barrier-after-acceleration");

      if (P::propagateVlasovTranslation || P::propagateVlasovAcceleration ) {
         phiprof::start("Update system boundaries (Vlasov post-acceleration)");
         sysBoundaryContainer.applySysBoundaryVlasovConditions(mpiGrid, P::t+0.5*P::dt, true);
         phiprof::stop("Update system boundaries (Vlasov post-acceleration)");
         addTimedBarrier("barrier-boundary-conditions");
      }

      phiprof::start("Compute interp moments");
      // *here we compute rho and rho_v for timestep t + dt, so next
      // timestep * //
      calculateInterpolatedVelocityMoments(
         mpiGrid,
         CellParams::RHOM,
         CellParams::VX,
         CellParams::VY,
         CellParams::VZ,
         CellParams::RHOQ,
         CellParams::P_11,
         CellParams::P_22,
         CellParams::P_33
      );
      phiprof::stop("Compute interp moments");

      phiprof::stop("Propagate",computedCells,"Cells");

      phiprof::start("Project endTimeStep");
      project->hook(hook::END_OF_TIME_STEP, mpiGrid, perBGrid);
      phiprof::stop("Project endTimeStep");

      // Check timestep
      if (P::dt < P::bailout_min_dt) {
         stringstream s;
         s << "The timestep dt=" << P::dt << " went below bailout.bailout_min_dt (" << to_string(P::bailout_min_dt) << ")." << endl;
         bailout(true, s.str(), __FILE__, __LINE__);
      }
      //Move forward in time
      P::meshRepartitioned = false;
      globalflags::ionosphereJustSolved = false;
      ++P::tstep;
      P::t += P::dt;

   }

   double after = MPI_Wtime();

   phiprof::stop("Simulation");
   phiprof::start("Finalization");
   if (P::propagateField ) {
      finalizeFieldPropagator();
   }
   if (myRank == MASTER_RANK) {
      if (doBailout > 0) {
         logFile << "(BAILOUT): Bailing out, see error log for details." << endl;
      }

      double timePerStep;
      if (P::tstep == P::tstep_min) {
         timePerStep=0.0;
      } else {
         timePerStep=double(after  - startTime) / (P::tstep-P::tstep_min);
      }
      double timePerSecond=double(after  - startTime) / (P::t-P::t_min+DT_EPSILON);
      logFile << "(MAIN): All timesteps calculated." << endl;
      logFile << "\t (TIME) total run time " << after - startTime << " s, total simulated time " << P::t -P::t_min<< " s" << endl;
      if(P::t != 0.0) {
         logFile << "\t (TIME) seconds per timestep " << timePerStep  <<
         ", seconds per simulated second " <<  timePerSecond << endl;
      }
      logFile << writeVerbose;
   }

   phiprof::stop("Finalization");
   phiprof::stop("main");

   phiprof::print(MPI_COMM_WORLD,"phiprof");

   if (myRank == MASTER_RANK) {
      logFile << "(MAIN): Completed requested simulation. Exiting." << endl << writeVerbose;
      cout << "(MAIN): Completed requested simulation. Exiting." << endl;
   }
   logFile.close();
   if (P::diagnosticInterval != 0) diagnostic.close();

   // Finalize GSgrids
   perBGrid.finalize();
   perBDt2Grid.finalize();
   EGrid.finalize();
   EDt2Grid.finalize();
   EHallGrid.finalize();
   EGradPeGrid.finalize();
   momentsGrid.finalize();
   momentsDt2Grid.finalize();
   dPerBGrid.finalize();
   dMomentsGrid.finalize();
   BgBGrid.finalize();
   volGrid.finalize();
   technicalGrid.finalize();

   #ifdef USE_GPU
   // Call gpu allocation destructors on all spatial cells
   for (typename std::unordered_map<uint64_t, SpatialCell>::iterator
<<<<<<< HEAD
           cell_item = mpiGrid.get_cell_data().begin();
        cell_item != mpiGrid.get_cell_data().end();
=======
           cell_item = mpiGrid.get_cell_data_for_editing().begin();
        cell_item != mpiGrid.get_cell_data_for_editing().end();
>>>>>>> 035411da
        cell_item++
      ) {
      (cell_item->second).gpu_destructor();
   }
<<<<<<< HEAD
   // vector<CellID> allCells = mpiGrid.get_all_cells();
   // for (const auto& cell: allCells) {
   //    mpiGrid[cell]->gpu_destructor();
   // }
   // Deallocate buffers, clear device
   vmesh::deallocateMeshWrapper();
=======
   // Deallocate buffers, clear device
>>>>>>> 035411da
   gpu_clear_device();
   #endif

   MPI_Finalize();
   return 0;
}<|MERGE_RESOLUTION|>--- conflicted
+++ resolved
@@ -1214,27 +1214,14 @@
    #ifdef USE_GPU
    // Call gpu allocation destructors on all spatial cells
    for (typename std::unordered_map<uint64_t, SpatialCell>::iterator
-<<<<<<< HEAD
-           cell_item = mpiGrid.get_cell_data().begin();
-        cell_item != mpiGrid.get_cell_data().end();
-=======
            cell_item = mpiGrid.get_cell_data_for_editing().begin();
         cell_item != mpiGrid.get_cell_data_for_editing().end();
->>>>>>> 035411da
         cell_item++
       ) {
       (cell_item->second).gpu_destructor();
    }
-<<<<<<< HEAD
-   // vector<CellID> allCells = mpiGrid.get_all_cells();
-   // for (const auto& cell: allCells) {
-   //    mpiGrid[cell]->gpu_destructor();
-   // }
    // Deallocate buffers, clear device
    vmesh::deallocateMeshWrapper();
-=======
-   // Deallocate buffers, clear device
->>>>>>> 035411da
    gpu_clear_device();
    #endif
 
