--- conflicted
+++ resolved
@@ -472,12 +472,9 @@
    initializeDataReducers(&outputReducer, &diagnosticReducer);
    phiprof::stop("Init DROs");  
    
-<<<<<<< HEAD
-=======
    // Free up memory:
    readparameters.finalize();
 
->>>>>>> d8c3a01b
    // Run the field solver once with zero dt. This will initialize
    // Fieldsolver dt limits, and also calculate volumetric B-fields.
    propagateFields(
@@ -496,10 +493,7 @@
 		   technicalGrid,
 		   sysBoundaries, 0.0, 1.0
 		   );
-<<<<<<< HEAD
-=======
-
->>>>>>> d8c3a01b
+
    phiprof::start("getFieldsFromFsGrid");
    volGrid.updateGhostCells();
    getFieldsFromFsGrid(volGrid, BgBGrid, EGradPeGrid, dMomentsGrid, technicalGrid, mpiGrid, cells);
