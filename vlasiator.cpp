/*
This file is part of Vlasiator.

Copyright 2010-2015 Finnish Meteorological Institute

*/

#include <cstdlib>
#include <iostream>
#include <cmath>
#include <vector>
#include <sstream>
#include <ctime>
#include <omp.h>

#ifdef _OPENMP
   #include <omp.h>
#endif

#include "vlasovmover.h"
#include "definitions.h"
#include "mpiconversion.h"
#include "logger.h"
#include "parameters.h"
#include "readparameters.h"
#include "spatial_cell.hpp"
#include "datareduction/datareducer.h"
#include "sysboundary/sysboundary.h"

#include "fieldsolver/fs_common.h"
#include "poisson_solver/poisson_solver.h"
#include "projects/project.h"
#include "grid.h"
#include "iowrite.h"
#include "ioread.h"

#include "object_wrapper.h"

#ifdef CATCH_FPE
#include <fenv.h>
#include <signal.h>
/*! Function used to abort the program upon detecting a floating point exception. Which exceptions are caught is defined using the function feenableexcept.
 */
void fpehandler(int sig_num)
{
   signal(SIGFPE, fpehandler);
   printf("SIGFPE: floating point exception occured, exiting.\n");
   abort();
}
#endif

#include "phiprof.hpp"

Logger logFile, diagnostic;
static dccrg::Dccrg<SpatialCell,dccrg::Cartesian_Geometry> mpiGrid;

using namespace std;
using namespace phiprof;

int globalflags::bailingOut = 0;

ObjectWrapper objectWrapper;

void addTimedBarrier(string name){
#ifdef NDEBUG
//let's not do  a barrier
   return; 
#endif
   int bt=phiprof::initializeTimer(name,"Barriers","MPI");
   phiprof::start(bt);
   MPI_Barrier(MPI_COMM_WORLD);
   phiprof::stop(bt);
}

bool computeNewTimeStep(dccrg::Dccrg<SpatialCell,dccrg::Cartesian_Geometry>& mpiGrid,Real &newDt, bool &isChanged) {

   phiprof::start("compute-timestep");
   //compute maximum time-step, this cannot be done at the first
   //step as the solvers compute the limits for each cell

   isChanged=false;

   const vector<CellID>& cells = getLocalCells();
   /* Arrays for storing local (per process) and global max dt
      0th position stores ordinary space propagation dt
      1st position stores velocity space propagation dt
      2nd position stores field propagation dt
   */
   Real dtMaxLocal[3];
   Real dtMaxGlobal[3];
   
   dtMaxLocal[0]=std::numeric_limits<Real>::max();
   dtMaxLocal[1]=std::numeric_limits<Real>::max();
   dtMaxLocal[2]=std::numeric_limits<Real>::max();

   for (std::vector<CellID>::const_iterator cell_id=cells.begin(); cell_id!=cells.end(); ++cell_id) {
      SpatialCell* cell = mpiGrid[*cell_id];
      if ( cell->sysBoundaryFlag == sysboundarytype::NOT_SYSBOUNDARY ||
           (cell->sysBoundaryLayer == 1 && cell->sysBoundaryFlag != sysboundarytype::NOT_SYSBOUNDARY )) {
         //spatial fluxes computed also for boundary cells
         dtMaxLocal[0]=min(dtMaxLocal[0], cell->parameters[CellParams::MAXRDT]);
         dtMaxLocal[2]=min(dtMaxLocal[2], cell->parameters[CellParams::MAXFDT]);
      }
      
      if (cell->sysBoundaryFlag == sysboundarytype::NOT_SYSBOUNDARY) {
         //Acceleration only done on non sysboundary cells
         dtMaxLocal[1]=min(dtMaxLocal[1], cell->parameters[CellParams::MAXVDT]);
      }
   }
   MPI_Allreduce(&(dtMaxLocal[0]), &(dtMaxGlobal[0]), 3, MPI_Type<Real>(), MPI_MIN, MPI_COMM_WORLD);
   
   //If any of the solvers are disabled there should be no limits in timespace from it
   if (P::propagateVlasovTranslation == false)
      dtMaxGlobal[0]=std::numeric_limits<Real>::max();
   if (P::propagateVlasovAcceleration == false)
      dtMaxGlobal[1]=std::numeric_limits<Real>::max();
   if (P::propagateField == false)
      dtMaxGlobal[2]=std::numeric_limits<Real>::max();
   
   
   creal meanVlasovCFL = 0.5*(P::vlasovSolverMaxCFL+ P::vlasovSolverMinCFL);
   creal meanFieldsCFL = 0.5*(P::fieldSolverMaxCFL+ P::fieldSolverMinCFL);
   Real subcycleDt;
   
   //reduce dt if it is too high for any of the three propagators, or too low for all propagators
   if(( P::dt > dtMaxGlobal[0] * P::vlasovSolverMaxCFL ||
        P::dt > dtMaxGlobal[1] * P::vlasovSolverMaxCFL * P::maxSlAccelerationSubcycles ||
        P::dt > dtMaxGlobal[2] * P::fieldSolverMaxCFL * P::maxFieldSolverSubcycles ) ||
      ( P::dt < dtMaxGlobal[0] * P::vlasovSolverMinCFL && 
        P::dt < dtMaxGlobal[1] * P::vlasovSolverMinCFL * P::maxSlAccelerationSubcycles &&
        P::dt < dtMaxGlobal[2] * P::fieldSolverMinCFL * P::maxFieldSolverSubcycles )
      ) {
      //new dt computed
      isChanged=true;

      //set new timestep to the lowest one of all interval-midpoints
      const Real half = 0.5;
      newDt = meanVlasovCFL * dtMaxGlobal[0];
      newDt = min(newDt,meanVlasovCFL * dtMaxGlobal[1] * P::maxSlAccelerationSubcycles);
      newDt = min(newDt,meanFieldsCFL * dtMaxGlobal[2] * P::maxFieldSolverSubcycles);
   
      logFile <<"(TIMESTEP) New dt = " << newDt << " computed on step "<<  P::tstep <<" at " <<P::t << 
         "s   Maximum possible dt (not including  vlasovsolver CFL "<< 
         P::vlasovSolverMinCFL <<"-"<<P::vlasovSolverMaxCFL<<
         " or fieldsolver CFL "<< 
         P::fieldSolverMinCFL <<"-"<<P::fieldSolverMaxCFL<<
         ") in {r, v, BE} was " <<
         dtMaxGlobal[0] << " " <<
         dtMaxGlobal[1] << " " <<
         dtMaxGlobal[2] << " " <<
         " Including subcycling { v, BE}  was " <<
         dtMaxGlobal[1] * P::maxSlAccelerationSubcycles << " " <<
         dtMaxGlobal[2] * P::maxFieldSolverSubcycles<< " " <<
         endl << writeVerbose;
      subcycleDt = newDt;
   } else {
      subcycleDt = P::dt;
   }
   
   // Subcycle if field solver dt < global dt (including CFL) (new or old dt hence the hassle with subcycleDt
   if (meanFieldsCFL*dtMaxGlobal[2] < subcycleDt && P::propagateField) {
      P::fieldSolverSubcycles = min(convert<int>(ceil(subcycleDt / (meanFieldsCFL*dtMaxGlobal[2]))), P::maxFieldSolverSubcycles);
   } else {
      P::fieldSolverSubcycles = 1;
   }
   
   phiprof::stop("compute-timestep");
   return true;
}

ObjectWrapper& getObjectWrapper() {
   return objectWrapper;
}

/** Get local cell IDs. This function creates a cached copy of the 
 * cell ID lists to significantly improve performance. The cell ID 
 * cache is recalculated every time the mesh partitioning changes.
 * @return Local cell IDs.*/
const std::vector<CellID>& getLocalCells() {
   return Parameters::localCells;
}

void recalculateLocalCellsCache() {
     {
        vector<CellID> dummy;
        dummy.swap(Parameters::localCells);
     }
   Parameters::localCells = mpiGrid.get_cells();
}

int main(int argn,char* args[]) {
   bool success = true;
   int myRank, doBailout;
   const creal DT_EPSILON=1e-12;
   typedef Parameters P;
   Real newDt;
   bool dtIsChanged;
   
// Init MPI:
   int required=MPI_THREAD_FUNNELED;
   int provided;
   MPI_Init_thread(&argn,&args,required,&provided);
   if (required > provided){
      MPI_Comm_rank(MPI_COMM_WORLD,&myRank);
      if(myRank==MASTER_RANK)
         cerr << "(MAIN): MPI_Init_thread failed! Got " << provided << ", need "<<required <<endl;
      exit(1);
   }
   
   double initialWtime =  MPI_Wtime();
   
   MPI_Comm comm = MPI_COMM_WORLD;
   MPI_Comm_rank(comm,&myRank);
   SysBoundary sysBoundaries;
   bool isSysBoundaryCondDynamic;

   #ifdef CATCH_FPE
   // WARNING FE_INEXACT is too sensitive to be used. See man fenv.
   //feenableexcept(FE_DIVBYZERO|FE_INVALID|FE_OVERFLOW|FE_UNDERFLOW);
   feenableexcept(FE_DIVBYZERO|FE_INVALID|FE_OVERFLOW);
   //feenableexcept(FE_DIVBYZERO|FE_INVALID);
   signal(SIGFPE, fpehandler);
   #endif

   phiprof::start("main");
   phiprof::start("Initialization");
   phiprof::start("Read parameters");
   //init parameter file reader
   Readparameters readparameters(argn,args,MPI_COMM_WORLD);
   P::addParameters();
   projects::Project::addParameters();
   sysBoundaries.addParameters();
   readparameters.parse();
<<<<<<< HEAD
   P::getParameters();

=======
   if (P::getParameters() == false) {
      if (myRank == MASTER_RANK) {
         cerr << "(MAIN) ERROR: getParameters failed!" << endl;
      }
      exit(1);
   }
   
>>>>>>> 559bab1e
   Project* project = projects::createProject();
   getObjectWrapper().project = project;
   
   project->getParameters();
   sysBoundaries.getParameters();
   phiprof::stop("Read parameters");

   // Init parallel logger:
   phiprof::start("open logFile & diagnostic");
   //if restarting we will append to logfiles
   if (logFile.open(MPI_COMM_WORLD,MASTER_RANK,"logfile.txt",P::isRestart) == false) {
      if(myRank == MASTER_RANK) cerr << "(MAIN) ERROR: Logger failed to open logfile!" << endl;
      exit(1);
   }
   if (P::diagnosticInterval != 0) {
      if (diagnostic.open(MPI_COMM_WORLD,MASTER_RANK,"diagnostic.txt",P::isRestart) == false) {
         if(myRank == MASTER_RANK) cerr << "(MAIN) ERROR: Logger failed to open diagnostic file!" << endl;
         exit(1);
      }
   }
   {
      int mpiProcs;
      MPI_Comm_size(MPI_COMM_WORLD,&mpiProcs);
      logFile << "(MAIN) Starting simulation with " << mpiProcs << " MPI processes ";
      #ifdef _OPENMP
         logFile << "and " << omp_get_max_threads();
      #else
         logFile << "and 0";
      #endif
      logFile << " OpenMP threads per process" << endl << writeVerbose;      
   }
   phiprof::stop("open logFile & diagnostic");
   
   // Init project
   phiprof::start("Init project");
   if (project->initialize() == false) {
      if(myRank == MASTER_RANK) cerr << "(MAIN): Project did not initialize correctly!" << endl;
      exit(1);
   }
   if (project->initialized() == false) {
      if (myRank == MASTER_RANK) {
         cerr << "(MAIN): Project base class was not initialized!" << endl;
         cerr << "\t Call Project::initialize() in your project's initialize()-function." << endl;
         exit(1);
      }
   }
   phiprof::stop("Init project");
   
   // Add AMR refinement criterias:
   amr_ref_criteria::addRefinementCriteria();
   
   // Initialize grid.  After initializeGrid local cells have dist
   // functions, and B fields set. Cells have also been classified for
   // the various sys boundary conditions.  All remote cells have been
   // created. All spatial date computed this far is up to date for
   // FULL_NEIGHBORHOOD. Block lists up to date for
   // VLASOV_SOLVER_NEIGHBORHOOD (but dist function has not been communicated)
   phiprof::start("Init grid");
   //dccrg::Dccrg<SpatialCell,dccrg::Cartesian_Geometry> mpiGrid;
   initializeGrid(argn,args,mpiGrid,sysBoundaries,*project);
   isSysBoundaryCondDynamic = sysBoundaries.isDynamic();
   phiprof::stop("Init grid");
   
   // Initialize data reduction operators. This should be done elsewhere in order to initialize 
   // user-defined operators:
   phiprof::start("Init DROs");
   DataReducer outputReducer, diagnosticReducer;
   initializeDataReducers(&outputReducer, &diagnosticReducer);
   phiprof::stop("Init DROs");

   // Initialize field propagator:
   if (P::propagateField ) { 
      phiprof::start("Init field propagator");
      if (initializeFieldPropagator(mpiGrid, sysBoundaries) == false) {
         logFile << "(MAIN): Field propagator did not initialize correctly!" << endl << writeVerbose;
         exit(1);
      }
      phiprof::stop("Init field propagator");
   }

   // Initialize Poisson solver (if used)
   if (P::propagatePotential == true) {
      phiprof::start("Init Poisson solver");
      if (poisson::initialize(mpiGrid) == false) {
         logFile << "(MAIN): Poisson solver did not initialize correctly!" << endl << writeVerbose;
         exit(1);
      }
      phiprof::stop("Init Poisson solver");
   }

   // Free up memory:
   readparameters.finalize();

   // Save restart data
   if (P::writeInitialState) {
      phiprof::start("write-initial-state");
      if (myRank == MASTER_RANK)
         logFile << "(IO): Writing initial state to disk, tstep = "  << endl << writeVerbose;
//    P::systemWriteDistributionWriteStride[i], P::systemWriteName[i], P::systemWrites[i]
      P::systemWriteDistributionWriteStride.push_back(1);
      P::systemWriteName.push_back("initial-grid");
      P::systemWriteDistributionWriteXlineStride.push_back(0);
      P::systemWriteDistributionWriteYlineStride.push_back(0);
      P::systemWriteDistributionWriteZlineStride.push_back(0);
      P::systemWrites.push_back(0);
      
      const bool writeGhosts = true;
      if( writeGrid(mpiGrid,&outputReducer,P::systemWriteName.size()-1, writeGhosts) == false ) {
         cerr << "FAILED TO WRITE GRID AT " << __FILE__ << " " << __LINE__ << endl;
      }

      P::systemWriteDistributionWriteStride.pop_back();
      P::systemWriteName.pop_back();
      P::systemWriteDistributionWriteXlineStride.pop_back();
      P::systemWriteDistributionWriteYlineStride.pop_back();
      P::systemWriteDistributionWriteZlineStride.pop_back();
      P::systemWrites.pop_back();
      phiprof::stop("write-initial-state");
   }

   if (P::isRestart == false) {
      // Run Vlasov solver once with zero dt to initialize
      //per-cell dt limits. In restarts, we read the dt from file.
      phiprof::start("compute-dt");
      calculateSpatialTranslation(mpiGrid,0.0);
      calculateAcceleration(mpiGrid,0.0);

      if (P::propagateField == true) {
         propagateFields(mpiGrid, sysBoundaries, 0.0, 1.0);
      }
      phiprof::stop("compute-dt");
   }

   if (P::dynamicTimestep == true && P::isRestart == false) {
      //compute new dt
      phiprof::start("compute-dt");
      computeNewTimeStep(mpiGrid,newDt,dtIsChanged);
      if (dtIsChanged == true) P::dt=newDt;
      phiprof::stop("compute-dt");
   }

   if (!P::isRestart) {
      //go forward by dt/2 in V, initializes leapfrog split. In restarts the
      //the distribution function is already propagated forward in time by dt/2
      phiprof::start("propagate-velocity-space-dt/2");
      if (P::propagateVlasovAcceleration) {
         calculateAcceleration(mpiGrid, 0.5*P::dt);
      } else {
         //zero step to set up moments _v
         calculateAcceleration(mpiGrid, 0.0);
      }
      phiprof::stop("propagate-velocity-space-dt/2");

   }
   phiprof::stop("Initialization");

   // ***********************************
   // ***** INITIALIZATION COMPLETE *****
   // ***********************************
   
   // Main simulation loop:
   if (myRank == MASTER_RANK) logFile << "(MAIN): Starting main simulation loop." << endl << writeVerbose;

   unsigned int computedCells=0;
   unsigned int computedTotalCells=0;
  //Compute here based on time what the file intervals are
   P::systemWrites.clear();
   for(uint i=0;i< P::systemWriteTimeInterval.size();i++){
      int index=(int)(P::t_min/P::systemWriteTimeInterval[i]);
      //if we are already over 1% further than the time interval time that
      //is requested for writing, then jump to next writing index. This is to
      //make sure that at restart we do not write in the middle of
      //the interval.
      if(P::t_min>(index+0.01)*P::systemWriteTimeInterval[i])
         index++;
      P::systemWrites.push_back(index);
   }

   // Invalidate cached cell lists just to be sure (might not be needed)
   P::meshRepartitioned = true;

   unsigned int wallTimeRestartCounter=1;
   
   addTimedBarrier("barrier-end-initialization");
   
   phiprof::start("Simulation");
   double startTime=  MPI_Wtime();
   double beforeTime = MPI_Wtime();
   double beforeSimulationTime=P::t_min;
   double beforeStep=P::tstep_min;
   
   while(P::tstep <=P::tstep_max  &&
         P::t-P::dt <= P::t_max+DT_EPSILON &&
         wallTimeRestartCounter <= P::exitAfterRestarts) {
      
      addTimedBarrier("barrier-loop-start");
      
      phiprof::start("IO");

      phiprof::start("checkExternalCommands");
      if(myRank ==  MASTER_RANK) {
         // check whether STOP or KILL has been passed, should be done by MASTER_RANK only as it can reset P::bailout_write_restart
         checkExternalCommands();
      }
      phiprof::stop("checkExternalCommands");
      
      //write out phiprof profiles and logs with a lower interval than normal
      //diagnostic (every 10 diagnostic intervals).
      phiprof::start("logfile-io");
      logFile << "---------- tstep = " << P::tstep << " t = " << P::t <<" dt = " << P::dt << " FS cycles = " << P::fieldSolverSubcycles << " ----------" << endl;
      if (P::diagnosticInterval != 0 &&
          P::tstep % (P::diagnosticInterval*10) == 0 &&
          P::tstep-P::tstep_min >0) {

         phiprof::print(MPI_COMM_WORLD,"phiprof_reduced",0.01);
         // MPI_Barrier(MPI_COMM_WORLD);
         phiprof::print(MPI_COMM_WORLD,"phiprof_full");
         // phiprof::printLogProfile(MPI_COMM_WORLD,P::tstep,"phiprof_log"," ",7);
         
         double currentTime=MPI_Wtime();
         double timePerStep=double(currentTime  - beforeTime) / (P::tstep-beforeStep);
         double timePerSecond=double(currentTime  - beforeTime) / (P::t-beforeSimulationTime + DT_EPSILON);
         double remainingTime=min(timePerStep*(P::tstep_max-P::tstep),timePerSecond*(P::t_max-P::t));
         time_t finalWallTime=time(NULL)+(time_t)remainingTime; //assume time_t is in seconds, as it is almost always
         struct tm *finalWallTimeInfo=localtime(&finalWallTime);
         logFile << "(TIME) current walltime/step " << timePerStep<< " s" <<endl;
         logFile << "(TIME) current walltime/simusecond " << timePerSecond<<" s" <<endl;
         logFile << "(TIME) Estimated completion time is " <<asctime(finalWallTimeInfo)<<endl;
         //reset before values, we want to report speed since last report of speed.
         beforeTime = MPI_Wtime();
         beforeSimulationTime=P::t;
         beforeStep=P::tstep;
         //report_grid_memory_consumption(mpiGrid);
         report_process_memory_consumption();
      }
      logFile << writeVerbose;      
      phiprof::stop("logfile-io");


      if (P::diagnosticInterval != 0 &&
          P::tstep % (P::diagnosticInterval*10) == 0 &&
          P::tstep-P::tstep_min >0) {
         phiprof::start("phiprof-io");
         phiprof::print(MPI_COMM_WORLD,"phiprof_reduced",0.01);
         // MPI_Barrier(MPI_COMM_WORLD);
         //phiprof::print(MPI_COMM_WORLD,"phiprof_full");
         // phiprof::printLogProfile(MPI_COMM_WORLD,P::tstep,"phiprof_log"," ",7);
         phiprof::stop("phiprof-io");
      }

      
// Check whether diagnostic output has to be produced
      if (P::diagnosticInterval != 0 && P::tstep % P::diagnosticInterval == 0) {
         phiprof::start("diagnostic-io");
         if (writeDiagnostic(mpiGrid, diagnosticReducer) == false) {
            if(myRank == MASTER_RANK)  cerr << "ERROR with diagnostic computation" << endl;
            
         }
         phiprof::stop("diagnostic-io");
      }
      // write system, loop through write classes
      for (uint i = 0; i < P::systemWriteTimeInterval.size(); i++) {
         if (P::systemWriteTimeInterval[i] >= 0.0 &&
                 P::t >= P::systemWrites[i] * P::systemWriteTimeInterval[i] - DT_EPSILON) {
            
            phiprof::start("write-system");
            logFile << "(IO): Writing spatial cell and reduced system data to disk, tstep = " << P::tstep << " t = " << P::t << endl << writeVerbose;
            const bool writeGhosts = true;
            if( writeGrid(mpiGrid,&outputReducer, i, writeGhosts) == false ) {
               cerr << "FAILED TO WRITE GRID AT" << __FILE__ << " " << __LINE__ << endl;
            }
            P::systemWrites[i]++;
            logFile << "(IO): .... done!" << endl << writeVerbose;
            phiprof::stop("write-system");
         }
      }
      phiprof::start("Bailout-allreduce");      
      // Reduce globalflags::bailingOut from all processes
      MPI_Allreduce(&(globalflags::bailingOut), &(doBailout), 1, MPI_INT, MPI_SUM, MPI_COMM_WORLD);
      phiprof::stop("Bailout-allreduce");            

      // Write restart data if needed
      phiprof::start("compute-is-restart-written");      
      int writeRestartNow;
      if (myRank == MASTER_RANK) {
         if (  (P::saveRestartWalltimeInterval >=0.0
            && (P::saveRestartWalltimeInterval*wallTimeRestartCounter <=  MPI_Wtime()-initialWtime
               || P::tstep ==P::tstep_max
               || P::t >= P::t_max))
            || (doBailout > 0 && P::bailout_write_restart)
         ) {
            writeRestartNow = 1;
         }
         else {
            writeRestartNow = 0;
         }
      }
      MPI_Bcast( &writeRestartNow, 1 , MPI_INT , MASTER_RANK ,MPI_COMM_WORLD);
      phiprof::stop("compute-is-restart-written");      

      if (writeRestartNow == 1){
         phiprof::start("write-restart");
         wallTimeRestartCounter++;
         
         if (myRank == MASTER_RANK)
            logFile << "(IO): Writing restart data to disk, tstep = " << P::tstep << " t = " << P::t << endl << writeVerbose;
         //Write the restart:
         if( writeRestart(mpiGrid,outputReducer,"restart",(uint)P::t, P::restartStripeFactor) == false ) {
            logFile << "(IO): ERROR Failed to write restart!" << endl << writeVerbose;
            cerr << "FAILED TO WRITE RESTART" << endl;
         }
         if (myRank == MASTER_RANK)
            logFile << "(IO): .... done!"<< endl << writeVerbose;
         phiprof::stop("write-restart");
      }
      
      phiprof::stop("IO");
      addTimedBarrier("barrier-end-io");
      
      //no need to propagate if we are on the final step, we just
      //wanted to make sure all IO is done even for final step
      if(P::tstep ==P::tstep_max ||
         P::t >= P::t_max ||
         doBailout > 0) {
         break;
      }

      //Re-loadbalance if needed
      //TODO - add LB measure and do LB if it exceeds threshold
      if(P::tstep % P::rebalanceInterval == 0 && P::tstep > P::tstep_min) {
         logFile << "(LB): Start load balance, tstep = " << P::tstep << " t = " << P::t << endl << writeVerbose;
         balanceLoad(mpiGrid, sysBoundaries);
         addTimedBarrier("barrier-end-load-balance");
         phiprof::start("Shrink_to_fit");
         // * shrink to fit after LB * //
         shrink_to_fit_grid_data(mpiGrid);
         phiprof::stop("Shrink_to_fit");
         logFile << "(LB): ... done!"  << endl << writeVerbose;
         P::prepareForRebalance = false;
      }

      //get local cells
      const vector<CellID>& cells = getLocalCells();

      //compute how many spatial cells we solve for this step
      computedCells=0;
      for(size_t i=0; i<cells.size(); i++) {
         for (int popID=0; popID<getObjectWrapper().particleSpecies.size(); ++popID)
            computedCells += mpiGrid[cells[i]]->get_number_of_velocity_blocks(popID)*WID3;
      }
      computedTotalCells+=computedCells;
      
      //Check if dt needs to be changed, and propagate V back a half-step to change dt and set up new situation
      //do not compute new dt on first step (in restarts dt comes from file, otherwise it was initialized before we entered
      //simulation loop
      // FIXME what if dt changes at a restart??
      if(P::dynamicTimestep  && P::tstep> P::tstep_min) {
         computeNewTimeStep(mpiGrid,newDt,dtIsChanged);
         addTimedBarrier("barrier-check-dt");
         if(dtIsChanged) {
            phiprof::start("update-dt");
            //propagate velocity space back to real-time
            if( P::propagateVlasovAcceleration ) {
               // Back half dt to real time, forward by new half dt
               calculateAcceleration(mpiGrid,-0.5*P::dt + 0.5*newDt);
            }
            else {
               //zero step to set up moments _v
               calculateAcceleration(mpiGrid, 0.0);
            }
            
            P::dt=newDt;
            
            logFile <<" dt changed to "<<P::dt <<"s, distribution function was half-stepped to real-time and back"<<endl<<writeVerbose;
            phiprof::stop("update-dt");
            continue; //
            addTimedBarrier("barrier-new-dt-set");
         }
      }
      
      if (P::tstep % P::rebalanceInterval == P::rebalanceInterval-1) {
         P::prepareForRebalance = true;
         #pragma omp parallel for
         for (size_t c=0; c<cells.size(); ++c) {
            mpiGrid[cells[c]]->get_cell_parameters()[CellParams::LBWEIGHTCOUNTER] = 0;
         }
      }

      phiprof::start("Propagate");
      //Propagate the state of simulation forward in time by dt:
      
      phiprof::start("Spatial-space");
      if( P::propagateVlasovTranslation) {
         calculateSpatialTranslation(mpiGrid,P::dt);
      } else {
         calculateSpatialTranslation(mpiGrid,0.0);
      }
      phiprof::stop("Spatial-space",computedCells,"Cells");

      phiprof::start("Compute interp moments");
      calculateInterpolatedVelocityMoments(
         mpiGrid,
         CellParams::RHO_DT2,
         CellParams::RHOVX_DT2,
         CellParams::RHOVY_DT2,
         CellParams::RHOVZ_DT2,
         CellParams::P_11_DT2,
         CellParams::P_22_DT2,
         CellParams::P_33_DT2
      );
      phiprof::stop("Compute interp moments");
      
      // Apply boundary conditions
      if (P::propagateVlasovTranslation || P::propagateVlasovAcceleration ) {
         phiprof::start("Update system boundaries (Vlasov)");
         sysBoundaries.applySysBoundaryVlasovConditions(mpiGrid, P::t+0.5*P::dt); 
         phiprof::stop("Update system boundaries (Vlasov)");
         addTimedBarrier("barrier-boundary-conditions");
      }
      
      // Propagate fields forward in time by dt. This needs to be done before the
      // moments for t + dt are computed (field uses t and t+0.5dt)
      if (P::propagateField) {
         phiprof::start("Propagate Fields");
         propagateFields(mpiGrid, sysBoundaries, P::dt, P::fieldSolverSubcycles);
         phiprof::stop("Propagate Fields",cells.size(),"SpatialCells");
         addTimedBarrier("barrier-after-field-solver");
      }

      if (P::propagatePotential == true) {
         poisson::solve(mpiGrid);
      }

      phiprof::start("Velocity-space");
      if ( P::propagateVlasovAcceleration ) {
         calculateAcceleration(mpiGrid,P::dt);
         addTimedBarrier("barrier-after-ad just-blocks");
      } else {
         //zero step to set up moments _v
         calculateAcceleration(mpiGrid, 0.0);
      }

      phiprof::stop("Velocity-space",computedCells,"Cells");
      addTimedBarrier("barrier-after-acceleration");

      // *here we compute rho and rho_v for timestep t + dt, so next
      // timestep * //
      calculateInterpolatedVelocityMoments(
         mpiGrid,
         CellParams::RHO,
         CellParams::RHOVX,
         CellParams::RHOVY,
         CellParams::RHOVZ,
         CellParams::P_11,
         CellParams::P_22,
         CellParams::P_33
      );

      phiprof::stop("Propagate",computedCells,"Cells");

      // Check timestep
      if (P::dt < P::bailout_min_dt) {
         stringstream s;
         s << "The timestep dt=" << P::dt << " went below bailout.bailout_min_dt (" << to_string(P::bailout_min_dt) << ")." << endl;
         bailout(true, s.str(), __FILE__, __LINE__);
      }
      //Move forward in time
      P::meshRepartitioned = false;
      ++P::tstep;
      P::t += P::dt;
   }

   double after = MPI_Wtime();
   
   phiprof::stop("Simulation");
   phiprof::start("Finalization");
   if (P::propagateField ) { 
      finalizeFieldPropagator(mpiGrid);
   }
   if (P::propagatePotential == true) {
      poisson::finalize();
   }
   if (myRank == MASTER_RANK) {
      if(doBailout > 0) {
         logFile << "(BAILOUT): Bailing out, see error log for details." << endl;
      }
      
      double timePerStep;
      if(P::tstep == P::tstep_min) {
         timePerStep=0.0;
      } else {
         timePerStep=double(after  - startTime) / (P::tstep-P::tstep_min);
      }
      double timePerSecond=double(after  - startTime) / (P::t-P::t_min+DT_EPSILON);
      logFile << "(MAIN): All timesteps calculated." << endl;
      logFile << "\t (TIME) total run time " << after - startTime << " s, total simulated time " << P::t -P::t_min<< " s" << endl;
      if(P::t != 0.0) {
         logFile << "\t (TIME) seconds per timestep " << timePerStep  <<
         ", seconds per simulated second " <<  timePerSecond << endl;
      }
      logFile << writeVerbose;
   }
   
   phiprof::stop("Finalization");
   phiprof::stop("main");
   
   phiprof::print(MPI_COMM_WORLD,"phiprof_full");
   phiprof::print(MPI_COMM_WORLD,"phiprof_reduced",0.01);
   phiprof::printLogProfile(MPI_COMM_WORLD,P::tstep,"phiprof_log"," ",7);
   
   if (myRank == MASTER_RANK) logFile << "(MAIN): Exiting." << endl << writeVerbose;
   logFile.close();
   if (P::diagnosticInterval != 0) diagnostic.close();

   MPI_Finalize();
   return 0;
}<|MERGE_RESOLUTION|>--- conflicted
+++ resolved
@@ -231,18 +231,13 @@
    projects::Project::addParameters();
    sysBoundaries.addParameters();
    readparameters.parse();
-<<<<<<< HEAD
-   P::getParameters();
-
-=======
    if (P::getParameters() == false) {
       if (myRank == MASTER_RANK) {
          cerr << "(MAIN) ERROR: getParameters failed!" << endl;
       }
       exit(1);
    }
-   
->>>>>>> 559bab1e
+
    Project* project = projects::createProject();
    getObjectWrapper().project = project;
    
