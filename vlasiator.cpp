/*
 * This file is part of Vlasiator.
 * Copyright 2010-2016 Finnish Meteorological Institute
 *
 * For details of usage, see the COPYING file and read the "Rules of the Road"
 * at http://www.physics.helsinki.fi/vlasiator/
 *
 * This program is free software; you can redistribute it and/or modify
 * it under the terms of the GNU General Public License as published by
 * the Free Software Foundation; either version 2 of the License, or
 * (at your option) any later version.
 *
 * This program is distributed in the hope that it will be useful,
 * but WITHOUT ANY WARRANTY; without even the implied warranty of
 * MERCHANTABILITY or FITNESS FOR A PARTICULAR PURPOSE.  See the
 * GNU General Public License for more details.
 *
 * You should have received a copy of the GNU General Public License along
 * with this program; if not, write to the Free Software Foundation, Inc.,
 * 51 Franklin Street, Fifth Floor, Boston, MA 02110-1301 USA.
 */

#include <cstdlib>
#include <iostream>
#include <cmath>
#include <vector>
#include <sstream>
#include <ctime>

#ifdef _OPENMP
   #include <omp.h>
#endif

#include <fsgrid.hpp>

#include "vlasovmover.h"
#include "definitions.h"
#include "mpiconversion.h"
#include "logger.h"
#include "parameters.h"
#include "readparameters.h"
#include "spatial_cell.hpp"
#include "datareduction/datareducer.h"
#include "sysboundary/sysboundary.h"
#include "fieldtracing/fieldtracing.h"

#include "fieldsolver/fs_common.h"
#include "projects/project.h"
#include "grid.h"
#include "iowrite.h"
#include "ioread.h"

#include "object_wrapper.h"
#include "fieldsolver/gridGlue.hpp"
#include "fieldsolver/derivatives.hpp"

#ifdef CATCH_FPE
#include <fenv.h>
#include <signal.h>
/*! Function used to abort the program upon detecting a floating point exception. Which exceptions are caught is defined using the function feenableexcept.
 */
void fpehandler(int sig_num)
{
   signal(SIGFPE, fpehandler);
   printf("SIGFPE: floating point exception occured, exiting.\n");
   abort();
}
#endif

#include "phiprof.hpp"

Logger logFile, diagnostic;
static dccrg::Dccrg<SpatialCell,dccrg::Cartesian_Geometry> mpiGrid;

using namespace std;

int globalflags::bailingOut = 0;
bool globalflags::writeRestart = 0;
bool globalflags::balanceLoad = 0;
bool globalflags::doRefine=0;
bool globalflags::ionosphereJustSolved = false;

ObjectWrapper objectWrapper;

void addTimedBarrier(string name){
#ifdef NDEBUG
//let's not do a barrier
   return;
#endif
   phiprof::Timer btimer {name, {"Barriers", "MPI"}};
   MPI_Barrier(MPI_COMM_WORLD);
}

<<<<<<< HEAD
inline bool isDtTooLarge(Real dt, Real rdt, Real vdt, Real fsdt){
   return (dt > rdt * P::vlasovSolverMaxCFL ||
           dt > vdt * P::vlasovSolverMaxCFL * P::maxSlAccelerationSubcycles ||
           dt > fsdt * P::fieldSolverMaxCFL * P::maxFieldSolverSubcycles);
}

inline bool isDtTooSmall(Real dt, Real rdt, Real vdt, Real fsdt){
   return (dt < rdt * P::vlasovSolverMinCFL &&
           dt < vdt * P::vlasovSolverMinCFL * P::maxSlAccelerationSubcycles &&
           dt < fsdt * P::fieldSolverMinCFL * P::maxFieldSolverSubcycles);
}

=======

/*! Report spatial cell counts per refinement level as well as velocity cell counts per population into logfile
 */
void report_cell_and_block_counts(dccrg::Dccrg<spatial_cell::SpatialCell,dccrg::Cartesian_Geometry>& mpiGrid){
   cint maxRefLevel = mpiGrid.get_maximum_refinement_level();
   const vector<CellID> localCells = getLocalCells();
   cint popCount = getObjectWrapper().particleSpecies.size();

   // popCount+1 as we store the spatial cell counts and then the populations' v_cell counts.
   // maxRefLevel+1 as e.g. there's 2 levels at maxRefLevel == 1
   std::vector<int64_t> localCounts((popCount+1)*(maxRefLevel+1), 0), globalCounts((popCount+1)*(maxRefLevel+1), 0);

   for (const auto cellid : localCells) {
      cint level = mpiGrid.get_refinement_level(cellid);
      localCounts[level]++;
      for(int pop=0; pop<popCount; pop++) {
         localCounts[maxRefLevel+1 + level*popCount + pop] += mpiGrid[cellid]->get_number_of_velocity_blocks(pop);
      }
   }

   MPI_Reduce(localCounts.data(), globalCounts.data(), (popCount+1)*(maxRefLevel+1), MPI_INT64_T, MPI_SUM, MASTER_RANK, MPI_COMM_WORLD);

   logFile << "(CELLS) tstep = " << P::tstep << " time = " << P::t << " spatial cells [ ";
   for(int level = 0; level <= maxRefLevel; level++) {
      logFile << globalCounts[level] << " ";
   }
   logFile << "] blocks ";
   for(int pop=0; pop<popCount; pop++) {
      logFile << getObjectWrapper().particleSpecies[pop].name << " [ ";
      for(int level = 0; level <= maxRefLevel; level++) {
         logFile << globalCounts[maxRefLevel+1 + level*popCount + pop] << " ";
      }
      logFile << "] ";
   }
   logFile << endl << flush;

}


>>>>>>> b7aff534
void computeNewTimeStep(dccrg::Dccrg<SpatialCell,dccrg::Cartesian_Geometry>& mpiGrid,
			FsGrid< fsgrids::technical, FS_STENCIL_WIDTH> & technicalGrid, Real &newDt, bool &isChanged,
         std::vector<Real>& newTimeclassDts) {

   phiprof::Timer computeTimestepTimer {"compute-timestep"};
   // Compute maximum time step. This cannot be done at the first step as the solvers compute the limits for each cell.

   isChanged = false;

   const vector<CellID>& cells = getLocalCells();
   /* Arrays for storing local (per process) and global max dt
      0th position stores ordinary space propagation dt
      1st position stores velocity space propagation dt
      2nd position stores field propagation dt
   */
   Real dtMaxLocal[3];
   Real dtMaxGlobal[3];
   Real dtMinMaxGlobal[3];
   Real dtMinMaxLocal[3];
   
   dtMaxLocal[0]=numeric_limits<Real>::max();
   dtMaxLocal[1]=numeric_limits<Real>::max();
   dtMaxLocal[2]=numeric_limits<Real>::max();
   dtMinMaxLocal[0] = numeric_limits<Real>::min();
   dtMinMaxLocal[1] = numeric_limits<Real>::min();
   dtMinMaxLocal[2] = numeric_limits<Real>::min();

   for (vector<CellID>::const_iterator cell_id = cells.begin(); cell_id != cells.end(); ++cell_id) {
      SpatialCell* cell = mpiGrid[*cell_id];
      const Real dx = cell->parameters[CellParams::DX];
      const Real dy = cell->parameters[CellParams::DY];
      const Real dz = cell->parameters[CellParams::DZ];

      cell->parameters[CellParams::MAXRDT] = numeric_limits<Real>::max();

      for (uint popID = 0; popID < getObjectWrapper().particleSpecies.size(); ++popID) {
         cell->set_max_r_dt(popID, numeric_limits<Real>::max());
         vmesh::VelocityBlockContainer<vmesh::LocalID>& blockContainer = cell->get_velocity_blocks(popID);
         const Real* blockParams = blockContainer.getParameters();
         const Real EPS = numeric_limits<Real>::min() * 1000;
         for (vmesh::LocalID blockLID = 0; blockLID < blockContainer.size(); ++blockLID) {
            for (unsigned int i = 0; i < WID; i += WID - 1) {
               const Real Vx =
                   blockParams[blockLID * BlockParams::N_VELOCITY_BLOCK_PARAMS + BlockParams::VXCRD] +
                   (i + HALF) * blockParams[blockLID * BlockParams::N_VELOCITY_BLOCK_PARAMS + BlockParams::DVX] + EPS;
               const Real Vy =
                   blockParams[blockLID * BlockParams::N_VELOCITY_BLOCK_PARAMS + BlockParams::VYCRD] +
                   (i + HALF) * blockParams[blockLID * BlockParams::N_VELOCITY_BLOCK_PARAMS + BlockParams::DVY] + EPS;
               const Real Vz =
                   blockParams[blockLID * BlockParams::N_VELOCITY_BLOCK_PARAMS + BlockParams::VZCRD] +
                   (i + HALF) * blockParams[blockLID * BlockParams::N_VELOCITY_BLOCK_PARAMS + BlockParams::DVZ] + EPS;

               const Real dt_max_cell = min({dx / fabs(Vx), dy / fabs(Vy), dz / fabs(Vz)});
               cell->set_max_r_dt(popID, min(dt_max_cell, cell->get_max_r_dt(popID)));
            }
         }
         cell->parameters[CellParams::MAXRDT] = min(cell->get_max_r_dt(popID), cell->parameters[CellParams::MAXRDT]);
      }

      if (cell->sysBoundaryFlag == sysboundarytype::NOT_SYSBOUNDARY ||
          (cell->sysBoundaryLayer == 1 && cell->sysBoundaryFlag != sysboundarytype::NOT_SYSBOUNDARY)) {
         // spatial fluxes computed also for boundary cells
         dtMaxLocal[0] = min(dtMaxLocal[0], cell->parameters[CellParams::MAXRDT]);
         dtMinMaxLocal[0] = max(dtMinMaxLocal[0], cell->parameters[CellParams::MAXRDT]);

      }

      if (cell->parameters[CellParams::MAXVDT] != 0 &&
          (cell->sysBoundaryFlag == sysboundarytype::NOT_SYSBOUNDARY ||
           (P::vlasovAccelerateMaxwellianBoundaries && cell->sysBoundaryFlag == sysboundarytype::MAXWELLIAN))) {
         // acceleration only done on non-boundary cells
         dtMaxLocal[1] = min(dtMaxLocal[1], cell->parameters[CellParams::MAXVDT]);
         dtMinMaxLocal[1] = max(dtMinMaxLocal[1], cell->parameters[CellParams::MAXVDT]);

      }

   }

   // compute max dt for fieldsolver
   const std::array<FsGridTools::FsIndex_t, 3> gridDims(technicalGrid.getLocalSize());
   for (FsGridTools::FsIndex_t k = 0; k < gridDims[2]; k++) {
      for (FsGridTools::FsIndex_t j = 0; j < gridDims[1]; j++) {
         for (FsGridTools::FsIndex_t i = 0; i < gridDims[0]; i++) {
            fsgrids::technical* cell = technicalGrid.get(i, j, k);
            if (cell->sysBoundaryFlag == sysboundarytype::NOT_SYSBOUNDARY ||
               (cell->sysBoundaryLayer == 1 && cell->sysBoundaryFlag != sysboundarytype::NOT_SYSBOUNDARY)) {
               dtMaxLocal[2] = min(dtMaxLocal[2], cell->maxFsDt);
               dtMinMaxLocal[2] = max(dtMinMaxLocal[2], cell->maxFsDt);
            }
         }
      }
   }
   int myRank;MPI_Comm_rank(MPI_COMM_WORLD,&myRank);

   MPI_Allreduce(&(dtMaxLocal[0]), &(dtMaxGlobal[0]), 3, MPI_Type<Real>(), MPI_MIN, MPI_COMM_WORLD);
   MPI_Allreduce(&(dtMinMaxLocal[0]), &(dtMinMaxGlobal[0]), 3, MPI_Type<Real>(), MPI_MAX, MPI_COMM_WORLD);

   // If any of the solvers are disabled there should be no limits in timespace from it
   if (!P::propagateVlasovTranslation)
      dtMaxGlobal[0] = numeric_limits<Real>::max();
   if (!P::propagateVlasovAcceleration)
      dtMaxGlobal[1] = numeric_limits<Real>::max();
   if (!P::propagateField)
      dtMaxGlobal[2] = numeric_limits<Real>::max();

   creal meanVlasovCFL = 0.5 * (P::vlasovSolverMaxCFL + P::vlasovSolverMinCFL);
   creal meanFieldsCFL = 0.5 * (P::fieldSolverMaxCFL + P::fieldSolverMinCFL);
   Real subcycleDt;

   Real localDt, baseDt;

   // localDt: max dt in the local MPI domain
   localDt = meanVlasovCFL * dtMaxLocal[0];
   localDt = min(localDt,meanVlasovCFL * dtMaxLocal[1] * P::maxSlAccelerationSubcycles);
   localDt = min(localDt,meanFieldsCFL * dtMaxLocal[2] * P::maxFieldSolverSubcycles);
   if (myRank == MASTER_RANK) cout << "localDt " << localDt <<"\n";
   // newDt: max dt globally, at the highest timeclass
   newDt = meanVlasovCFL * dtMaxGlobal[0];
   newDt = min(newDt,meanVlasovCFL * dtMaxGlobal[1] * P::maxSlAccelerationSubcycles);
   newDt = min(newDt,meanFieldsCFL * dtMaxGlobal[2] * P::maxFieldSolverSubcycles);
   if (myRank == MASTER_RANK) cout << "newDt " << newDt <<"\n";

   // baseDt: longest max dt of any rank
   baseDt = meanVlasovCFL * dtMinMaxGlobal[0];
   baseDt = min(baseDt,meanVlasovCFL * dtMinMaxGlobal[1] * P::maxSlAccelerationSubcycles);
   baseDt = min(baseDt,meanFieldsCFL * dtMinMaxGlobal[2] * P::maxFieldSolverSubcycles);   
   if (myRank == MASTER_RANK) cout << "baseDt " << baseDt <<"\n";

   Real fsdt; // newDt/new field solver timestep
   if (P::dynamicTimestep) {
      // reduce/increase dt if it is too high for any of the three propagators or too low for all propagators
      if (isDtTooLarge(P::timeclassDt[P::currentMaxTimeclass], dtMaxGlobal[0],dtMaxGlobal[1],dtMaxGlobal[2]) ||
          isDtTooSmall(P::timeclassDt[P::currentMaxTimeclass], dtMaxGlobal[0],dtMaxGlobal[1],dtMaxGlobal[2])) {

         // new dt computed
         isChanged = true;

         // set new timestep to the lowest one of all interval-midpoints
         newDt = meanVlasovCFL * dtMaxGlobal[0];
         newDt = min(newDt, meanVlasovCFL * dtMaxGlobal[1] * P::maxSlAccelerationSubcycles);
         newDt = min(newDt, meanFieldsCFL * dtMaxGlobal[2] * P::maxFieldSolverSubcycles);
      }
      fsdt = newDt;
   }else{
      fsdt = P::dt;
   }
   // This is the full range of timeclasses that could be used based on the physical environment
   int timeclassRange = int(log2(baseDt/fsdt));
   
   // ... and we need to clamp that with the parameter for number of MaxTimeclasses
   P::currentMaxTimeclass = min(P::maxTimeclass, timeclassRange);
   if(P::tcOverrideTimeclass > -1){
      std::cerr << "Setting all tc to " << P::tcOverrideTimeclass << "\n";
      P::currentMaxTimeclass = min(P::maxTimeclass,P::tcOverrideTimeclass);
   }
   if(P::tcDebugBox){
      P::currentMaxTimeclass = 1;
   }
   for(int i = 0; i <= P::maxTimeclass; ++i){
      newTimeclassDts[i] = fsdt*pow(2,P::currentMaxTimeclass - min(i,P::currentMaxTimeclass));
   }

   if (myRank == MASTER_RANK) cout << "dtrange: " << timeclassRange << ", newDt = " << newDt <<
    ", baseDt = " << baseDt << ", fsdt " << fsdt << ", current max tc "<< P::currentMaxTimeclass<< std::endl;
   baseDt = fsdt*pow(2, P::currentMaxTimeclass);
   if (myRank == MASTER_RANK) cout << "for new baseDt = " << baseDt << std::endl;
   
   // TODO handle changing P::currentMaxTimeclass!

   // We need dts and timeclasses relative to the shortest viable maxDt:
   int dtdiff = int(log2(localDt/fsdt));
   int localTimeClass = max(0,P::currentMaxTimeclass - max(0, dtdiff)); // this shouldn't actually matter anymore?
   
   if(P::tcDebugBox){
      localTimeClass = 0;
      for (vector<CellID>::const_iterator cell_id=cells.begin(); cell_id!=cells.end(); ++cell_id) {
         SpatialCell* cell = mpiGrid[*cell_id];
         const Real x = cell->parameters[CellParams::XCRD];
         const Real y = cell->parameters[CellParams::YCRD];
         const Real z = cell->parameters[CellParams::ZCRD];
         if (abs(x-P::tcBoxCenterX) < P::tcBoxHalfWidthX &&
             abs(y-P::tcBoxCenterY) < P::tcBoxHalfWidthY &&
             abs(z-P::tcBoxCenterZ) < P::tcBoxHalfWidthZ ){
            cell->parameters[CellParams::TIMECLASS] = 1;
            localTimeClass = 1;
         }
         else{
            cell->parameters[CellParams::TIMECLASS] = 0;
            localTimeClass = max(0, localTimeClass);
         }
      }
      
      for (vector<CellID>::const_iterator cell_id=cells.begin(); cell_id!=cells.end(); ++cell_id) {
         SpatialCell* cell = mpiGrid[*cell_id];
         if(P::tcRankwise){
            cell->parameters[CellParams::TIMECLASS] = localTimeClass;
         }
         cell->parameters[CellParams::TIMECLASSDT] = cell->get_tc_dt();
      }
   
   }
   else if(true){ // Rank-based tc, only +1
      // if(P::maxTimeclass != 1){
      //    std::cerr << "This test requires P::maxTimeclass=1\n";
      //    abort();
      // }
      localTimeClass = myRank % 2;
      for (vector<CellID>::const_iterator cell_id=cells.begin(); cell_id!=cells.end(); ++cell_id) {
         SpatialCell* cell = mpiGrid[*cell_id];
         cell->parameters[CellParams::TIMECLASS] = min(localTimeClass, P::maxTimeclass);
         cell->parameters[CellParams::TIMECLASSDT] = cell->get_tc_dt();
      }
   }
   else {
      for (vector<CellID>::const_iterator cell_id=cells.begin(); cell_id!=cells.end(); ++cell_id) {
         SpatialCell* cell = mpiGrid[*cell_id];
         cell->parameters[CellParams::TIMECLASS_RANK] = localTimeClass;
         cell->parameters[CellParams::TIMECLASSDT_RANK] = fsdt*pow(2,P::currentMaxTimeclass - localTimeClass);

         Real cellDt;
         if( cell->parameters[CellParams::MAXVDT] > 0) {
            cellDt = min(cell->parameters[CellParams::MAXVDT]* P::maxSlAccelerationSubcycles,cell->parameters[CellParams::MAXRDT]);
         }
         else{
            cellDt = cell->parameters[CellParams::MAXRDT];
         }
         
         dtdiff = int(log2(cellDt/newDt));
         int cellTimeClass = max(0,P::currentMaxTimeclass - max(0, dtdiff));
         if(P::tcOverrideTimeclass > -1){
            cell->parameters[CellParams::TIMECLASS] = P::tcOverrideTimeclass;
         } else{
            if(P::tcRankwise){
               cell->parameters[CellParams::TIMECLASS] = localTimeClass;   
            } else{
               cell->parameters[CellParams::TIMECLASS] = cellTimeClass;
            }
         }
         cell->parameters[CellParams::TIMECLASSDT] = cell->get_tc_dt(); //This is only for debugging
      }
      
   }
   //this yoinked from within the below loop to set the timeclassDts anyway
   newTimeclassDts = std::vector<Real>(P::maxTimeclass+1);
   for(int i = 0; i <= P::maxTimeclass; ++i){
      newTimeclassDts[i] = fsdt*pow(2,P::currentMaxTimeclass - min(i,P::currentMaxTimeclass));
   }

   if (isChanged){

      logFile << "(TIMESTEP) New dt = " << newDt << " computed on step " << P::tstep << " at " << P::t
              << "s   Maximum possible dt (not including  vlasovsolver CFL " << P::vlasovSolverMinCFL << "-"
              << P::vlasovSolverMaxCFL << " or fieldsolver CFL " << P::fieldSolverMinCFL << "-" << P::fieldSolverMaxCFL
              << ") in {r, v, BE} was " << dtMaxGlobal[0] << " " << dtMaxGlobal[1] << " " << dtMaxGlobal[2] << " "
              << " Including subcycling { v, BE}  was " << dtMaxGlobal[1] * P::maxSlAccelerationSubcycles << " "
              << dtMaxGlobal[2] * P::maxFieldSolverSubcycles << " " << endl
              << writeVerbose;

      std::stringstream tcdts;
      for(int i = 0; i <= P::maxTimeclass; ++i){
         tcdts << newTimeclassDts[i] << " ";
      }
      tcdts << endl;
      logFile << "(TIMESTEP - timeclasses) " << tcdts.str() << writeVerbose;


      if (P::dynamicTimestep) {
         subcycleDt = newDt;
      } else {
         logFile << "(TIMESTEP) However, fixed timestep in config overrides dt = " << P::dt << endl << writeVerbose;
         subcycleDt = P::dt;
      }
   } else {
      subcycleDt = P::dt;
   }
   if (myRank == MASTER_RANK) std::cerr << "Difference between new fs_dt/maxTC dt and initial given dt = " << std::scientific << P::dt - P::dt0 << "\n";

   // Subcycle if field solver dt < global dt (including CFL) (new or old dt hence the hassle with subcycleDt
   if (meanFieldsCFL * dtMaxGlobal[2] < subcycleDt && P::propagateField) {
      P::fieldSolverSubcycles =
          min(convert<uint>(ceil(subcycleDt / (meanFieldsCFL * dtMaxGlobal[2]))), P::maxFieldSolverSubcycles);
   } else {
      P::fieldSolverSubcycles = 1;
   }
}

ObjectWrapper& getObjectWrapper() {
   return objectWrapper;
}

/** Get local cell IDs. This function creates a cached copy of the 
 * cell ID lists to significantly improve performance. The cell ID 
 * cache is recalculated every time the mesh partitioning changes.
 * @return Local cell IDs.*/
const std::vector<CellID>& getLocalCells() {
   return Parameters::localCells;
}

void recalculateLocalCellsCache() {
     {
        vector<CellID> dummy;
        dummy.swap(Parameters::localCells);
     }
   Parameters::localCells = mpiGrid.get_cells();
}

int main(int argn,char* args[]) {
   int myRank, doBailout=0;
   const creal DT_EPSILON=1e-12;
   typedef Parameters P;
   Real newDt;
   bool dtIsChanged;
   
   // Before MPI_Init we hardwire some settings, if we are in OpenMPI
   int required=MPI_THREAD_FUNNELED;
   int provided, resultlen;
   char mpiversion[MPI_MAX_LIBRARY_VERSION_STRING];
   bool overrideMCAompio = false;

   MPI_Get_library_version(mpiversion, &resultlen);
   string versionstr = string(mpiversion);
   stringstream mpiioMessage;

   if(versionstr.find("Open MPI") != std::string::npos) {
      #ifdef VLASIATOR_ALLOW_MCA_OMPIO
         mpiioMessage << "We detected OpenMPI but the compilation flag VLASIATOR_ALLOW_MCA_OMPIO was set so we do not override the default MCA io flag." << endl;
      #else
         overrideMCAompio = true;
         int index, count;
         char io_value[64];
         MPI_T_cvar_handle io_handle;
         
         MPI_T_init_thread(required, &provided);
         MPI_T_cvar_get_index("io", &index);
         MPI_T_cvar_handle_alloc(index, NULL, &io_handle, &count);
         MPI_T_cvar_write(io_handle, "^ompio");
         MPI_T_cvar_read(io_handle, io_value);
         MPI_T_cvar_handle_free(&io_handle);
         mpiioMessage << "We detected OpenMPI so we set the cvars value to disable ompio, MCA io: " << io_value << endl;
      #endif
   }
   
   // After the MPI_T settings we can init MPI all right.
   MPI_Init_thread(&argn,&args,required,&provided);
   MPI_Comm_rank(MPI_COMM_WORLD,&myRank);
   if (required > provided){
      if(myRank==MASTER_RANK) {
         cerr << "(MAIN): MPI_Init_thread failed! Got " << provided << ", need "<<required <<endl;
      }
      exit(1);
   }
   if (myRank == MASTER_RANK) {
      cout << mpiioMessage.str();
   }

   phiprof::initialize();
   
   double initialWtime =  MPI_Wtime();
   SysBoundary& sysBoundaryContainer = getObjectWrapper().sysBoundaryContainer;
   
   #ifdef CATCH_FPE
   // WARNING FE_INEXACT is too sensitive to be used. See man fenv.
   //feenableexcept(FE_DIVBYZERO|FE_INVALID|FE_OVERFLOW|FE_UNDERFLOW);
   feenableexcept(FE_DIVBYZERO|FE_INVALID|FE_OVERFLOW);
   //feenableexcept(FE_DIVBYZERO|FE_INVALID);
   signal(SIGFPE, fpehandler);
   #endif

   phiprof::Timer mainTimer {"main"};
   phiprof::Timer initTimer {"Initialization"};
   phiprof::Timer readParamsTimer {"Read parameters"};

   //init parameter file reader
   Readparameters readparameters(argn,args);

   P::addParameters();

   getObjectWrapper().addParameters();

   readparameters.parse();

   P::getParameters();

   getObjectWrapper().addPopulationParameters();
   sysBoundaryContainer.addParameters();
   projects::Project::addParameters();

   Project* project = projects::createProject();
   getObjectWrapper().project = project;
   readparameters.parse(true, false); // 2nd parsing for specific population parameters
   readparameters.helpMessage(); // Call after last parse, exits after printing help if help requested
   getObjectWrapper().getParameters();
   sysBoundaryContainer.getParameters();
   project->getParameters();
   readParamsTimer.stop();

   //Get version and config info here
   std::string version;
   std::string config;
   //Only master needs the info
   if (myRank==MASTER_RANK){
      version=readparameters.versionInfo();
      config=readparameters.configInfo();
   }



   // Init parallel logger:

   phiprof::Timer openLoggerTimer {"open logFile & diagnostic"};
   //if restarting we will append to logfiles
   if(!P::writeFullBGB) {
      if (logFile.open(MPI_COMM_WORLD,MASTER_RANK,"logfile.txt",P::isRestart) == false) {
         if(myRank == MASTER_RANK) cerr << "(MAIN) ERROR: Logger failed to open logfile!" << endl;
         exit(1);
      }
   } else {
      // If we are out to write the full background field and derivatives, we don't want to overwrite the existing run's logfile.
      if (logFile.open(MPI_COMM_WORLD,MASTER_RANK,"logfile_fullbgbio.txt",false) == false) {
         if(myRank == MASTER_RANK) cerr << "(MAIN) ERROR: Logger failed to open logfile_fullbgbio!" << endl;
         exit(1);
      }
   }
   if (P::diagnosticInterval != 0) {
      if (diagnostic.open(MPI_COMM_WORLD,MASTER_RANK,"diagnostic.txt",P::isRestart) == false) {
         if(myRank == MASTER_RANK) cerr << "(MAIN) ERROR: Logger failed to open diagnostic file!" << endl;
         exit(1);
      }
   }
   {
      int mpiProcs;
      MPI_Comm_size(MPI_COMM_WORLD,&mpiProcs);
      logFile << "(MAIN) Starting simulation with " << mpiProcs << " MPI processes ";
      #ifdef _OPENMP
         logFile << "and " << omp_get_max_threads();
      #else
         logFile << "and 0";
      #endif
      logFile << " OpenMP threads per process" << endl << writeVerbose;      
   }
   openLoggerTimer.stop();
   
   // Init project
   phiprof::Timer initProjectimer {"Init project"};
   if (project->initialize() == false) {
      if(myRank == MASTER_RANK) cerr << "(MAIN): Project did not initialize correctly!" << endl;
      exit(1);
   }
   if (project->initialized() == false) {
      if (myRank == MASTER_RANK) {
         cerr << "(MAIN): Project base class was not initialized!" << endl;
         cerr << "\t Call Project::initialize() in your project's initialize()-function." << endl;
         exit(1);
      }
   }
   initProjectimer.stop();

   // Add VAMR refinement criterias:
   vamr_ref_criteria::addRefinementCriteria();

   // Initialize simplified Fieldsolver grids.
   // Needs to be done here already ad the background field will be set right away, before going to initializeGrid even
   phiprof::Timer initFsTimer {"Init fieldsolver grids"};

   std::array<FsGridTools::FsSize_t, 3> fsGridDimensions = {convert<FsGridTools::FsSize_t>(P::xcells_ini * pow(2,P::amrMaxSpatialRefLevel)),
							    convert<FsGridTools::FsSize_t>(P::ycells_ini * pow(2,P::amrMaxSpatialRefLevel)),
							    convert<FsGridTools::FsSize_t>(P::zcells_ini * pow(2,P::amrMaxSpatialRefLevel))};

   std::array<bool,3> periodicity{sysBoundaryContainer.isPeriodic(0),
                                  sysBoundaryContainer.isPeriodic(1),
                                  sysBoundaryContainer.isPeriodic(2)};

   FsGridCouplingInformation gridCoupling;
   FsGrid< std::array<Real, fsgrids::bfield::N_BFIELD>, FS_STENCIL_WIDTH> perBGrid(fsGridDimensions, MPI_COMM_WORLD, periodicity,gridCoupling, P::manualFsGridDecomposition);
   FsGrid< std::array<Real, fsgrids::bfield::N_BFIELD>, FS_STENCIL_WIDTH> perBDt2Grid(fsGridDimensions, MPI_COMM_WORLD, periodicity,gridCoupling, P::manualFsGridDecomposition);
   FsGrid< std::array<Real, fsgrids::efield::N_EFIELD>, FS_STENCIL_WIDTH> EGrid(fsGridDimensions, MPI_COMM_WORLD, periodicity,gridCoupling, P::manualFsGridDecomposition);
   FsGrid< std::array<Real, fsgrids::efield::N_EFIELD>, FS_STENCIL_WIDTH> EDt2Grid(fsGridDimensions, MPI_COMM_WORLD, periodicity,gridCoupling, P::manualFsGridDecomposition);
   FsGrid< std::array<Real, fsgrids::ehall::N_EHALL>, FS_STENCIL_WIDTH> EHallGrid(fsGridDimensions, MPI_COMM_WORLD, periodicity,gridCoupling, P::manualFsGridDecomposition);
   FsGrid< std::array<Real, fsgrids::egradpe::N_EGRADPE>, FS_STENCIL_WIDTH> EGradPeGrid(fsGridDimensions, MPI_COMM_WORLD, periodicity,gridCoupling, P::manualFsGridDecomposition);
   FsGrid< std::array<Real, fsgrids::moments::N_MOMENTS>, FS_STENCIL_WIDTH> momentsGrid(fsGridDimensions, MPI_COMM_WORLD, periodicity,gridCoupling, P::manualFsGridDecomposition);
   FsGrid< std::array<Real, fsgrids::moments::N_MOMENTS>, FS_STENCIL_WIDTH> momentsDt2Grid(fsGridDimensions, MPI_COMM_WORLD, periodicity,gridCoupling, P::manualFsGridDecomposition);
   FsGrid< std::array<Real, fsgrids::dperb::N_DPERB>, FS_STENCIL_WIDTH> dPerBGrid(fsGridDimensions, MPI_COMM_WORLD, periodicity,gridCoupling, P::manualFsGridDecomposition);
   FsGrid< std::array<Real, fsgrids::dmoments::N_DMOMENTS>, FS_STENCIL_WIDTH> dMomentsGrid(fsGridDimensions, MPI_COMM_WORLD, periodicity,gridCoupling, P::manualFsGridDecomposition);
   FsGrid< std::array<Real, fsgrids::bgbfield::N_BGB>, FS_STENCIL_WIDTH> BgBGrid(fsGridDimensions, MPI_COMM_WORLD, periodicity,gridCoupling, P::manualFsGridDecomposition);
   FsGrid< std::array<Real, fsgrids::volfields::N_VOL>, FS_STENCIL_WIDTH> volGrid(fsGridDimensions, MPI_COMM_WORLD, periodicity,gridCoupling, P::manualFsGridDecomposition);
   FsGrid< fsgrids::technical, FS_STENCIL_WIDTH> technicalGrid(fsGridDimensions, MPI_COMM_WORLD, periodicity,gridCoupling, P::manualFsGridDecomposition);

   // Set DX, DY and DZ
   // TODO: This is currently just taking the values from cell 1, and assuming them to be
   // constant throughout the simulation.
   perBGrid.DX = perBDt2Grid.DX = EGrid.DX = EDt2Grid.DX = EHallGrid.DX = EGradPeGrid.DX = momentsGrid.DX
      = momentsDt2Grid.DX = dPerBGrid.DX = dMomentsGrid.DX = BgBGrid.DX = volGrid.DX = technicalGrid.DX
      = P::dx_ini / pow(2, P::amrMaxSpatialRefLevel);
   perBGrid.DY = perBDt2Grid.DY = EGrid.DY = EDt2Grid.DY = EHallGrid.DY = EGradPeGrid.DY = momentsGrid.DY
      = momentsDt2Grid.DY = dPerBGrid.DY = dMomentsGrid.DY = BgBGrid.DY = volGrid.DY = technicalGrid.DY
      = P::dy_ini / pow(2, P::amrMaxSpatialRefLevel);
   perBGrid.DZ = perBDt2Grid.DZ = EGrid.DZ = EDt2Grid.DZ = EHallGrid.DZ = EGradPeGrid.DZ = momentsGrid.DZ
      = momentsDt2Grid.DZ = dPerBGrid.DZ = dMomentsGrid.DZ = BgBGrid.DZ = volGrid.DZ = technicalGrid.DZ
      = P::dz_ini / pow(2, P::amrMaxSpatialRefLevel);
   // Set the physical start (lower left corner) X, Y, Z
   perBGrid.physicalGlobalStart = perBDt2Grid.physicalGlobalStart = EGrid.physicalGlobalStart = EDt2Grid.physicalGlobalStart
      = EHallGrid.physicalGlobalStart = EGradPeGrid.physicalGlobalStart = momentsGrid.physicalGlobalStart
      = momentsDt2Grid.physicalGlobalStart = dPerBGrid.physicalGlobalStart = dMomentsGrid.physicalGlobalStart
      = BgBGrid.physicalGlobalStart = volGrid.physicalGlobalStart = technicalGrid.physicalGlobalStart
      = {P::xmin, P::ymin, P::zmin};

   // Checking that spatial cells are cubic, otherwise field solver is incorrect (cf. derivatives in E, Hall term)
   constexpr Real uniformTolerance=1e-3;
   if ((abs((technicalGrid.DX - technicalGrid.DY) / technicalGrid.DX) >uniformTolerance) ||
       (abs((technicalGrid.DX - technicalGrid.DZ) / technicalGrid.DX) >uniformTolerance) ||
       (abs((technicalGrid.DY - technicalGrid.DZ) / technicalGrid.DY) >uniformTolerance)) {
      if (myRank == MASTER_RANK) {
         std::cerr << "WARNING: Your spatial cells seem not to be cubic. The simulation will now abort!" << std::endl;
      }
      //just abort sending SIGTERM to all tasks
      MPI_Abort(MPI_COMM_WORLD, -1);
   }
   initFsTimer.stop();

   // Initialize grid.  After initializeGrid local cells have dist
   // functions, and B fields set. Cells have also been classified for
   // the various sys boundary conditions.  All remote cells have been
   // created. All spatial date computed this far is up to date for
   // FULL_NEIGHBORHOOD. Block lists up to date for
   // VLASOV_SOLVER_NEIGHBORHOOD (but dist function has not been communicated)
   phiprof::Timer initGridsTimer {"Init grids"};
   initializeGrids(
      argn,
      args,
      mpiGrid,
      perBGrid,
      BgBGrid,
      momentsGrid,
      momentsDt2Grid,
      EGrid,
      EGradPeGrid,
      volGrid,
      technicalGrid,
      sysBoundaryContainer,
      *project
   );
<<<<<<< HEAD
  
=======
   
   // There are projects that have non-uniform and non-zero perturbed B, e.g. Magnetosphere with dipole type 4.
   // For inflow cells (e.g. maxwellian), we cannot take a FSgrid perturbed B value from the templateCell,
   // because we need a copy of the value from initialization in both perBGrid and perBDt2Grid and it isn't
   // touched as we are in boundary cells for components that aren't solved. We do a straight full copy instead
   // of looping and detecting boundary types here.
   perBDt2Grid.copyData(perBGrid);

>>>>>>> b7aff534
   const std::vector<CellID>& cells = getLocalCells();
   
   initGridsTimer.stop();
   
   // Initialize data reduction operators. This should be done elsewhere in order to initialize 
   // user-defined operators:
   phiprof::Timer initDROsTimer {"Init DROs"};
   DataReducer outputReducer, diagnosticReducer;

   if(P::writeFullBGB) {
      // We need the following variables for this, let's just erase and replace the entries in the list
      P::outputVariableList.clear();
      P::outputVariableList= {"fg_b_background", "fg_b_background_vol", "fg_derivs_b_background"};
   }

   initializeDataReducers(&outputReducer, &diagnosticReducer);
   initDROsTimer.stop();
   
   // Free up memory:
   readparameters.~Readparameters();

   if(P::writeFullBGB) {
      logFile << "Writing out full BGB components and derivatives and exiting." << endl << writeVerbose;

      // initialize the communicators so we can write out ionosphere grid metadata.
      SBC::ionosphereGrid.updateIonosphereCommunicator(mpiGrid, technicalGrid);

      P::systemWriteDistributionWriteStride.push_back(0);
      P::systemWriteName.push_back("bgb");
      P::systemWriteDistributionWriteXlineStride.push_back(0);
      P::systemWriteDistributionWriteYlineStride.push_back(0);
      P::systemWriteDistributionWriteZlineStride.push_back(0);
      P::systemWritePath.push_back("./");
      P::systemWriteFsGrid.push_back(true);

      for(uint si=0; si<P::systemWriteName.size(); si++) {
         P::systemWrites.push_back(0);
      }

      const bool writeGhosts = true;
      if( writeGrid(mpiGrid,
            perBGrid,
            EGrid,
            EHallGrid,
            EGradPeGrid,
            momentsGrid,
            dPerBGrid,  
            dMomentsGrid,
            BgBGrid,
            volGrid,
            technicalGrid,
            version,
            config,
            &outputReducer,
            P::systemWriteName.size()-1,
            P::restartStripeFactor,
            writeGhosts
         ) == false
      ) {
         cerr << "FAILED TO WRITE GRID AT " << __FILE__ << " " << __LINE__ << endl;
      }

      phiprof::stop("Initialization");
      phiprof::stop("main");
      
      phiprof::print(MPI_COMM_WORLD,"phiprof");
      
      if (myRank == MASTER_RANK) logFile << "(MAIN): Exiting." << endl << writeVerbose;
      logFile.close();
      if (P::diagnosticInterval != 0) diagnostic.close();
      
      perBGrid.finalize();
      perBDt2Grid.finalize();
      EGrid.finalize();
      EDt2Grid.finalize();
      EHallGrid.finalize();
      EGradPeGrid.finalize();
      momentsGrid.finalize();
      momentsDt2Grid.finalize();
      dPerBGrid.finalize();
      dMomentsGrid.finalize();
      BgBGrid.finalize();
      volGrid.finalize();
      technicalGrid.finalize();

      MPI_Finalize();
      return 0;
   }

   // Run the field solver once with zero dt. This will initialize
   // Fieldsolver dt limits, and also calculate volumetric B-fields.
   // At restart, all we need at this stage has been read from the restart, the rest will be recomputed in due time.
   if(P::isRestart == false) {
      propagateFields(
         perBGrid,
         perBDt2Grid,
         EGrid,
         EDt2Grid,
         EHallGrid,
         EGradPeGrid,
         momentsGrid,
         momentsDt2Grid,
         dPerBGrid,
         dMomentsGrid,
         BgBGrid,
         volGrid,
         technicalGrid,
         sysBoundaryContainer, 0.0, 1.0
      );
   }

   phiprof::Timer getFieldsTimer {"getFieldsFromFsGrid"};
   volGrid.updateGhostCells();
   getFieldsFromFsGrid(volGrid, BgBGrid, EGradPeGrid, technicalGrid, mpiGrid, cells);
   getFieldsTimer.stop();

   // Build communicator for ionosphere solving
   SBC::ionosphereGrid.updateIonosphereCommunicator(mpiGrid, technicalGrid);
   // If not a restart, perBGrid and dPerBGrid are up to date after propagateFields just above. Otherwise, we should compute them.
   if(P::isRestart) {
      calculateDerivativesSimple(
         perBGrid,
         perBDt2Grid,
         momentsGrid,
         momentsDt2Grid,
         dPerBGrid,
         dMomentsGrid,
         technicalGrid,
         sysBoundaryContainer,
         RK_ORDER1, // Update and compute on non-dt2 grids.
         false // Don't communicate moments, they are not needed here.
      );
      dPerBGrid.updateGhostCells();
   }
   FieldTracing::calculateIonosphereFsgridCoupling(technicalGrid, perBGrid, dPerBGrid, SBC::ionosphereGrid.nodes, SBC::Ionosphere::radius);
   SBC::ionosphereGrid.initSolver(!P::isRestart); // If it is a restart we do not want to zero out everything
   if(SBC::Ionosphere::couplingInterval > 0 && P::isRestart) {
      SBC::Ionosphere::solveCount = floor(P::t / SBC::Ionosphere::couplingInterval)+1;
   } else {
      SBC::Ionosphere::solveCount = 1;
   }
   
   if(P::isRestart) {
      // If it is a restart, we want to regenerate proper ig_inplanecurrent as well in case there's IO before the next solver step.
      SBC::ionosphereGrid.calculateConductivityTensor(SBC::Ionosphere::F10_7, SBC::Ionosphere::recombAlpha, SBC::Ionosphere::backgroundIonisation, true);
   }

   if (P::isRestart == false) {
      phiprof::Timer timer {"compute-dt"};
      // Run Vlasov solver once with zero dt to initialize
      // per-cell dt limits. In restarts, we read the dt from file.
      calculateSpatialTranslation(mpiGrid,0.0);
      calculateAcceleration(mpiGrid,0.0);      
   }

   // Save restart data
   if (P::writeInitialState) {
      // Calculate these so refinement parameters can be tuned based on the vlsv
      calculateScaledDeltasSimple(mpiGrid);

      FieldTracing::reduceData(technicalGrid, perBGrid, dPerBGrid, mpiGrid, SBC::ionosphereGrid.nodes); /*!< Call the reductions (e.g. field tracing) */
      
      phiprof::Timer timer {"write-initial-state"};
      
      if (myRank == MASTER_RANK)
         logFile << "(IO): Writing initial state to disk, tstep = "  << endl << writeVerbose;
      P::systemWriteDistributionWriteStride.push_back(1);
      P::systemWriteName.push_back("initial-grid");
      P::systemWriteDistributionWriteXlineStride.push_back(0);
      P::systemWriteDistributionWriteYlineStride.push_back(0);
      P::systemWriteDistributionWriteZlineStride.push_back(0);
      P::systemWritePath.push_back("./");
      P::systemWriteFsGrid.push_back(true);

      for(uint si=0; si<P::systemWriteName.size(); si++) {
         P::systemWrites.push_back(0);
      }

      const bool writeGhosts = true;
      if( writeGrid(mpiGrid,
            perBGrid, // TODO: Merge all the fsgrids passed here into one meta-object
            EGrid,
            EHallGrid,
            EGradPeGrid,
            momentsGrid,
            dPerBGrid,
            dMomentsGrid,
            BgBGrid,
            volGrid,
            technicalGrid,
            version,
            config,
            &outputReducer,
            P::systemWriteName.size()-1,
            P::restartStripeFactor,
            writeGhosts
         ) == false
      ) {
         cerr << "FAILED TO WRITE GRID AT " << __FILE__ << " " << __LINE__ << endl;
      }

      P::systemWriteDistributionWriteStride.pop_back();
      P::systemWriteName.pop_back();
      P::systemWriteDistributionWriteXlineStride.pop_back();
      P::systemWriteDistributionWriteYlineStride.pop_back();
      P::systemWriteDistributionWriteZlineStride.pop_back();
      P::systemWritePath.pop_back();
      P::systemWriteFsGrid.pop_back();
   }

   // For the MPI-rank based timeclasses. Implement to CellParams if cell-based.
   // Move to params.

   P::tc_leapfrog_init = false; // not used
   if (P::isRestart == false) {
      //compute new dt
      phiprof::Timer computeDtimer {"compute-dt"};
      computeNewTimeStep(mpiGrid, technicalGrid, newDt, dtIsChanged, P::timeclassDt);
      if (P::dynamicTimestep == true && dtIsChanged == true) {
         // Only actually update the timestep if dynamicTimestep is on
         P::dt=newDt;
      }
      if(myRank == MASTER_RANK){
         std::cout << "timeclass dts = ";
         for(int i = 0; i <= P::maxTimeclass; ++i){
            std::cout << i <<": "<<P::timeclassDt[i] << "s, ";
         }
         std::cout << endl;
      }
      computeDtimer.stop();
      
      //go forward by dt/2 in V, initializes leapfrog split. In restarts the
      //the distribution function is already propagated forward in time by dt/2
      phiprof::Timer propagateHalfTimer {"propagate-velocity-space-dt/2"};
      if (P::propagateVlasovAcceleration) {
         calculateAcceleration(mpiGrid, 0.5);
         P::tc_leapfrog_init = false; // not used
      } else {
         //zero step to set up moments _v
         calculateAcceleration(mpiGrid, 0.0);
      }
      propagateHalfTimer.stop();

      // Apply boundary conditions
      if (P::propagateVlasovTranslation || P::propagateVlasovAcceleration ) {
         phiprof::Timer updateBoundariesTimer {("update system boundaries (Vlasov post-acceleration)")};
         sysBoundaryContainer.applySysBoundaryVlasovConditions(mpiGrid, 0.5*P::dt, true);
         updateBoundariesTimer.stop();
         addTimedBarrier("barrier-boundary-conditions");
      }
      // Also update all moments. They won't be transmitted to FSgrid until the field solver is called, though.
      phiprof::Timer computeMomentsTimer {"Compute interp moments"};
      std::cout << "for initial interpolated moments\n";
      calculateInterpolatedVelocityMoments(
         mpiGrid,
         CellParams::RHOM,
         CellParams::VX,
         CellParams::VY,
         CellParams::VZ,
         CellParams::RHOQ,
         CellParams::P_11,
         CellParams::P_22,
         CellParams::P_33
         );
   }

   initTimer.stop();

   // ***********************************
   // ***** INITIALIZATION COMPLETE *****
   // ***********************************

   // Main simulation loop:
   if (myRank == MASTER_RANK){
      logFile << "(MAIN): Starting main simulation loop." << endl << writeVerbose;
      //report filtering if we are in an AMR run 
      if (P::amrMaxSpatialRefLevel>0){
         logFile<<"Filtering Report: "<<endl;
         for (int refLevel=0 ; refLevel<= P::amrMaxSpatialRefLevel; refLevel++){
            logFile<<"\tRefinement Level " <<refLevel<<"==> Passes "<<P::numPasses.at(refLevel)<<endl;
         }
            logFile<<endl;
      }
   } 
   

   phiprof::Timer reportMemTimer {"report-memory-consumption"};
   report_process_memory_consumption();
   reportMemTimer.stop();
   
   unsigned int computedCells=0;
   unsigned int computedTotalCells=0;
  //Compute here based on time what the file intervals are
   P::systemWrites.clear();
   for(uint i=0;i< P::systemWriteTimeInterval.size();i++){
      int index=(int)(P::t_min/P::systemWriteTimeInterval[i]);
      //if we are already over 1% further than the time interval time that
      //is requested for writing, then jump to next writing index. This is to
      //make sure that at restart we do not write in the middle of
      //the interval.
      if(P::t_min>(index+0.01)*P::systemWriteTimeInterval[i]) {
         index++;
         // Special case for large timesteps
         int index2=(int)((P::t_min+P::dt)/P::systemWriteTimeInterval[i]);
         if (index2>index) index=index2;
      }
      P::systemWrites.push_back(index);
   }

   // Invalidate cached cell lists just to be sure (might not be needed)
   P::meshRepartitioned = true;

   unsigned int wallTimeRestartCounter=1;

   int doNow[3] = {0}; // 0: writeRestartNow, 1: balanceLoadNow, 2: refineNow ; declared outside main loop
   int writeRestartNow; // declared outside main loop
   bool overrideRebalanceNow = false; // declared outside main loop
   bool refineNow = false; // declared outside main loop
   
   addTimedBarrier("barrier-end-initialization");
   
   phiprof::Timer simulationTimer {"Simulation"};
   double startTime=  MPI_Wtime();
   double beforeTime = MPI_Wtime();
   double beforeSimulationTime=P::t_min;
   double beforeStep=P::tstep_min;
   
   while(P::tstep <= P::tstep_max  &&
         P::t-P::dt <= P::t_max+DT_EPSILON &&
         wallTimeRestartCounter <= P::exitAfterRestarts) {
      
      addTimedBarrier("barrier-loop-start");
      
      phiprof::Timer ioTimer {"IO"};

      phiprof::Timer externalsTimer {"checkExternalCommands"};
      if(myRank ==  MASTER_RANK) {
         // check whether STOP or KILL or SAVE has been passed, should be done by MASTER_RANK only as it can reset P::bailout_write_restart
         checkExternalCommands();
      }
      externalsTimer.stop();

      //write out phiprof profiles and logs with a lower interval than normal
      //diagnostic (every 10 diagnostic intervals).
      phiprof::Timer loggingTimer {"logfile-io"};
      logFile << "---------- tstep = " << P::tstep << " (" <<P::fractionalTimestep<<"/"<<(2 << (P::currentMaxTimeclass-1)) <<") t = " << P::t <<" dt = " << P::dt << " FS cycles = " << P::fieldSolverSubcycles << " ----------" << endl;
      if (P::diagnosticInterval != 0 &&
          P::tstep % (P::diagnosticInterval*10) == 0 &&
          P::tstep-P::tstep_min >0) {

         phiprof::print(MPI_COMM_WORLD,"phiprof");
         
         double currentTime=MPI_Wtime();
         double timePerStep=double(currentTime  - beforeTime) / (P::tstep-beforeStep);
         double timePerSecond=double(currentTime  - beforeTime) / (P::t-beforeSimulationTime + DT_EPSILON);
         double remainingTime=min(timePerStep*(P::tstep_max-P::tstep),timePerSecond*(P::t_max-P::t));
         time_t finalWallTime=time(NULL)+(time_t)remainingTime; //assume time_t is in seconds, as it is almost always
         struct tm *finalWallTimeInfo=localtime(&finalWallTime);
         logFile << "(TIME) current walltime/step " << timePerStep<< " s" <<endl;
         logFile << "(TIME) current walltime/simusecond " << timePerSecond<<" s" <<endl;
         logFile << "(TIME) Estimated completion time is " <<asctime(finalWallTimeInfo)<<endl;
         //reset before values, we want to report speed since last report of speed.
         beforeTime = MPI_Wtime();
         beforeSimulationTime=P::t;
         beforeStep=P::tstep;
      }
      logFile << writeVerbose;
      loggingTimer.stop();

<<<<<<< HEAD
      // Check whether diagnostic output has to be produced
      if (P::diagnosticInterval != 0 && (P::tstep % P::diagnosticInterval == 0) && P::fractionalTimestep == 0) {
         
=======
// Check whether diagnostic output has to be produced
      if (P::diagnosticInterval != 0 && P::tstep % P::diagnosticInterval == 0) {
         phiprof::Timer memTimer {"memory-report"};
         memTimer.start();
         report_process_memory_consumption();
         memTimer.stop();
         phiprof::Timer cellTimer {"cell-count-report"};
         cellTimer.start();
         report_cell_and_block_counts(mpiGrid);
         cellTimer.stop();

>>>>>>> b7aff534
         phiprof::Timer diagnosticTimer {"diagnostic-io"};
         if (writeDiagnostic(mpiGrid, diagnosticReducer) == false) {
            if(myRank == MASTER_RANK)  cerr << "ERROR with diagnostic computation" << endl;
            
         }
      }

      // write system, loop through write classes
      for (uint i = 0; i < P::systemWriteTimeInterval.size(); i++) {
         if (P::systemWriteTimeInterval[i] >= 0.0 &&
             P::t >= P::systemWrites[i] * P::systemWriteTimeInterval[i] - DT_EPSILON) {
            // If we have only just restarted, the bulk file should already exist from the previous slot.
            if ((P::tstep == P::tstep_min) && (P::tstep>0)) {
               P::systemWrites[i]++;
               // Special case for large timesteps
               int index2=(int)((P::t+P::dt)/P::systemWriteTimeInterval[i]);
               if (index2>P::systemWrites[i]) P::systemWrites[i]=index2;
               continue;
            }

            // Calculate these so refinement parameters can be tuned based on the vlsv
            calculateScaledDeltasSimple(mpiGrid);
            
            FieldTracing::reduceData(technicalGrid, perBGrid, dPerBGrid, mpiGrid, SBC::ionosphereGrid.nodes); /*!< Call the reductions (e.g. field tracing) */
            
            phiprof::Timer writeSysTimer {"write-system"};
            logFile << "(IO): Writing spatial cell and reduced system data to disk, tstep = " << P::tstep << " t = " << P::t << endl << writeVerbose;
            const bool writeGhosts = true;
            if(writeGrid(mpiGrid,
               perBGrid, // TODO: Merge all the fsgrids passed here into one meta-object
               EGrid,
               EHallGrid,
               EGradPeGrid,
               momentsGrid,
               dPerBGrid,
               dMomentsGrid,
               BgBGrid,
               volGrid,
               technicalGrid,
               version,
               config,
               &outputReducer,
               i,
               P::systemStripeFactor,
               writeGhosts
               ) == false
            ) {
               cerr << "FAILED TO WRITE GRID AT" << __FILE__ << " " << __LINE__ << endl;
            }
            P::systemWrites[i]++;
            // Special case for large timesteps
            int index2=(int)((P::t+P::dt)/P::systemWriteTimeInterval[i]);
            if (index2>P::systemWrites[i]) P::systemWrites[i]=index2;
            logFile << "(IO): .... done!" << endl << writeVerbose;
         }
      }

      // Reduce globalflags::bailingOut from all processes
      phiprof::Timer bailoutReduceTimer {"Bailout-allreduce"};
      MPI_Allreduce(&(globalflags::bailingOut), &(doBailout), 1, MPI_INT, MPI_SUM, MPI_COMM_WORLD);
      bailoutReduceTimer.stop();

      // Write restart data if needed
      // Combined with checking of additional load balancing to have only one collective call.
      phiprof::Timer restartCheckTimer {"compute-is-restart-written-and-extra-LB"};
      if (myRank == MASTER_RANK) {
         if (  (P::saveRestartWalltimeInterval >= 0.0
            && (P::saveRestartWalltimeInterval*wallTimeRestartCounter <=  MPI_Wtime()-initialWtime
               || (P::tstep == P::tstep_max && P::fractionalTimestep == 0)
               || (P::t >= P::t_max && P::fractionalTimestep == 0)))
            || (doBailout > 0 && P::bailout_write_restart)
            || globalflags::writeRestart
         ) {
            doNow[0] = 1;
            if (globalflags::writeRestart == true) {
               doNow[0] = 2; // Setting to 2 so as to not increment the restart count below.
               globalflags::writeRestart = false; // This flag is only used by MASTER_RANK here and it needs to be reset after a restart write has been issued.
            }
         }
         else {
            doNow[0] = 0;
         }
         if (globalflags::balanceLoad || globalflags::doRefine) {
            doNow[1] = 1;
            globalflags::balanceLoad = false;
            if (globalflags::doRefine) {
               doNow[2] = 1;
               globalflags::doRefine = false;
            }
         }
      }
      MPI_Bcast( &doNow, 3 , MPI_INT , MASTER_RANK ,MPI_COMM_WORLD);
      writeRestartNow = doNow[0];
      doNow[0] = 0;
      if (doNow[1] == 1) {
         P::prepareForRebalance = true;
         doNow[1] = 0;
      }
      if (doNow[2]) {
         refineNow = true;
         doNow[2] = false;
      }
      restartCheckTimer.stop();

      if (writeRestartNow >= 1){
         phiprof::Timer timer {"write-restart"};
         if (writeRestartNow == 1) {
            wallTimeRestartCounter++;
         }

         // Refinement params for restart refinement
         calculateScaledDeltasSimple(mpiGrid);
         
         if (myRank == MASTER_RANK)
            logFile << "(IO): Writing restart data to disk, tstep = " << P::tstep << " t = " << P::t << endl << writeVerbose;
         //Write the restart:
         if( writeRestart(mpiGrid,
                  perBGrid, // TODO: Merge all the fsgrids passed here into one meta-object
                  EGrid,
                  EHallGrid,
                  EGradPeGrid,
                  momentsGrid,
                  dPerBGrid,
                  dMomentsGrid,
                  BgBGrid,
                  volGrid,
                  technicalGrid,
                  version,
                  config,
                  outputReducer,"restart",(uint)P::t,P::restartStripeFactor) == false ) {
            logFile << "(IO): ERROR Failed to write restart!" << endl << writeVerbose;
            cerr << "FAILED TO WRITE RESTART" << endl;
         }
         if (myRank == MASTER_RANK) {
            logFile << "(IO): .... done!"<< endl << writeVerbose;
         }
         timer.stop();
      }
      
      ioTimer.stop();
      addTimedBarrier("barrier-end-io");
      
      //no need to propagate if we are on the final step, we just
      //wanted to make sure all IO is done even for final step
      if(P::tstep == P::tstep_max ||
         P::t >= P::t_max ||
         doBailout > 0) {
         break;
      }
      
      //Re-loadbalance if needed
      //TODO - add LB measure and do LB if it exceeds threshold
      if(((P::tstep % P::rebalanceInterval == 0 && P::tstep > P::tstep_min && P::fractionalTimestep == 0) || overrideRebalanceNow)) {
         logFile << "(LB): Start load balance, tstep = " << P::tstep << " t = " << P::t << endl << writeVerbose;
         if (refineNow || (!dtIsChanged && P::adaptRefinement && P::tstep % (P::rebalanceInterval * P::refineCadence) == 0 && P::t > P::refineAfter)) { 
            logFile << "(AMR): Adapting refinement!"  << endl << writeVerbose;
            refineNow = false;
            if (!adaptRefinement(mpiGrid, technicalGrid, sysBoundaryContainer, *project)) {
               // OOM, rebalance and try again
               logFile << "(LB) AMR rebalancing with heavier refinement weights." << endl;
               globalflags::bailingOut = false; // Reset this
               for (auto id : mpiGrid.get_local_cells_to_refine()) {
                  mpiGrid[id]->parameters[CellParams::LBWEIGHTCOUNTER] *= 8.0;
               }
               balanceLoad(mpiGrid, sysBoundaryContainer);
               // We can /= 8.0 now as cells have potentially migrated. Go back to block-based count for now.
               for (auto id : mpiGrid.get_local_cells_to_refine()) {
                  mpiGrid[id]->parameters[CellParams::LBWEIGHTCOUNTER] = 0;
                  for (uint popID=0; popID<getObjectWrapper().particleSpecies.size(); ++popID) {
                     mpiGrid[id]->parameters[CellParams::LBWEIGHTCOUNTER] += mpiGrid[id]->get_number_of_velocity_blocks(popID);
                  }
               }

               mpiGrid.cancel_refining();
               if (!adaptRefinement(mpiGrid, technicalGrid, sysBoundaryContainer, *project)) {
                  for (auto id : mpiGrid.get_local_cells_to_refine()) {
                     mpiGrid[id]->parameters[CellParams::LBWEIGHTCOUNTER] *= 8.0;
                  }
                  continue;   // Refinement failed and we're bailing out
               } else {
                  globalflags::bailingOut = false; // Reset this
               }
            }

            // Calculate new dt limits since we might break CFL when refining
            phiprof::Timer computeDtimer {"compute-dt-amr"};
            calculateSpatialTranslation(mpiGrid,0.0);
            calculateAcceleration(mpiGrid,0.0);
         }
         // This now uses the block-based count just copied between the two refinement calls above.
         balanceLoad(mpiGrid, sysBoundaryContainer);
         addTimedBarrier("barrier-end-load-balance");
         phiprof::Timer shrinkTimer {"Shrink_to_fit"};
         // * shrink to fit after LB * //
         shrink_to_fit_grid_data(mpiGrid);
         shrinkTimer.stop();
         logFile << "(LB): ... done!"  << endl << writeVerbose;
         P::prepareForRebalance = false;

         overrideRebalanceNow = false;

         // Make sure the ionosphere communicator is up-to-date, in case inner boundary cells
         // moved.
         SBC::ionosphereGrid.updateIonosphereCommunicator(mpiGrid, technicalGrid);
      }
      
      //get local cells
      const vector<CellID>& cells = getLocalCells();

      //compute how many spatial cells we solve for this step
      computedCells=0;
      for(size_t i=0; i<cells.size(); i++) {
         for (uint popID=0; popID<getObjectWrapper().particleSpecies.size(); ++popID)
            computedCells += mpiGrid[cells[i]]->get_number_of_velocity_blocks(popID)*WID3;
      }
      computedTotalCells+=computedCells;
      
      //Check if dt needs to be changed, and propagate V back a half-step to change dt and set up new situation
      //do not compute new dt on first step (in restarts dt comes from file, otherwise it was initialized before we entered
      //simulation loop
      // FIXME what if dt changes at a restart?? ---- dunno about this, but...
      //
      // TODO timeclasses: We need to check for a new timestep at each smallest timestep - might very well
      // change, 4 levels -> smallest does 16 steps to one long step
      // This redefines TCs actually everywhere
      // WHAT IF THIS MEANS SLOWER REGION CHANGES TC, instead of having just an adjusted timestep?
      // -make sure TC is immutable during slowest step - this is a no-go, since the fastest steps can explode in between
      // -calculate the back-step+new-half-step correction only when about to propagate slower cells
      //   -> no need to redo acceleration each time fastest class changes dt?
      //      ... but updated V moments needed?
      //   -> do the acc shuffle for all cells to begin with
      std::vector<Real> newTimeclassDts = std::vector<Real>(P::maxTimeclass+1);
      if(P::dynamicTimestep  && P::tstep > P::tstep_min) {
         std::cout << "Computing new dts\n";
         computeNewTimeStep(mpiGrid, technicalGrid, newDt, dtIsChanged, newTimeclassDts);
         if(myRank == MASTER_RANK){
            std::cout << "timeclass dts = ";
            for(int i = 0; i <= P::maxTimeclass; ++i){
               std::cout << i <<": " << newTimeclassDts[i] << "s, ";
            }
            std::cout << endl;
         }
         addTimedBarrier("barrier-check-dt");
         if(dtIsChanged) {
            phiprof::Timer updateDtimer {"update-dt"};
            //propagate velocity space back to real-time
            if( P::propagateVlasovAcceleration) {
               // Back half dt to real time, forward by new half dt
               calculateAcceleration(mpiGrid,-0.5); //This sets cells back to previous TIME_R
               calculateAcceleration(mpiGrid, 0.5); //This propagates by 0.5 
            }
            else {
               //zero step to set up moments _v
               calculateAcceleration(mpiGrid, 0.0);
            }
            
            P::dt=newDt;
            P::timeclassDt = newTimeclassDts;
            
            logFile <<" dt changed to "<<P::dt <<"s, distribution function was half-stepped to real-time and back"<<endl<<writeVerbose;
            updateDtimer.stop();
            continue; //
            addTimedBarrier("barrier-new-dt-set");
         }
      }
      
      if (((P::tstep % P::rebalanceInterval == P::rebalanceInterval-1) && (P::fractionalTimestep == 0)) || P::prepareForRebalance == true) {
         if(P::prepareForRebalance == true) {
            overrideRebalanceNow = true;
         } else {
            P::prepareForRebalance = true;
         }
         #pragma omp parallel for
         for (size_t c=0; c<cells.size(); ++c) {
            mpiGrid[cells[c]]->get_cell_parameters()[CellParams::LBWEIGHTCOUNTER] = 0;
         }
      }
      
      phiprof::Timer propagateTimer {"Propagate"};
      //Propagate the state of simulation forward in time by dt:
      
      // Update boundary condition states (time-varying)
      if (P::propagateVlasovTranslation || P::propagateVlasovAcceleration) {
         phiprof::Timer timer {"Update system boundaries (Vlasov pre-translation)"};
         sysBoundaryContainer.updateState(mpiGrid, perBGrid, BgBGrid, P::t + 0.5 * P::dt);
         timer.stop();
         addTimedBarrier("barrier-boundary-conditions");
      }

      phiprof::Timer spatialSpaceTimer {"Spatial-space"};
      if( P::propagateVlasovTranslation) {
         calculateSpatialTranslation(mpiGrid,1.0);
      } else {
         calculateSpatialTranslation(mpiGrid,0.0);
      }
      spatialSpaceTimer.stop(computedCells, "Cells");
      
      // Apply boundary conditions
      if (P::propagateVlasovTranslation || P::propagateVlasovAcceleration ) {
         phiprof::Timer timer {"Update system boundaries (Vlasov post-translation)"};
         sysBoundaryContainer.applySysBoundaryVlasovConditions(mpiGrid, P::t+0.5*P::dt, false);
         timer.stop();
         addTimedBarrier("barrier-boundary-conditions");
      }
      
      phiprof::Timer momentsTimer {"Compute interp moments"};
      //std::cout << "for dt2 in main loop at t="<<P::t<<"\n";
      calculateInterpolatedVelocityMoments(
         mpiGrid,
         CellParams::RHOM_DT2,
         CellParams::VX_DT2,
         CellParams::VY_DT2,
         CellParams::VZ_DT2,
         CellParams::RHOQ_DT2,
         CellParams::P_11_DT2,
         CellParams::P_22_DT2,
         CellParams::P_33_DT2
      );
      momentsTimer.stop();
      
      // Propagate fields forward in time by dt. This needs to be done before the
      // moments for t + dt are computed (field uses t and t+0.5dt)
      if (P::propagateField) {
         phiprof::Timer propagateTimer {"Propagate Fields"};

         phiprof::Timer couplingInTimer {"fsgrid-coupling-in"};
         // Copy moments over into the fsgrid.
         //setupTechnicalFsGrid(mpiGrid, cells, technicalGrid);
         feedMomentsIntoFsGrid(mpiGrid, cells, momentsGrid, technicalGrid, false);
         feedMomentsIntoFsGrid(mpiGrid, cells, momentsDt2Grid, technicalGrid, true);
         couplingInTimer.stop();
         
         propagateFields(
            perBGrid,
            perBDt2Grid,
            EGrid,
            EDt2Grid,
            EHallGrid,
            EGradPeGrid,
            momentsGrid,
            momentsDt2Grid,
            dPerBGrid,
            dMomentsGrid,
            BgBGrid,
            volGrid,
            technicalGrid,
            sysBoundaryContainer,
            P::dt,
            P::fieldSolverSubcycles
         );

         phiprof::Timer getFieldsTimer {"getFieldsFromFsGrid"};
         // Copy results back from fsgrid.
         volGrid.updateGhostCells();
         technicalGrid.updateGhostCells();
         getFieldsFromFsGrid(volGrid, BgBGrid, EGradPeGrid, technicalGrid, mpiGrid, cells);
         getFieldsTimer.stop();
         propagateTimer.stop(cells.size(),"SpatialCells");
         addTimedBarrier("barrier-after-field-solver");
      }
      
      if(FieldTracing::fieldTracingParameters.useCache) {
         FieldTracing::resetReconstructionCoefficientsCache();
      }

      // Map current data down into the ionosphere
      // momentsGrid was ghost-updated in the field solver above, volGrid just after a few lines above.
      // perBGrid was ghost-updated before derivatives were computed in the field solver.
      // dPerBGrid was updated before the electric fields.
      if(SBC::ionosphereGrid.nodes.size() > 0 && ((P::t > SBC::Ionosphere::solveCount * SBC::Ionosphere::couplingInterval && SBC::Ionosphere::couplingInterval > 0) || SBC::Ionosphere::couplingInterval == 0)) {
         FieldTracing::calculateIonosphereFsgridCoupling(technicalGrid, perBGrid, dPerBGrid, SBC::ionosphereGrid.nodes, SBC::Ionosphere::radius);
         SBC::ionosphereGrid.mapDownBoundaryData(perBGrid, dPerBGrid, momentsGrid, volGrid, technicalGrid);
         SBC::ionosphereGrid.calculateConductivityTensor(SBC::Ionosphere::F10_7, SBC::Ionosphere::recombAlpha, SBC::Ionosphere::backgroundIonisation);

         // Solve ionosphere
         int nIterations, nRestarts;
         Real residual, minPotentialN, maxPotentialN, minPotentialS, maxPotentialS;
         SBC::ionosphereGrid.solve(nIterations, nRestarts, residual, minPotentialN, maxPotentialN, minPotentialS, maxPotentialS);
         logFile << "tstep = " << P::tstep << "("<<P::fractionalTimestep<<"/"<< (1u << (P::currentMaxTimeclass)) << ")"
         << " t = " << P::t
         << " ionosphere iterations = " << nIterations
         << " restarts = " << nRestarts
         << " residual = " << std::scientific << residual << std::defaultfloat
         << " N potential min " << minPotentialN
         << " max " << maxPotentialN
         << " difference " << maxPotentialN - minPotentialN
         << " S potential min " << minPotentialS
         << " max " << maxPotentialS
         << " difference " << maxPotentialS - minPotentialS
         << endl;
         SBC::Ionosphere::solveCount++;
         globalflags::ionosphereJustSolved = true;
         // Reset flag in all cells
         #pragma omp parallel for
         for(size_t i=0; i<cells.size(); i++) {
            if(mpiGrid[cells[i]]->parameters[CellParams::FORCING_CELL_NUM] == 1) {
               mpiGrid[cells[i]]->parameters[CellParams::FORCING_CELL_NUM] = 0;
            }
         }
      }
      
      phiprof::Timer vspaceTimer {"Velocity-space"};
      if ( P::propagateVlasovAcceleration ) {
      // calculateAcceleration(mpiGrid,P::dt);
         calculateAcceleration(mpiGrid,1.0);
         addTimedBarrier("barrier-after-ad just-blocks");
         if(P::tc_leapfrog_init == true){
            P::tc_leapfrog_init = false;
         }
      } else {
         //zero step to set up moments _v
         calculateAcceleration(mpiGrid, 0.0);
      }
      vspaceTimer.stop(computedCells, "Cells");
      addTimedBarrier("barrier-after-acceleration");
      
      if (P::propagateVlasovTranslation || P::propagateVlasovAcceleration ) {
         phiprof::Timer timer {"Update system boundaries (Vlasov post-acceleration)"};
         sysBoundaryContainer.applySysBoundaryVlasovConditions(mpiGrid, P::t + 0.5 * P::dt, true);
         timer.stop();
         addTimedBarrier("barrier-boundary-conditions");
      }
      
      momentsTimer.start();
      // *here we compute rho and rho_v for timestep t + dt, so next
      // timestep * //
      // Does extra work by computing these for all cells at all timeclasses.
      calculateInterpolatedVelocityMoments(
         mpiGrid,
         CellParams::RHOM,
         CellParams::VX,
         CellParams::VY,
         CellParams::VZ,
         CellParams::RHOQ,
         CellParams::P_11,
         CellParams::P_22,
         CellParams::P_33
      );
      momentsTimer.stop();

      propagateTimer.stop(computedCells,"Cells");
      
      phiprof::Timer endStepTimer {"Project endTimeStep"};
      project->hook(hook::END_OF_TIME_STEP, mpiGrid, perBGrid);
      endStepTimer.stop();

      // Check timestep
      if (P::dt < P::bailout_min_dt) {
         stringstream s;
         s << "The timestep dt=" << P::dt << " went below bailout.bailout_min_dt (" << to_string(P::bailout_min_dt) << ")." << endl;
         bailout(true, s.str(), __FILE__, __LINE__);
      }
      //Move forward in time
      P::meshRepartitioned = false;
      globalflags::ionosphereJustSolved = false;
      ++P::fractionalTimestep;
      if(P::fractionalTimestep % (1u << (P::currentMaxTimeclass)) == 0){
         ++P::tstep;
         P::fractionalTimestep = 0;
      }
      P::t += P::dt;
   } // End main loop ----------------------------------------------------------

   double after = MPI_Wtime();

   simulationTimer.stop();
   phiprof::Timer finalizationTimer {"Finalization"};
   if (P::propagateField ) { 
      finalizeFieldPropagator();
   }
   if (myRank == MASTER_RANK) {
      if (doBailout > 0) {
         logFile << "(BAILOUT): Bailing out, see error log for details." << endl;
      }
      
      double timePerStep;
      if (P::tstep == P::tstep_min) {
         timePerStep=0.0;
      } else {
         timePerStep=double(after  - startTime) / (P::tstep-P::tstep_min);
      }
      double timePerSecond=double(after  - startTime) / (P::t-P::t_min+DT_EPSILON);
      logFile << "(MAIN): All timesteps calculated." << endl;
      logFile << "\t (TIME) total run time " << after - startTime << " s, total simulated time " << P::t -P::t_min<< " s" << endl;
      if(P::t != 0.0) {
         logFile << "\t (TIME) seconds per timestep " << timePerStep  <<
         ", seconds per simulated second " <<  timePerSecond << endl;
      }
      logFile << writeVerbose;
   }
   
   finalizationTimer.stop();
   mainTimer.stop();
   
   phiprof::print(MPI_COMM_WORLD,"phiprof");
   
   if (myRank == MASTER_RANK) logFile << "(MAIN): Exiting." << endl << writeVerbose;
   logFile.close();
   if (P::diagnosticInterval != 0) diagnostic.close();
   
   perBGrid.finalize();
   perBDt2Grid.finalize();
   EGrid.finalize();
   EDt2Grid.finalize();
   EHallGrid.finalize();
   EGradPeGrid.finalize();
   momentsGrid.finalize();
   momentsDt2Grid.finalize();
   dPerBGrid.finalize();
   dMomentsGrid.finalize();
   BgBGrid.finalize();
   volGrid.finalize();
   technicalGrid.finalize();

   if(overrideMCAompio) {
      MPI_T_finalize();
   }
   MPI_Finalize();
   return 0;
}<|MERGE_RESOLUTION|>--- conflicted
+++ resolved
@@ -91,20 +91,6 @@
    MPI_Barrier(MPI_COMM_WORLD);
 }
 
-<<<<<<< HEAD
-inline bool isDtTooLarge(Real dt, Real rdt, Real vdt, Real fsdt){
-   return (dt > rdt * P::vlasovSolverMaxCFL ||
-           dt > vdt * P::vlasovSolverMaxCFL * P::maxSlAccelerationSubcycles ||
-           dt > fsdt * P::fieldSolverMaxCFL * P::maxFieldSolverSubcycles);
-}
-
-inline bool isDtTooSmall(Real dt, Real rdt, Real vdt, Real fsdt){
-   return (dt < rdt * P::vlasovSolverMinCFL &&
-           dt < vdt * P::vlasovSolverMinCFL * P::maxSlAccelerationSubcycles &&
-           dt < fsdt * P::fieldSolverMinCFL * P::maxFieldSolverSubcycles);
-}
-
-=======
 
 /*! Report spatial cell counts per refinement level as well as velocity cell counts per population into logfile
  */
@@ -144,7 +130,18 @@
 }
 
 
->>>>>>> b7aff534
+inline bool isDtTooLarge(Real dt, Real rdt, Real vdt, Real fsdt){
+   return (dt > rdt * P::vlasovSolverMaxCFL ||
+           dt > vdt * P::vlasovSolverMaxCFL * P::maxSlAccelerationSubcycles ||
+           dt > fsdt * P::fieldSolverMaxCFL * P::maxFieldSolverSubcycles);
+}
+
+inline bool isDtTooSmall(Real dt, Real rdt, Real vdt, Real fsdt){
+   return (dt < rdt * P::vlasovSolverMinCFL &&
+           dt < vdt * P::vlasovSolverMinCFL * P::maxSlAccelerationSubcycles &&
+           dt < fsdt * P::fieldSolverMinCFL * P::maxFieldSolverSubcycles);
+}
+
 void computeNewTimeStep(dccrg::Dccrg<SpatialCell,dccrg::Cartesian_Geometry>& mpiGrid,
 			FsGrid< fsgrids::technical, FS_STENCIL_WIDTH> & technicalGrid, Real &newDt, bool &isChanged,
          std::vector<Real>& newTimeclassDts) {
@@ -686,9 +683,6 @@
       sysBoundaryContainer,
       *project
    );
-<<<<<<< HEAD
-  
-=======
    
    // There are projects that have non-uniform and non-zero perturbed B, e.g. Magnetosphere with dipole type 4.
    // For inflow cells (e.g. maxwellian), we cannot take a FSgrid perturbed B value from the templateCell,
@@ -697,7 +691,6 @@
    // of looping and detecting boundary types here.
    perBDt2Grid.copyData(perBGrid);
 
->>>>>>> b7aff534
    const std::vector<CellID>& cells = getLocalCells();
    
    initGridsTimer.stop();
@@ -1067,13 +1060,8 @@
       logFile << writeVerbose;
       loggingTimer.stop();
 
-<<<<<<< HEAD
       // Check whether diagnostic output has to be produced
       if (P::diagnosticInterval != 0 && (P::tstep % P::diagnosticInterval == 0) && P::fractionalTimestep == 0) {
-         
-=======
-// Check whether diagnostic output has to be produced
-      if (P::diagnosticInterval != 0 && P::tstep % P::diagnosticInterval == 0) {
          phiprof::Timer memTimer {"memory-report"};
          memTimer.start();
          report_process_memory_consumption();
@@ -1083,7 +1071,6 @@
          report_cell_and_block_counts(mpiGrid);
          cellTimer.stop();
 
->>>>>>> b7aff534
          phiprof::Timer diagnosticTimer {"diagnostic-io"};
          if (writeDiagnostic(mpiGrid, diagnosticReducer) == false) {
             if(myRank == MASTER_RANK)  cerr << "ERROR with diagnostic computation" << endl;
