/*
 * This file is part of Vlasiator.
 * Copyright 2010-2016 Finnish Meteorological Institute
 *
 * For details of usage, see the COPYING file and read the "Rules of the Road"
 * at http://www.physics.helsinki.fi/vlasiator/
 *
 * This program is free software; you can redistribute it and/or modify
 * it under the terms of the GNU General Public License as published by
 * the Free Software Foundation; either version 2 of the License, or
 * (at your option) any later version.
 *
 * This program is distributed in the hope that it will be useful,
 * but WITHOUT ANY WARRANTY; without even the implied warranty of
 * MERCHANTABILITY or FITNESS FOR A PARTICULAR PURPOSE.  See the
 * GNU General Public License for more details.
 *
 * You should have received a copy of the GNU General Public License along
 * with this program; if not, write to the Free Software Foundation, Inc.,
 * 51 Franklin Street, Fifth Floor, Boston, MA 02110-1301 USA.
 */
#include <cstdlib>
#include <iostream>
#include <cmath>
#include <vector>
#include <sstream>
#include <ctime>

#ifdef _OPENMP
   #include <omp.h>
#endif

#ifdef USE_GPU
#include "arch/gpu_base.hpp"
#endif

#include <fsgrid.hpp>

#include "vlasovmover.h"
#include "vlasovsolver/vec.h"
#include "definitions.h"
#include "mpiconversion.h"
#include "logger.h"
#include "parameters.h"
#include "readparameters.h"
#include "spatial_cell.hpp"
#include "datareduction/datareducer.h"
#include "sysboundary/sysboundary.h"
#include "fieldtracing/fieldtracing.h"

#include "fieldsolver/fs_common.h"
#include "projects/project.h"
#include "grid.h"
#include "iowrite.h"
#include "ioread.h"

#include "object_wrapper.h"
#include "velocity_mesh_parameters.h"
#include "fieldsolver/gridGlue.hpp"
#include "fieldsolver/derivatives.hpp"

#ifdef CATCH_FPE
#include <fenv.h>
#include <signal.h>
/*! Function used to abort the program upon detecting a floating point exception. Which exceptions are caught is defined using the function feenableexcept.
 */
void fpehandler(int sig_num)
{
   signal(SIGFPE, fpehandler);
   printf("SIGFPE: floating point exception occured, exiting.\n");
   abort();
}
#endif

#include "phiprof.hpp"

Logger logFile, diagnostic;
static dccrg::Dccrg<SpatialCell,dccrg::Cartesian_Geometry> mpiGrid;

using namespace std;

int globalflags::bailingOut = 0;
bool globalflags::writeRestart = 0;
bool globalflags::balanceLoad = 0;
bool globalflags::doRefine=0;
bool globalflags::ionosphereJustSolved = false;

ObjectWrapper objectWrapper;

void addTimedBarrier(string name){
#ifndef DEBUG_VLASIATOR
//let's not do  a barrier
   return;
#endif
   phiprof::Timer btimer {name, {"Barriers", "MPI"}};
   MPI_Barrier(MPI_COMM_WORLD);
}


/*! Report spatial cell counts per refinement level as well as velocity cell counts per population into logfile
 */
void report_cell_and_block_counts(dccrg::Dccrg<spatial_cell::SpatialCell,dccrg::Cartesian_Geometry>& mpiGrid){
   cint maxRefLevel = mpiGrid.get_maximum_refinement_level();
   const vector<CellID> localCells = getLocalCells();
   cint popCount = getObjectWrapper().particleSpecies.size();

   // popCount+1 as we store the spatial cell counts and then the populations' v_cell counts.
   // maxRefLevel+1 as e.g. there's 2 levels at maxRefLevel == 1
   std::vector<int64_t> localCounts((popCount+1)*(maxRefLevel+1), 0), globalCounts((popCount+1)*(maxRefLevel+1), 0);

   for (const auto cellid : localCells) {
      cint level = mpiGrid.get_refinement_level(cellid);
      localCounts[level]++;
      for(int pop=0; pop<popCount; pop++) {
         localCounts[maxRefLevel+1 + level*popCount + pop] += mpiGrid[cellid]->get_number_of_velocity_blocks(pop);
      }
   }

   MPI_Reduce(localCounts.data(), globalCounts.data(), (popCount+1)*(maxRefLevel+1), MPI_INT64_T, MPI_SUM, MASTER_RANK, MPI_COMM_WORLD);

   logFile << "(CELLS) tstep = " << P::tstep << " time = " << P::t << " spatial cells [ ";
   for(int level = 0; level <= maxRefLevel; level++) {
      logFile << globalCounts[level] << " ";
   }
   logFile << "] blocks ";
   for(int pop=0; pop<popCount; pop++) {
      logFile << getObjectWrapper().particleSpecies[pop].name << " [ ";
      for(int level = 0; level <= maxRefLevel; level++) {
         logFile << globalCounts[maxRefLevel+1 + level*popCount + pop] << " ";
      }
      logFile << "] ";
   }
   logFile << endl << flush;

}


void computeNewTimeStep(dccrg::Dccrg<SpatialCell,dccrg::Cartesian_Geometry>& mpiGrid,
			FsGrid< fsgrids::technical, FS_STENCIL_WIDTH> & technicalGrid, Real &newDt, bool &isChanged) {

   phiprof::Timer computeTimestepTimer {"compute-timestep"};
   // Compute maximum time step. This cannot be done at the first step as the solvers compute the limits for each cell.

   isChanged = false;

   const vector<CellID>& cells = getLocalCells();
   /* Arrays for storing local (per process) and global max dt
      0th position stores ordinary space propagation dt
      1st position stores velocity space propagation dt
      2nd position stores field propagation dt
   */
   Real dtMaxLocal[3];
   Real dtMaxGlobal[3];

   dtMaxLocal[0] = numeric_limits<Real>::max();
   dtMaxLocal[1] = numeric_limits<Real>::max();
   dtMaxLocal[2] = numeric_limits<Real>::max();

   for (vector<CellID>::const_iterator cell_id = cells.begin(); cell_id != cells.end(); ++cell_id) {
      SpatialCell* cell = mpiGrid[*cell_id];
      const Real dx = cell->parameters[CellParams::DX];
      const Real dy = cell->parameters[CellParams::DY];
      const Real dz = cell->parameters[CellParams::DZ];
      cell->parameters[CellParams::MAXRDT] = numeric_limits<Real>::max();

      for (uint popID = 0; popID < getObjectWrapper().particleSpecies.size(); ++popID) {
         cell->set_max_r_dt(popID, numeric_limits<Real>::max());
         const Real* blockParams = cell->get_block_parameters(popID);
         const Real EPS = numeric_limits<Real>::min() * 1000;

         const uint nBlocks = cell->get_number_of_velocity_blocks(popID);
<<<<<<< HEAD
         if (nBlocks==0) {
            continue;
         }
         #ifdef USE_GPU
         const vmesh::VelocityBlockContainer *blockContainer = cell->dev_get_velocity_blocks(popID);
         #else
         const vmesh::VelocityBlockContainer *blockContainer = cell->get_velocity_blocks(popID);
         #endif
         const Real HALF = 0.5;
         Real popMin = std::numeric_limits<Real>::max();
         int archId {phiprof::initializeTimer("ARCH reduce timestep")};
#pragma omp parallel
         {
            Real threadMin = std::numeric_limits<Real>::max();
            phiprof::Timer archTimer {archId};
            arch::parallel_reduce<arch::min>(
               {WID, WID, WID, nBlocks},
               ARCH_LOOP_LAMBDA (const uint i, const uint j, const uint k, const uint n, Real *lthreadMin) -> void{
                  const Real* parameters = blockContainer->getParameters(popID);
                  const Real VX
                     =            parameters[n * BlockParams::N_VELOCITY_BLOCK_PARAMS + BlockParams::VXCRD]
                     + (i + HALF)*parameters[n * BlockParams::N_VELOCITY_BLOCK_PARAMS + BlockParams::DVX];
                  const Real VY
                     =            parameters[n * BlockParams::N_VELOCITY_BLOCK_PARAMS + BlockParams::VYCRD]
                     + (j + HALF)*parameters[n * BlockParams::N_VELOCITY_BLOCK_PARAMS + BlockParams::DVY];
                  const Real VZ
                     =            parameters[n * BlockParams::N_VELOCITY_BLOCK_PARAMS + BlockParams::VZCRD]
                     + (k + HALF)*parameters[n * BlockParams::N_VELOCITY_BLOCK_PARAMS + BlockParams::DVZ];
                  Real loopMin = dx / fabs(VX);
                  loopMin = min(dy / fabs(VY), loopMin);
                  loopMin = min(dz / fabs(VZ), loopMin);
                  lthreadMin[0] = min(loopMin,lthreadMin[0]);
               }, threadMin);
#pragma omp critical
            {
               popMin = min(threadMin, popMin);
            }
            archTimer.stop();
         } // end parallel region
         cell->set_max_r_dt(popID, popMin);
         cell->parameters[CellParams::MAXRDT] = min(popMin, cell->parameters[CellParams::MAXRDT]);
=======
         if (nBlocks==0) continue;

         Real threadMin = std::numeric_limits<Real>::max();
         arch::parallel_reduce<arch::min>({2, nBlocks},
            ARCH_LOOP_LAMBDA (uint i, const uint blockLID, Real *lthreadMin) -> void{
               i = i * (WID - 1); // ie, i == 0, i == WID - 1
               const Real Vx =
                   blockParams[blockLID * BlockParams::N_VELOCITY_BLOCK_PARAMS + BlockParams::VXCRD] +
                   (i + HALF) * blockParams[blockLID * BlockParams::N_VELOCITY_BLOCK_PARAMS + BlockParams::DVX] + EPS;
               const Real Vy =
                   blockParams[blockLID * BlockParams::N_VELOCITY_BLOCK_PARAMS + BlockParams::VYCRD] +
                   (i + HALF) * blockParams[blockLID * BlockParams::N_VELOCITY_BLOCK_PARAMS + BlockParams::DVY] + EPS;
               const Real Vz =
                   blockParams[blockLID * BlockParams::N_VELOCITY_BLOCK_PARAMS + BlockParams::VZCRD] +
                   (i + HALF) * blockParams[blockLID * BlockParams::N_VELOCITY_BLOCK_PARAMS + BlockParams::DVZ] + EPS;

               const Real dt_max_cell = min({dx / fabs(Vx), dy / fabs(Vy), dz / fabs(Vz)});
               lthreadMin[0] = min(dt_max_cell,lthreadMin[0]);
         }, threadMin);
         cell->set_max_r_dt(popID, threadMin);
         cell->parameters[CellParams::MAXRDT] = min(cell->get_max_r_dt(popID), cell->parameters[CellParams::MAXRDT]);
>>>>>>> 6f1238fe
      } // end loop over popID

      if (cell->sysBoundaryFlag == sysboundarytype::NOT_SYSBOUNDARY ||
          (cell->sysBoundaryLayer == 1 && cell->sysBoundaryFlag != sysboundarytype::NOT_SYSBOUNDARY)) {
         // spatial fluxes computed also for boundary cells
         dtMaxLocal[0] = min(dtMaxLocal[0], cell->parameters[CellParams::MAXRDT]);
      }

      if (cell->parameters[CellParams::MAXVDT] != 0 &&
          (cell->sysBoundaryFlag == sysboundarytype::NOT_SYSBOUNDARY ||
           (P::vlasovAccelerateMaxwellianBoundaries && cell->sysBoundaryFlag == sysboundarytype::MAXWELLIAN))) {
         // acceleration only done on non-boundary cells
         dtMaxLocal[1] = min(dtMaxLocal[1], cell->parameters[CellParams::MAXVDT]);
      }
   }

   // compute max dt for fieldsolver
   const std::array<FsGridTools::FsIndex_t, 3> gridDims(technicalGrid.getLocalSize());
   for (FsGridTools::FsIndex_t k = 0; k < gridDims[2]; k++) {
      for (FsGridTools::FsIndex_t j = 0; j < gridDims[1]; j++) {
         for (FsGridTools::FsIndex_t i = 0; i < gridDims[0]; i++) {
            fsgrids::technical* cell = technicalGrid.get(i, j, k);
            if (cell->sysBoundaryFlag == sysboundarytype::NOT_SYSBOUNDARY ||
               (cell->sysBoundaryLayer == 1 && cell->sysBoundaryFlag != sysboundarytype::NOT_SYSBOUNDARY)) {
               dtMaxLocal[2] = min(dtMaxLocal[2], cell->maxFsDt);
            }
         }
      }
   }

   MPI_Allreduce(&(dtMaxLocal[0]), &(dtMaxGlobal[0]), 3, MPI_Type<Real>(), MPI_MIN, MPI_COMM_WORLD);

   // If any of the solvers are disabled there should be no limits in timespace from it
   if (!P::propagateVlasovTranslation)
      dtMaxGlobal[0] = numeric_limits<Real>::max();
   if (!P::propagateVlasovAcceleration)
      dtMaxGlobal[1] = numeric_limits<Real>::max();
   if (!P::propagateField)
      dtMaxGlobal[2] = numeric_limits<Real>::max();

   creal meanVlasovCFL = 0.5 * (P::vlasovSolverMaxCFL + P::vlasovSolverMinCFL);
   creal meanFieldsCFL = 0.5 * (P::fieldSolverMaxCFL + P::fieldSolverMinCFL);
   Real subcycleDt;

   // reduce/increase dt if it is too high for any of the three propagators or too low for all propagators
   if ((P::dt > dtMaxGlobal[0] * P::vlasovSolverMaxCFL ||
        P::dt > dtMaxGlobal[1] * P::vlasovSolverMaxCFL * P::maxSlAccelerationSubcycles ||
        P::dt > dtMaxGlobal[2] * P::fieldSolverMaxCFL * P::maxFieldSolverSubcycles) ||
       (P::dt < dtMaxGlobal[0] * P::vlasovSolverMinCFL &&
        P::dt < dtMaxGlobal[1] * P::vlasovSolverMinCFL * P::maxSlAccelerationSubcycles &&
        P::dt < dtMaxGlobal[2] * P::fieldSolverMinCFL * P::maxFieldSolverSubcycles)) {

      // new dt computed
      isChanged = true;

      // set new timestep to the lowest one of all interval-midpoints
      newDt = meanVlasovCFL * dtMaxGlobal[0];
      newDt = min(newDt, meanVlasovCFL * dtMaxGlobal[1] * P::maxSlAccelerationSubcycles);
      newDt = min(newDt, meanFieldsCFL * dtMaxGlobal[2] * P::maxFieldSolverSubcycles);

      logFile << "(TIMESTEP) New dt = " << newDt << " computed on step " << P::tstep << " at " << P::t
              << "s   Maximum possible dt (not including  vlasovsolver CFL " << P::vlasovSolverMinCFL << "-"
              << P::vlasovSolverMaxCFL << " or fieldsolver CFL " << P::fieldSolverMinCFL << "-" << P::fieldSolverMaxCFL
              << ") in {r, v, BE} was " << dtMaxGlobal[0] << " " << dtMaxGlobal[1] << " " << dtMaxGlobal[2] << " "
              << " Including subcycling { v, BE}  was " << dtMaxGlobal[1] * P::maxSlAccelerationSubcycles << " "
              << dtMaxGlobal[2] * P::maxFieldSolverSubcycles << " " << endl
              << writeVerbose;

      if (P::dynamicTimestep) {
         subcycleDt = newDt;
      } else {
         logFile << "(TIMESTEP) However, fixed timestep in config overrides dt = " << P::dt << endl << writeVerbose;
         subcycleDt = P::dt;
      }
   } else {
      subcycleDt = P::dt;
   }

   // Subcycle if field solver dt < global dt (including CFL) (new or old dt hence the hassle with subcycleDt
   if (meanFieldsCFL * dtMaxGlobal[2] < subcycleDt && P::propagateField) {
      P::fieldSolverSubcycles =
          min(convert<uint>(ceil(subcycleDt / (meanFieldsCFL * dtMaxGlobal[2]))), P::maxFieldSolverSubcycles);
   } else {
      P::fieldSolverSubcycles = 1;
   }
}

ObjectWrapper& getObjectWrapper() {
   return objectWrapper;
}

/** Get local cell IDs. This function creates a cached copy of the
 * cell ID lists to significantly improve performance. The cell ID
 * cache is recalculated every time the mesh partitioning changes.
 * @return Local cell IDs.*/
const std::vector<CellID>& getLocalCells() {
   return Parameters::localCells;
}

void recalculateLocalCellsCache() {
     {
        vector<CellID> dummy;
        dummy.swap(Parameters::localCells);
     }
   Parameters::localCells = mpiGrid.get_cells();
}

int main(int argn,char* args[]) {
   int myRank, doBailout=0;
   const creal DT_EPSILON=1e-12;
   typedef Parameters P;
   Real newDt;
   bool dtIsChanged;
   
   // Before MPI_Init we hardwire some settings, if we are in OpenMPI
   int required=MPI_THREAD_FUNNELED;
   int provided, resultlen;
   char mpiversion[MPI_MAX_LIBRARY_VERSION_STRING];
   bool overrideMCAompio = false;

   MPI_Get_library_version(mpiversion, &resultlen);
   string versionstr = string(mpiversion);
   stringstream mpiioMessage;

   if(versionstr.find("Open MPI") != std::string::npos) {
      #ifdef VLASIATOR_ALLOW_MCA_OMPIO
         mpiioMessage << "We detected OpenMPI but the compilation flag VLASIATOR_ALLOW_MCA_OMPIO was set so we do not override the default MCA io flag." << endl;
      #else
         overrideMCAompio = true;
         int index, count;
         char io_value[64];
         MPI_T_cvar_handle io_handle;
         
         MPI_T_init_thread(required, &provided);
         MPI_T_cvar_get_index("io", &index);
         MPI_T_cvar_handle_alloc(index, NULL, &io_handle, &count);
         MPI_T_cvar_write(io_handle, "^ompio");
         MPI_T_cvar_read(io_handle, io_value);
         MPI_T_cvar_handle_free(&io_handle);
         mpiioMessage << "We detected OpenMPI so we set the cvars value to disable ompio, MCA io: " << io_value << endl;
      #endif
   }
   
   // After the MPI_T settings we can init MPI all right.
   MPI_Init_thread(&argn,&args,required,&provided);
   MPI_Comm_rank(MPI_COMM_WORLD,&myRank);
   if (required > provided){
      if(myRank==MASTER_RANK) {
         cerr << "(MAIN): MPI_Init_thread failed! Got " << provided << ", need "<<required <<endl;
      }
      exit(1);
   }
   if (myRank == MASTER_RANK) {
      cout << mpiioMessage.str();
   }

   phiprof::initialize();

   double initialWtime =  MPI_Wtime();
   SysBoundary& sysBoundaryContainer = getObjectWrapper().sysBoundaryContainer;
   
   #ifdef CATCH_FPE
   // WARNING FE_INEXACT is too sensitive to be used. See man fenv.
   //feenableexcept(FE_DIVBYZERO|FE_INVALID|FE_OVERFLOW|FE_UNDERFLOW);
   feenableexcept(FE_DIVBYZERO|FE_INVALID|FE_OVERFLOW);
   //feenableexcept(FE_DIVBYZERO|FE_INVALID);
   signal(SIGFPE, fpehandler);
   #endif

   phiprof::Timer mainTimer {"main"};
   phiprof::Timer initTimer {"Initialization"};

   phiprof::Timer readParamsTimer {"Read parameters"};
   // Allocate host-side velocity mesh wrapper
   vmesh::allocateMeshWrapper();
   // init parameter file reader
   Readparameters readparameters(argn,args);

   P::addParameters();

   // Add parameters for number of populations
   getObjectWrapper().addParameters();
   readparameters.parse();
   P::getParameters();

   getObjectWrapper().addPopulationParameters();
   sysBoundaryContainer.addParameters();
   projects::Project::addParameters();

   Project* project = projects::createProject();
   getObjectWrapper().project = project;
   readparameters.parse(true, false); // 2nd parsing for specific population parameters
   readparameters.helpMessage(); // Call after last parse, exits after printing help if help requested
   getObjectWrapper().getPopulationParameters();
   sysBoundaryContainer.getParameters();
   project->getParameters();

   #ifdef USE_GPU
   // Activate device, create streams
   gpu_init_device();
   #endif

   // Fill in rest of velocity meshes data, upload GPU version
   vmesh::getMeshWrapper()->initVelocityMeshes(getObjectWrapper().particleSpecies.size());
   readParamsTimer.stop();

   // Check for correct application of vectorclass values:
   if ( (VECL<WID) ||
        (VECL*VEC_PER_PLANE != WID2) ||
        (VECL*VEC_PER_BLOCK != WID3) ||
        //(VPREC > VECL) ||
        (VECL != (int)VECL) ||
        (VPREC != (int)VPREC) ||
        (VEC_PER_PLANE != (int)VEC_PER_PLANE) ||
        (VEC_PER_BLOCK != (int)VEC_PER_BLOCK) ) {
      if (myRank == MASTER_RANK) {
         cerr << "(MAIN) ERROR: Vectorclass definition mismatch!" << endl;
         cerr << "VECL " << VECL <<" VEC_PER_PLANE " << VEC_PER_PLANE <<" WID " << WID <<" VEC_PER_BLOCK " << VEC_PER_BLOCK << " VPREC "<< VPREC<<endl;
      }
      exit(1);
   }

   // Verify correct handling of floating point exceptions
   // see https://github.com/fmihpc/vlasiator/pull/845
   {
      double qnan = std::numeric_limits<double>::quiet_NaN();
      double pinf = std::numeric_limits<double>::infinity();
      double ninf = -std::numeric_limits<double>::infinity();
      bool isnan1 = std::isnan(qnan);
      bool isinf2 = std::isinf(pinf);
      bool isinf3 = std::isinf(ninf);
      bool isfinite1 = std::isfinite(qnan);
      bool isfinite2 = std::isfinite(pinf);
      bool isfinite3 = std::isfinite(ninf);
      if (!isnan1||!isinf2||!isinf3||isfinite1||isfinite2||isfinite3) {
      if (myRank == MASTER_RANK) {
         cerr << "(MAIN) ERROR: Floating point exceptions not being catched!" << endl;
      }
      exit(1);
      }
   }
   //Get version and config info here
   std::string version;
   std::string config;
   //Only master needs the info
   if (myRank==MASTER_RANK){
      version=readparameters.versionInfo();
      config=readparameters.configInfo();
   }

   // Init parallel logger:

   phiprof::Timer openLoggerTimer {"open logFile & diagnostic"};
   //if restarting we will append to logfiles
   if(!P::writeFullBGB) {
      if (logFile.open(MPI_COMM_WORLD,MASTER_RANK,"logfile.txt",P::isRestart) == false) {
         if(myRank == MASTER_RANK) cerr << "(MAIN) ERROR: Logger failed to open logfile!" << endl;
         exit(1);
      }
   } else {
      // If we are out to write the full background field and derivatives, we don't want to overwrite the existing run's logfile.
      if (logFile.open(MPI_COMM_WORLD,MASTER_RANK,"logfile_fullbgbio.txt",false) == false) {
         if(myRank == MASTER_RANK) cerr << "(MAIN) ERROR: Logger failed to open logfile_fullbgbio!" << endl;
         exit(1);
      }
   }
   if (P::diagnosticInterval != 0) {
      if (diagnostic.open(MPI_COMM_WORLD,MASTER_RANK,"diagnostic.txt",P::isRestart) == false) {
         if(myRank == MASTER_RANK) cerr << "(MAIN) ERROR: Logger failed to open diagnostic file!" << endl;
         exit(1);
      }
   }
   {
      int mpiProcs;
      MPI_Comm_size(MPI_COMM_WORLD,&mpiProcs);
      logFile << "(MAIN) Starting simulation with " << mpiProcs << " MPI processes ";
      #ifdef _OPENMP
         logFile << "and " << omp_get_max_threads();
      #else
         logFile << "and 0";
      #endif
      logFile << " OpenMP threads per process" << endl << writeVerbose;
   }
   openLoggerTimer.stop();
   
   // Init project
   phiprof::Timer initProjectimer {"Init project"};
   if (project->initialize() == false) {
      if(myRank == MASTER_RANK) cerr << "(MAIN): Project did not initialize correctly!" << endl;
      exit(1);
   }
   if (project->initialized() == false) {
      if (myRank == MASTER_RANK) {
         cerr << "(MAIN): Project base class was not initialized!" << endl;
         cerr << "\t Call Project::initialize() in your project's initialize()-function." << endl;
         exit(1);
      }
   }
   initProjectimer.stop();

   // Initialize simplified Fieldsolver grids.
   // Needs to be done here already ad the background field will be set right away, before going to initializeGrid even
   phiprof::Timer initFsTimer {"Init fieldsolver grids"};

   std::array<FsGridTools::FsSize_t, 3> fsGridDimensions = {convert<FsGridTools::FsSize_t>(P::xcells_ini * pow(2,P::amrMaxSpatialRefLevel)),
							    convert<FsGridTools::FsSize_t>(P::ycells_ini * pow(2,P::amrMaxSpatialRefLevel)),
							    convert<FsGridTools::FsSize_t>(P::zcells_ini * pow(2,P::amrMaxSpatialRefLevel))};

   std::array<bool,3> periodicity{sysBoundaryContainer.isPeriodic(0),
                                  sysBoundaryContainer.isPeriodic(1),
                                  sysBoundaryContainer.isPeriodic(2)};

   FsGridCouplingInformation gridCoupling;
   FsGrid< std::array<Real, fsgrids::bfield::N_BFIELD>, FS_STENCIL_WIDTH> perBGrid(fsGridDimensions, MPI_COMM_WORLD, periodicity,gridCoupling, P::manualFsGridDecomposition);
   FsGrid< std::array<Real, fsgrids::bfield::N_BFIELD>, FS_STENCIL_WIDTH> perBDt2Grid(fsGridDimensions, MPI_COMM_WORLD, periodicity,gridCoupling, P::manualFsGridDecomposition);
   FsGrid< std::array<Real, fsgrids::efield::N_EFIELD>, FS_STENCIL_WIDTH> EGrid(fsGridDimensions, MPI_COMM_WORLD, periodicity,gridCoupling, P::manualFsGridDecomposition);
   FsGrid< std::array<Real, fsgrids::efield::N_EFIELD>, FS_STENCIL_WIDTH> EDt2Grid(fsGridDimensions, MPI_COMM_WORLD, periodicity,gridCoupling, P::manualFsGridDecomposition);
   FsGrid< std::array<Real, fsgrids::ehall::N_EHALL>, FS_STENCIL_WIDTH> EHallGrid(fsGridDimensions, MPI_COMM_WORLD, periodicity,gridCoupling, P::manualFsGridDecomposition);
   FsGrid< std::array<Real, fsgrids::egradpe::N_EGRADPE>, FS_STENCIL_WIDTH> EGradPeGrid(fsGridDimensions, MPI_COMM_WORLD, periodicity,gridCoupling, P::manualFsGridDecomposition);
   FsGrid< std::array<Real, fsgrids::moments::N_MOMENTS>, FS_STENCIL_WIDTH> momentsGrid(fsGridDimensions, MPI_COMM_WORLD, periodicity,gridCoupling, P::manualFsGridDecomposition);
   FsGrid< std::array<Real, fsgrids::moments::N_MOMENTS>, FS_STENCIL_WIDTH> momentsDt2Grid(fsGridDimensions, MPI_COMM_WORLD, periodicity,gridCoupling, P::manualFsGridDecomposition);
   FsGrid< std::array<Real, fsgrids::dperb::N_DPERB>, FS_STENCIL_WIDTH> dPerBGrid(fsGridDimensions, MPI_COMM_WORLD, periodicity,gridCoupling, P::manualFsGridDecomposition);
   FsGrid< std::array<Real, fsgrids::dmoments::N_DMOMENTS>, FS_STENCIL_WIDTH> dMomentsGrid(fsGridDimensions, MPI_COMM_WORLD, periodicity,gridCoupling, P::manualFsGridDecomposition);
   FsGrid< std::array<Real, fsgrids::bgbfield::N_BGB>, FS_STENCIL_WIDTH> BgBGrid(fsGridDimensions, MPI_COMM_WORLD, periodicity,gridCoupling, P::manualFsGridDecomposition);
   FsGrid< std::array<Real, fsgrids::volfields::N_VOL>, FS_STENCIL_WIDTH> volGrid(fsGridDimensions, MPI_COMM_WORLD, periodicity,gridCoupling, P::manualFsGridDecomposition);
   FsGrid< fsgrids::technical, FS_STENCIL_WIDTH> technicalGrid(fsGridDimensions, MPI_COMM_WORLD, periodicity,gridCoupling, P::manualFsGridDecomposition);

   // Set DX, DY and DZ
   // TODO: This is currently just taking the values from cell 1, and assuming them to be
   // constant throughout the simulation.
   perBGrid.DX = perBDt2Grid.DX = EGrid.DX = EDt2Grid.DX = EHallGrid.DX = EGradPeGrid.DX = momentsGrid.DX
      = momentsDt2Grid.DX = dPerBGrid.DX = dMomentsGrid.DX = BgBGrid.DX = volGrid.DX = technicalGrid.DX
      = P::dx_ini / pow(2, P::amrMaxSpatialRefLevel);
   perBGrid.DY = perBDt2Grid.DY = EGrid.DY = EDt2Grid.DY = EHallGrid.DY = EGradPeGrid.DY = momentsGrid.DY
      = momentsDt2Grid.DY = dPerBGrid.DY = dMomentsGrid.DY = BgBGrid.DY = volGrid.DY = technicalGrid.DY
      = P::dy_ini / pow(2, P::amrMaxSpatialRefLevel);
   perBGrid.DZ = perBDt2Grid.DZ = EGrid.DZ = EDt2Grid.DZ = EHallGrid.DZ = EGradPeGrid.DZ = momentsGrid.DZ
      = momentsDt2Grid.DZ = dPerBGrid.DZ = dMomentsGrid.DZ = BgBGrid.DZ = volGrid.DZ = technicalGrid.DZ
      = P::dz_ini / pow(2, P::amrMaxSpatialRefLevel);
   // Set the physical start (lower left corner) X, Y, Z
   perBGrid.physicalGlobalStart = perBDt2Grid.physicalGlobalStart = EGrid.physicalGlobalStart = EDt2Grid.physicalGlobalStart
      = EHallGrid.physicalGlobalStart = EGradPeGrid.physicalGlobalStart = momentsGrid.physicalGlobalStart
      = momentsDt2Grid.physicalGlobalStart = dPerBGrid.physicalGlobalStart = dMomentsGrid.physicalGlobalStart
      = BgBGrid.physicalGlobalStart = volGrid.physicalGlobalStart = technicalGrid.physicalGlobalStart
      = {P::xmin, P::ymin, P::zmin};

   // Checking that spatial cells are cubic, otherwise field solver is incorrect (cf. derivatives in E, Hall term)
   constexpr Real uniformTolerance=1e-3;
   if ((abs((technicalGrid.DX - technicalGrid.DY) / technicalGrid.DX) >uniformTolerance) ||
       (abs((technicalGrid.DX - technicalGrid.DZ) / technicalGrid.DX) >uniformTolerance) ||
       (abs((technicalGrid.DY - technicalGrid.DZ) / technicalGrid.DY) >uniformTolerance)) {
      if (myRank == MASTER_RANK) {
         std::cerr << "WARNING: Your spatial cells seem not to be cubic. The simulation will now abort!" << std::endl;
      }
      //just abort sending SIGTERM to all tasks
      MPI_Abort(MPI_COMM_WORLD, -1);
   }
   initFsTimer.stop();

   // Initialize grid.  After initializeGrid local cells have dist
   // functions, and B fields set. Cells have also been classified for
   // the various sys boundary conditions.  All remote cells have been
   // created. All spatial date computed this far is up to date for
   // FULL_NEIGHBORHOOD. Block lists up to date for
   // VLASOV_SOLVER_NEIGHBORHOOD (but dist function has not been communicated)
   phiprof::Timer initGridsTimer {"Init grids"};
   initializeGrids(
      argn,
      args,
      mpiGrid,
      perBGrid,
      BgBGrid,
      momentsGrid,
      momentsDt2Grid,
      EGrid,
      EGradPeGrid,
      volGrid,
      technicalGrid,
      sysBoundaryContainer,
      *project
   );

   phiprof::Timer reportMemoryTimer {"report-memory-consumption"};
   if (myRank == MASTER_RANK){
      cout << "(MAIN): Completed grid initialization." << endl;
      logFile << "(MAIN): Completed grid initialization." << endl << writeVerbose;
   }
   report_process_memory_consumption();
   reportMemoryTimer.stop();
   
   // There are projects that have non-uniform and non-zero perturbed B, e.g. Magnetosphere with dipole type 4.
   // For inflow cells (e.g. maxwellian), we cannot take a FSgrid perturbed B value from the templateCell,
   // because we need a copy of the value from initialization in both perBGrid and perBDt2Grid and it isn't
   // touched as we are in boundary cells for components that aren't solved. We do a straight full copy instead
   // of looping and detecting boundary types here.
   perBDt2Grid.copyData(perBGrid);

   const std::vector<CellID>& cells = getLocalCells();
   
   initGridsTimer.stop();
   
   // Initialize data reduction operators. This should be done elsewhere in order to initialize 
   // user-defined operators:
   phiprof::Timer initDROsTimer {"Init DROs"};
   DataReducer outputReducer, diagnosticReducer;

   if(P::writeFullBGB) {
      // We need the following variables for this, let's just erase and replace the entries in the list
      P::outputVariableList.clear();
      P::outputVariableList= {"fg_b_background", "fg_b_background_vol", "fg_derivs_b_background"};
   }

   initializeDataReducers(&outputReducer, &diagnosticReducer);
   initDROsTimer.stop();
   
   // Free up memory:
   readparameters.~Readparameters();

   if(P::writeFullBGB) {
      logFile << "Writing out full BGB components and derivatives and exiting." << endl << writeVerbose;

      // initialize the communicators so we can write out ionosphere grid metadata.
      SBC::ionosphereGrid.updateIonosphereCommunicator(mpiGrid, technicalGrid);

      P::systemWriteDistributionWriteStride.push_back(0);
      P::systemWriteName.push_back("bgb");
      P::systemWriteDistributionWriteXlineStride.push_back(0);
      P::systemWriteDistributionWriteYlineStride.push_back(0);
      P::systemWriteDistributionWriteZlineStride.push_back(0);
      P::systemWritePath.push_back("./");
      P::systemWriteFsGrid.push_back(true);

      for(uint si=0; si<P::systemWriteName.size(); si++) {
         P::systemWrites.push_back(0);
      }

      const bool writeGhosts = true;
      if( writeGrid(mpiGrid,
            perBGrid,
            EGrid,
            EHallGrid,
            EGradPeGrid,
            momentsGrid,
            dPerBGrid,  
            dMomentsGrid,
            BgBGrid,
            volGrid,
            technicalGrid,
            version,
            config,
            &outputReducer,
            P::systemWriteName.size()-1,
            P::restartStripeFactor,
            writeGhosts
         ) == false
      ) {
         cerr << "FAILED TO WRITE GRID AT " << __FILE__ << " " << __LINE__ << endl;
      }

      initTimer.stop();
      mainTimer.stop();
      
      phiprof::print(MPI_COMM_WORLD,"phiprof");
      
      if (myRank == MASTER_RANK) logFile << "(MAIN): Exiting." << endl << writeVerbose;
      logFile.close();
      if (P::diagnosticInterval != 0) diagnostic.close();
      
      perBGrid.finalize();
      perBDt2Grid.finalize();
      EGrid.finalize();
      EDt2Grid.finalize();
      EHallGrid.finalize();
      EGradPeGrid.finalize();
      momentsGrid.finalize();
      momentsDt2Grid.finalize();
      dPerBGrid.finalize();
      dMomentsGrid.finalize();
      BgBGrid.finalize();
      volGrid.finalize();
      technicalGrid.finalize();

      MPI_Finalize();
      return 0;
   }

   // Run the field solver once with zero dt. This will initialize
   // Fieldsolver dt limits, and also calculate volumetric B-fields.
   // At restart, all we need at this stage has been read from the restart, the rest will be recomputed in due time.
   if(P::isRestart == false) {
      propagateFields(
         perBGrid,
         perBDt2Grid,
         EGrid,
         EDt2Grid,
         EHallGrid,
         EGradPeGrid,
         momentsGrid,
         momentsDt2Grid,
         dPerBGrid,
         dMomentsGrid,
         BgBGrid,
         volGrid,
         technicalGrid,
         sysBoundaryContainer, 0.0, 1.0
      );
   }

   phiprof::Timer getFieldsTimer {"getFieldsFromFsGrid"};
   volGrid.updateGhostCells();
   getFieldsFromFsGrid(volGrid, BgBGrid, EGradPeGrid, technicalGrid, mpiGrid, cells);
   getFieldsTimer.stop();

   // Build communicator for ionosphere solving
   SBC::ionosphereGrid.updateIonosphereCommunicator(mpiGrid, technicalGrid);
   // If not a restart, perBGrid and dPerBGrid are up to date after propagateFields just above. Otherwise, we should compute them.
   if(P::isRestart) {
      calculateDerivativesSimple(
         perBGrid,
         perBDt2Grid,
         momentsGrid,
         momentsDt2Grid,
         dPerBGrid,
         dMomentsGrid,
         technicalGrid,
         sysBoundaryContainer,
         RK_ORDER1, // Update and compute on non-dt2 grids.
         false // Don't communicate moments, they are not needed here.
      );
      dPerBGrid.updateGhostCells();
   }
   FieldTracing::calculateIonosphereFsgridCoupling(technicalGrid, perBGrid, dPerBGrid, SBC::ionosphereGrid.nodes, SBC::Ionosphere::radius);
   SBC::ionosphereGrid.initSolver(!P::isRestart); // If it is a restart we do not want to zero out everything
   if(SBC::Ionosphere::couplingInterval > 0 && P::isRestart) {
      SBC::Ionosphere::solveCount = floor(P::t / SBC::Ionosphere::couplingInterval)+1;
   } else {
      SBC::Ionosphere::solveCount = 1;
   }
   
   if(P::isRestart) {
      // If it is a restart, we want to regenerate proper ig_inplanecurrent as well in case there's IO before the next solver step.
      SBC::ionosphereGrid.calculateConductivityTensor(SBC::Ionosphere::F10_7, SBC::Ionosphere::recombAlpha, SBC::Ionosphere::backgroundIonisation, true);
   }

   if (P::isRestart == false) {
      phiprof::Timer timer {"compute-dt"};
      // Run Vlasov solver once with zero dt to initialize
      // per-cell dt limits. In restarts, we read the dt from file.
      calculateSpatialTranslation(mpiGrid,0.0);
      calculateAcceleration(mpiGrid,0.0);      
   }

   // Save restart data
   if (P::writeInitialState) {
      // Calculate these so refinement parameters can be tuned based on the vlsv
      calculateScaledDeltasSimple(mpiGrid);

      FieldTracing::reduceData(technicalGrid, perBGrid, dPerBGrid, mpiGrid, SBC::ionosphereGrid.nodes); /*!< Call the reductions (e.g. field tracing) */
      
      phiprof::Timer timer {"write-initial-state"};
      
      if (myRank == MASTER_RANK)
         logFile << "(IO): Writing initial state to disk, tstep = "  << endl << writeVerbose;
      P::systemWriteDistributionWriteStride.push_back(1);
      P::systemWriteName.push_back("initial-grid");
      P::systemWriteDistributionWriteXlineStride.push_back(0);
      P::systemWriteDistributionWriteYlineStride.push_back(0);
      P::systemWriteDistributionWriteZlineStride.push_back(0);
      P::systemWritePath.push_back("./");
      P::systemWriteFsGrid.push_back(true);

      for(uint si=0; si<P::systemWriteName.size(); si++) {
         P::systemWrites.push_back(0);
      }

      const bool writeGhosts = true;
      if( writeGrid(mpiGrid,
            perBGrid, // TODO: Merge all the fsgrids passed here into one meta-object
            EGrid,
            EHallGrid,
            EGradPeGrid,
            momentsGrid,
            dPerBGrid,
            dMomentsGrid,
            BgBGrid,
            volGrid,
            technicalGrid,
            version,
            config,
            &outputReducer,
            P::systemWriteName.size()-1,
            P::restartStripeFactor,
            writeGhosts
         ) == false
      ) {
         cerr << "FAILED TO WRITE GRID AT " << __FILE__ << " " << __LINE__ << endl;
      }

      P::systemWriteDistributionWriteStride.pop_back();
      P::systemWriteName.pop_back();
      P::systemWriteDistributionWriteXlineStride.pop_back();
      P::systemWriteDistributionWriteYlineStride.pop_back();
      P::systemWriteDistributionWriteZlineStride.pop_back();
      P::systemWritePath.pop_back();
      P::systemWriteFsGrid.pop_back();
   }

   if (P::isRestart == false) {
      //compute new dt
      phiprof::Timer computeDtTimer {"compute-dt"};
      computeNewTimeStep(mpiGrid, technicalGrid, newDt, dtIsChanged);
      if (P::dynamicTimestep == true && dtIsChanged == true) {
         // Only actually update the timestep if dynamicTimestep is on
         P::dt=newDt;
      }
      computeDtTimer.stop();
      
      //go forward by dt/2 in V, initializes leapfrog split. In restarts the
      //the distribution function is already propagated forward in time by dt/2
      phiprof::Timer propagateHalfTimer {"propagate-velocity-space-dt/2"};
      if (P::propagateVlasovAcceleration) {
         calculateAcceleration(mpiGrid, 0.5*P::dt);
      } else {
         //zero step to set up moments _v
         calculateAcceleration(mpiGrid, 0.0);
      }
      propagateHalfTimer.stop();

      // Apply boundary conditions
      if (P::propagateVlasovTranslation || P::propagateVlasovAcceleration ) {
         phiprof::Timer updateBoundariesTimer {("update system boundaries (Vlasov post-acceleration)")};
         sysBoundaryContainer.applySysBoundaryVlasovConditions(mpiGrid, 0.5*P::dt, true);
         updateBoundariesTimer.stop();
         addTimedBarrier("barrier-boundary-conditions");
      }
      // Also update all moments. They won't be transmitted to FSgrid until the field solver is called, though.
      phiprof::Timer computeMomentsTimer {"Compute interp moments"};
      calculateInterpolatedVelocityMoments(
         mpiGrid,
         CellParams::RHOM,
         CellParams::VX,
         CellParams::VY,
         CellParams::VZ,
         CellParams::RHOQ,
         CellParams::P_11,
         CellParams::P_22,
         CellParams::P_33
      );
      computeMomentsTimer.stop();
   }

   initTimer.stop();

   // ***********************************
   // ***** INITIALIZATION COMPLETE *****
   // ***********************************

   // Main simulation loop:
   if (myRank == MASTER_RANK){
      cout << "(MAIN): Starting main simulation loop." << endl;
      logFile << "(MAIN): Starting main simulation loop." << endl << writeVerbose;
      //report filtering if we are in an AMR run
      if (P::amrMaxSpatialRefLevel>0){
         logFile<<"Filtering Report: "<<endl;
         for (int refLevel=0 ; refLevel<= P::amrMaxSpatialRefLevel; refLevel++){
            logFile<<"\tRefinement Level " <<refLevel<<"==> Passes "<<P::numPasses.at(refLevel)<<endl;
         }
            logFile<<endl;
      }
   }

   phiprof::Timer reportMemTimer {"report-memory-consumption"};
   report_process_memory_consumption();
   reportMemTimer.stop();
   
   unsigned int computedCells=0;
   unsigned int computedTotalCells=0;
  //Compute here based on time what the file intervals are
   P::systemWrites.clear();
   for(uint i=0;i< P::systemWriteTimeInterval.size();i++){
      int index=(int)(P::t_min/P::systemWriteTimeInterval[i]);
      //if we are already over 1% further than the time interval time that
      //is requested for writing, then jump to next writing index. This is to
      //make sure that at restart we do not write in the middle of
      //the interval.
      if(P::t_min>(index+0.01)*P::systemWriteTimeInterval[i]) {
         index++;
         // Special case for large timesteps
         int index2=(int)((P::t_min+P::dt)/P::systemWriteTimeInterval[i]);
         if (index2>index) index=index2;
      }
      P::systemWrites.push_back(index);
   }

   // Invalidate cached cell lists just to be sure (might not be needed)
   P::meshRepartitioned = true;

   unsigned int wallTimeRestartCounter=1;

   int doNow[3] = {0}; // 0: writeRestartNow, 1: balanceLoadNow, 2: refineNow ; declared outside main loop
   int writeRestartNow; // declared outside main loop
   bool overrideRebalanceNow = false; // declared outside main loop
   bool refineNow = false; // declared outside main loop
   
   addTimedBarrier("barrier-end-initialization");
   
   phiprof::Timer simulationTimer {"Simulation"};
   double startTime=  MPI_Wtime();
   double beforeTime = MPI_Wtime();
   double beforeSimulationTime=P::t_min;
   double beforeStep=P::tstep_min;

   while(P::tstep <= P::tstep_max  &&
         P::t-P::dt <= P::t_max+DT_EPSILON &&
         wallTimeRestartCounter <= P::exitAfterRestarts) {

      addTimedBarrier("barrier-loop-start");
      
      phiprof::Timer ioTimer {"IO"};

      phiprof::Timer externalsTimer {"checkExternalCommands"};
      if(myRank ==  MASTER_RANK) {
         // check whether STOP or KILL or SAVE has been passed, should be done by MASTER_RANK only as it can reset P::bailout_write_restart
         checkExternalCommands();
      }
      externalsTimer.stop();

      //write out phiprof profiles and logs with a lower interval than normal
      //diagnostic (every 10 diagnostic intervals).
      phiprof::Timer loggingTimer {"logfile-io"};
      logFile << "---------- tstep = " << P::tstep << " t = " << P::t <<" dt = " << P::dt << " FS cycles = " << P::fieldSolverSubcycles << " ----------" << endl;
      if (P::diagnosticInterval != 0 &&
          P::tstep % (P::diagnosticInterval*10) == 0 &&
          P::tstep-P::tstep_min >0) {

         phiprof::print(MPI_COMM_WORLD,"phiprof");

         double currentTime=MPI_Wtime();
         double timePerStep=double(currentTime  - beforeTime) / (P::tstep-beforeStep);
         double timePerSecond=double(currentTime  - beforeTime) / (P::t-beforeSimulationTime + DT_EPSILON);
         double remainingTime=min(timePerStep*(P::tstep_max-P::tstep),timePerSecond*(P::t_max-P::t));
         time_t finalWallTime=time(NULL)+(time_t)remainingTime; //assume time_t is in seconds, as it is almost always
         struct tm *finalWallTimeInfo=localtime(&finalWallTime);
         logFile << "(TIME) current walltime/step " << timePerStep<< " s" <<endl;
         logFile << "(TIME) current walltime/simusecond " << timePerSecond<<" s" <<endl;
         logFile << "(TIME) Estimated completion time is " <<asctime(finalWallTimeInfo)<<endl;
         //reset before values, we want to report speed since last report of speed.
         beforeTime = MPI_Wtime();
         beforeSimulationTime=P::t;
         beforeStep=P::tstep;
      }
      logFile << writeVerbose;
      loggingTimer.stop();

// Check whether diagnostic output has to be produced
      if (P::diagnosticInterval != 0 && P::tstep % P::diagnosticInterval == 0) {
         phiprof::Timer memTimer {"memory-report"};
         memTimer.start();
         report_process_memory_consumption();
         memTimer.stop();
         phiprof::Timer cellTimer {"cell-count-report"};
         cellTimer.start();
         report_cell_and_block_counts(mpiGrid);
         cellTimer.stop();

         phiprof::Timer diagnosticTimer {"diagnostic-io"};
         if (writeDiagnostic(mpiGrid, diagnosticReducer) == false) {
            if(myRank == MASTER_RANK)  cerr << "ERROR with diagnostic computation" << endl;

         }
      }

      // write system, loop through write classes
      for (uint i = 0; i < P::systemWriteTimeInterval.size(); i++) {
         if (P::systemWriteTimeInterval[i] >= 0.0 &&
             P::t >= P::systemWrites[i] * P::systemWriteTimeInterval[i] - DT_EPSILON) {
            // If we have only just restarted, the bulk file should already exist from the previous slot.
            if ((P::tstep == P::tstep_min) && (P::tstep>0)) {
               P::systemWrites[i]++;
               // Special case for large timesteps
               int index2=(int)((P::t+P::dt)/P::systemWriteTimeInterval[i]);
               if (index2>P::systemWrites[i]) P::systemWrites[i]=index2;
               continue;
            }

            // Calculate these so refinement parameters can be tuned based on the vlsv
            calculateScaledDeltasSimple(mpiGrid);

            FieldTracing::reduceData(technicalGrid, perBGrid, dPerBGrid, mpiGrid, SBC::ionosphereGrid.nodes); /*!< Call the reductions (e.g. field tracing) */
            
            phiprof::Timer writeSysTimer {"write-system"};
            logFile << "(IO): Writing spatial cell and reduced system data to disk, tstep = " << P::tstep << " t = " << P::t << endl << writeVerbose;
            const bool writeGhosts = true;
            if(writeGrid(mpiGrid,
               perBGrid, // TODO: Merge all the fsgrids passed here into one meta-object
               EGrid,
               EHallGrid,
               EGradPeGrid,
               momentsGrid,
               dPerBGrid,
               dMomentsGrid,
               BgBGrid,
               volGrid,
               technicalGrid,
               version,
               config,
               &outputReducer,
               i,
               P::systemStripeFactor,
               writeGhosts
               ) == false
            ) {
               cerr << "FAILED TO WRITE GRID AT" << __FILE__ << " " << __LINE__ << endl;
            }
            P::systemWrites[i]++;
            // Special case for large timesteps
            int index2=(int)((P::t+P::dt)/P::systemWriteTimeInterval[i]);
            if (index2>P::systemWrites[i]) P::systemWrites[i]=index2;
            logFile << "(IO): .... done!" << endl << writeVerbose;
         }
      }

      // Reduce globalflags::bailingOut from all processes
      phiprof::Timer bailoutReduceTimer {"Bailout-allreduce"};
      MPI_Allreduce(&(globalflags::bailingOut), &(doBailout), 1, MPI_INT, MPI_SUM, MPI_COMM_WORLD);
      bailoutReduceTimer.stop();

      // Write restart data if needed
      // Combined with checking of additional load balancing to have only one collective call.
      phiprof::Timer restartCheckTimer {"compute-is-restart-written-and-extra-LB"};
      if (myRank == MASTER_RANK) {
         if (  (P::saveRestartWalltimeInterval >= 0.0
            && (P::saveRestartWalltimeInterval*wallTimeRestartCounter <=  MPI_Wtime()-initialWtime
               || P::tstep == P::tstep_max
               || P::t >= P::t_max))
            || (doBailout > 0 && P::bailout_write_restart)
            || globalflags::writeRestart
         ) {
            doNow[0] = 1;
            if (globalflags::writeRestart == true) {
               doNow[0] = 2; // Setting to 2 so as to not increment the restart count below.
               globalflags::writeRestart = false; // This flag is only used by MASTER_RANK here and it needs to be reset after a restart write has been issued.
            }
         }
         else {
            doNow[0] = 0;
         }
         if (globalflags::balanceLoad || globalflags::doRefine) {
            doNow[1] = 1;
            globalflags::balanceLoad = false;
            if (globalflags::doRefine) {
               doNow[2] = 1;
               globalflags::doRefine = false;
            }
         }
      }
      MPI_Bcast( &doNow, 3 , MPI_INT , MASTER_RANK ,MPI_COMM_WORLD);
      writeRestartNow = doNow[0];
      doNow[0] = 0;
      if (doNow[1] == 1) {
         P::prepareForRebalance = true;
         doNow[1] = 0;
      }
      if (doNow[2]) {
         refineNow = true;
         doNow[2] = false;
      }
      restartCheckTimer.stop();

      if (writeRestartNow >= 1){
         phiprof::Timer timer {"write-restart"};
         if (writeRestartNow == 1) {
            wallTimeRestartCounter++;
         }

         // Refinement params for restart refinement
         calculateScaledDeltasSimple(mpiGrid);
         
         if (myRank == MASTER_RANK)
            logFile << "(IO): Writing restart data to disk, tstep = " << P::tstep << " t = " << P::t << endl << writeVerbose;
         //Write the restart:
         if( writeRestart(mpiGrid,
                  perBGrid, // TODO: Merge all the fsgrids passed here into one meta-object
                  EGrid,
                  EHallGrid,
                  EGradPeGrid,
                  momentsGrid,
                  dPerBGrid,
                  dMomentsGrid,
                  BgBGrid,
                  volGrid,
                  technicalGrid,
                  version,
                  config,
                  outputReducer,"restart",(uint)P::t,P::restartStripeFactor) == false ) {
            logFile << "(IO): ERROR Failed to write restart!" << endl << writeVerbose;
            cerr << "FAILED TO WRITE RESTART" << endl;
         }
         if (myRank == MASTER_RANK) {
            logFile << "(IO): .... done!"<< endl << writeVerbose;
         }
         timer.stop();
      }
      
      ioTimer.stop();
      addTimedBarrier("barrier-end-io");

      //no need to propagate if we are on the final step, we just
      //wanted to make sure all IO is done even for final step
      if(P::tstep == P::tstep_max ||
         P::t >= P::t_max ||
         doBailout > 0) {
         break;
      }

      //Re-loadbalance if needed
      //TODO - add LB measure and do LB if it exceeds threshold
      if(((P::tstep % P::rebalanceInterval == 0 && P::tstep > P::tstep_min) || overrideRebalanceNow)) {
         logFile << "(LB): Start load balance, tstep = " << P::tstep << " t = " << P::t << endl << writeVerbose;
         // Refinement includes LB
         if (refineNow || (!dtIsChanged && P::adaptRefinement && P::tstep % (P::rebalanceInterval * P::refineCadence) == 0 && P::t > P::refineAfter)) { 
            logFile << "(AMR): Adapting refinement!"  << endl << writeVerbose;
            refineNow = false;
            if (!adaptRefinement(mpiGrid, technicalGrid, sysBoundaryContainer, *project)) {
               // OOM, rebalance and try again
               logFile << "(LB) AMR rebalancing with heavier refinement weights." << endl;
               globalflags::bailingOut = false; // Reset this
               for (auto id : mpiGrid.get_local_cells_to_refine()) {
                  mpiGrid[id]->parameters[CellParams::LBWEIGHTCOUNTER] *= 8.0;
               }
               balanceLoad(mpiGrid, sysBoundaryContainer);
               // We can /= 8.0 now as cells have potentially migrated. Go back to block-based count for now.
               for (auto id : mpiGrid.get_local_cells_to_refine()) {
                  mpiGrid[id]->parameters[CellParams::LBWEIGHTCOUNTER] = 0;
                  for (uint popID=0; popID<getObjectWrapper().particleSpecies.size(); ++popID) {
                     mpiGrid[id]->parameters[CellParams::LBWEIGHTCOUNTER] += mpiGrid[id]->get_number_of_velocity_blocks(popID);
                  }
               }

               mpiGrid.cancel_refining();
               if (!adaptRefinement(mpiGrid, technicalGrid, sysBoundaryContainer, *project)) {
                  for (auto id : mpiGrid.get_local_cells_to_refine()) {
                     mpiGrid[id]->parameters[CellParams::LBWEIGHTCOUNTER] *= 8.0;
                  }
                  continue;   // Refinement failed and we're bailing out
               } else {
                  globalflags::bailingOut = false; // Reset this
               }
            }

            // Calculate new dt limits since we might break CFL when refining
            phiprof::Timer computeDtimer {"compute-dt-amr"};
            calculateSpatialTranslation(mpiGrid,0.0);
            calculateAcceleration(mpiGrid,0.0);
         }
         // This now uses the block-based count just copied between the two refinement calls above.
         balanceLoad(mpiGrid, sysBoundaryContainer);
         addTimedBarrier("barrier-end-load-balance");
         phiprof::Timer shrinkTimer {"Shrink_to_fit"};
         // * shrink to fit after LB * //
         shrink_to_fit_grid_data(mpiGrid);
         shrinkTimer.stop();
         logFile << "(LB): ... done!"  << endl << writeVerbose;
         P::prepareForRebalance = false;

         overrideRebalanceNow = false;

         // Make sure the ionosphere communicator is up-to-date, in case inner boundary cells
         // moved.
         SBC::ionosphereGrid.updateIonosphereCommunicator(mpiGrid, technicalGrid);
      }

      //get local cells
      const vector<CellID>& cells = getLocalCells();

      //compute how many spatial cells we solve for this step
      computedCells=0;
      for(size_t i=0; i<cells.size(); i++) {
         for (uint popID=0; popID<getObjectWrapper().particleSpecies.size(); ++popID)
            computedCells += mpiGrid[cells[i]]->get_number_of_velocity_blocks(popID)*WID3;
      }
      computedTotalCells+=computedCells;

      //Check if dt needs to be changed, and propagate V back a half-step to change dt and set up new situation
      //do not compute new dt on first step (in restarts dt comes from file, otherwise it was initialized before we entered
      //simulation loop
      // FIXME what if dt changes at a restart??
      if(P::dynamicTimestep  && P::tstep > P::tstep_min) {
         computeNewTimeStep(mpiGrid, technicalGrid, newDt, dtIsChanged);
         addTimedBarrier("barrier-check-dt");
         if(dtIsChanged) {
            phiprof::Timer updateDtimer {"update-dt"};
            //propagate velocity space back to real-time
            if( P::propagateVlasovAcceleration ) {
               // Back half dt to real time, forward by new half dt
               calculateAcceleration(mpiGrid,-0.5*P::dt + 0.5*newDt);
            }
            else {
               //zero step to set up moments _v
               calculateAcceleration(mpiGrid, 0.0);
            }

            P::dt=newDt;

            logFile <<" dt changed to "<<P::dt <<"s, distribution function was half-stepped to real-time and back"<<endl<<writeVerbose;
            updateDtimer.stop();
            continue; //
            //addTimedBarrier("barrier-new-dt-set");
         }
      }

      if (P::tstep % P::rebalanceInterval == P::rebalanceInterval-1 || P::prepareForRebalance == true) {
         if(P::prepareForRebalance == true) {
            overrideRebalanceNow = true;
         } else {
            P::prepareForRebalance = true;
         }
         #pragma omp parallel for
         for (size_t c=0; c<cells.size(); ++c) {
            mpiGrid[cells[c]]->get_cell_parameters()[CellParams::LBWEIGHTCOUNTER] = 0;
         }
      }
      
      phiprof::Timer propagateTimer {"Propagate"};
      //Propagate the state of simulation forward in time by dt:
      
      // Update boundary condition states (time-varying)
      if (P::propagateVlasovTranslation || P::propagateVlasovAcceleration) {
         phiprof::Timer timer {"Update system boundaries (Vlasov pre-translation)"};
         sysBoundaryContainer.updateState(mpiGrid, perBGrid, BgBGrid, P::t + 0.5 * P::dt);
         timer.stop();
         addTimedBarrier("barrier-boundary-conditions");
      }

      phiprof::Timer spatialSpaceTimer {"Spatial-space"};
      if( P::propagateVlasovTranslation) {
         calculateSpatialTranslation(mpiGrid,P::dt);
      } else {
         calculateSpatialTranslation(mpiGrid,0.0);
      }
      spatialSpaceTimer.stop(computedCells, "Cells");
      
      // Apply boundary conditions
      if (P::propagateVlasovTranslation || P::propagateVlasovAcceleration ) {
         phiprof::Timer timer {"Update system boundaries (Vlasov post-translation)"};
         sysBoundaryContainer.applySysBoundaryVlasovConditions(mpiGrid, P::t+0.5*P::dt, false);
         timer.stop();
         addTimedBarrier("barrier-boundary-conditions");
      }
      
      phiprof::Timer momentsTimer {"Compute interp moments"};
      calculateInterpolatedVelocityMoments(
         mpiGrid,
         CellParams::RHOM_DT2,
         CellParams::VX_DT2,
         CellParams::VY_DT2,
         CellParams::VZ_DT2,
         CellParams::RHOQ_DT2,
         CellParams::P_11_DT2,
         CellParams::P_22_DT2,
         CellParams::P_33_DT2
      );
      momentsTimer.stop();
      
      // Propagate fields forward in time by dt. This needs to be done before the
      // moments for t + dt are computed (field uses t and t+0.5dt)
      if (P::propagateField) {
         phiprof::Timer propagateTimer {"Propagate Fields"};

         phiprof::Timer couplingInTimer {"fsgrid-coupling-in"};
         // Copy moments over into the fsgrid.
         //setupTechnicalFsGrid(mpiGrid, cells, technicalGrid);
         feedMomentsIntoFsGrid(mpiGrid, cells, momentsGrid, technicalGrid, false);
         feedMomentsIntoFsGrid(mpiGrid, cells, momentsDt2Grid, technicalGrid, true);
         couplingInTimer.stop();
         
         propagateFields(
            perBGrid,
            perBDt2Grid,
            EGrid,
            EDt2Grid,
            EHallGrid,
            EGradPeGrid,
            momentsGrid,
            momentsDt2Grid,
            dPerBGrid,
            dMomentsGrid,
            BgBGrid,
            volGrid,
            technicalGrid,
            sysBoundaryContainer,
            P::dt,
            P::fieldSolverSubcycles
         );

         phiprof::Timer getFieldsTimer {"getFieldsFromFsGrid"};
         // Copy results back from fsgrid.
         volGrid.updateGhostCells();
         technicalGrid.updateGhostCells();
         getFieldsFromFsGrid(volGrid, BgBGrid, EGradPeGrid, technicalGrid, mpiGrid, cells);
         getFieldsTimer.stop();
         propagateTimer.stop(cells.size(),"SpatialCells");
         addTimedBarrier("barrier-after-field-solver");
      }

      if(FieldTracing::fieldTracingParameters.useCache) {
         FieldTracing::resetReconstructionCoefficientsCache();
      }

      // Map current data down into the ionosphere
      // momentsGrid was ghost-updated in the field solver above, volGrid just after a few lines above.
      // perBGrid was ghost-updated before derivatives were computed in the field solver.
      // dPerBGrid was updated before the electric fields.
      if(SBC::ionosphereGrid.nodes.size() > 0 && ((P::t > SBC::Ionosphere::solveCount * SBC::Ionosphere::couplingInterval && SBC::Ionosphere::couplingInterval > 0) || SBC::Ionosphere::couplingInterval == 0)) {
         FieldTracing::calculateIonosphereFsgridCoupling(technicalGrid, perBGrid, dPerBGrid, SBC::ionosphereGrid.nodes, SBC::Ionosphere::radius);
         SBC::ionosphereGrid.mapDownBoundaryData(perBGrid, dPerBGrid, momentsGrid, volGrid, technicalGrid);
         SBC::ionosphereGrid.calculateConductivityTensor(SBC::Ionosphere::F10_7, SBC::Ionosphere::recombAlpha, SBC::Ionosphere::backgroundIonisation);

         // Solve ionosphere
         int nIterations, nRestarts;
         Real residual, minPotentialN, maxPotentialN, minPotentialS, maxPotentialS;
         SBC::ionosphereGrid.solve(nIterations, nRestarts, residual, minPotentialN, maxPotentialN, minPotentialS, maxPotentialS);
         logFile << "tstep = " << P::tstep
         << " t = " << P::t
         << " ionosphere iterations = " << nIterations
         << " restarts = " << nRestarts
         << " residual = " << std::scientific << residual << std::defaultfloat
         << " N potential min " << minPotentialN
         << " max " << maxPotentialN
         << " difference " << maxPotentialN - minPotentialN
         << " S potential min " << minPotentialS
         << " max " << maxPotentialS
         << " difference " << maxPotentialS - minPotentialS
         << endl;
         SBC::Ionosphere::solveCount++;
         globalflags::ionosphereJustSolved = true;
         // Reset flag in all cells
         #pragma omp parallel for
         for(size_t i=0; i<cells.size(); i++) {
            if(mpiGrid[cells[i]]->parameters[CellParams::FORCING_CELL_NUM] == 1) {
               mpiGrid[cells[i]]->parameters[CellParams::FORCING_CELL_NUM] = 0;
            }
         }
      }
      
      phiprof::Timer vspaceTimer {"Velocity-space"};
      if ( P::propagateVlasovAcceleration ) {
         calculateAcceleration(mpiGrid,P::dt);
         addTimedBarrier("barrier-after-ad just-blocks");
      } else {
         //zero step to set up moments _v
         calculateAcceleration(mpiGrid, 0.0);
      }
      vspaceTimer.stop(computedCells, "Cells");
      addTimedBarrier("barrier-after-acceleration");

      if (P::propagateVlasovTranslation || P::propagateVlasovAcceleration ) {
         phiprof::Timer timer {"Update system boundaries (Vlasov post-acceleration)"};
         sysBoundaryContainer.applySysBoundaryVlasovConditions(mpiGrid, P::t + 0.5 * P::dt, true);
         timer.stop();
         addTimedBarrier("barrier-boundary-conditions");
      }
      
      momentsTimer.start();
      // *here we compute rho and rho_v for timestep t + dt, so next
      // timestep * //
      calculateInterpolatedVelocityMoments(
         mpiGrid,
         CellParams::RHOM,
         CellParams::VX,
         CellParams::VY,
         CellParams::VZ,
         CellParams::RHOQ,
         CellParams::P_11,
         CellParams::P_22,
         CellParams::P_33
      );
      momentsTimer.stop();

      propagateTimer.stop(computedCells,"Cells");
      
      phiprof::Timer endStepTimer {"Project endTimeStep"};
      project->hook(hook::END_OF_TIME_STEP, mpiGrid, perBGrid);
      endStepTimer.stop();

      // Check timestep
      if (P::dt < P::bailout_min_dt) {
         stringstream s;
         s << "The timestep dt=" << P::dt << " went below bailout.bailout_min_dt (" << to_string(P::bailout_min_dt) << ")." << endl;
         bailout(true, s.str(), __FILE__, __LINE__);
      }
      //Move forward in time
      P::meshRepartitioned = false;
      globalflags::ionosphereJustSolved = false;
      ++P::tstep;
      P::t += P::dt;

   }

   double after = MPI_Wtime();

   simulationTimer.stop();
   phiprof::Timer finalizationTimer {"Finalization"};
   if (P::propagateField ) { 
      finalizeFieldPropagator();
   }
   if (myRank == MASTER_RANK) {
      if (doBailout > 0) {
         logFile << "(BAILOUT): Bailing out, see error log for details." << endl;
      }

      double timePerStep;
      if (P::tstep == P::tstep_min) {
         timePerStep=0.0;
      } else {
         timePerStep=double(after  - startTime) / (P::tstep-P::tstep_min);
      }
      double timePerSecond=double(after  - startTime) / (P::t-P::t_min+DT_EPSILON);
      logFile << "(MAIN): All timesteps calculated." << endl;
      logFile << "\t (TIME) total run time " << after - startTime << " s, total simulated time " << P::t -P::t_min<< " s" << endl;
      if(P::t != 0.0) {
         logFile << "\t (TIME) seconds per timestep " << timePerStep  <<
         ", seconds per simulated second " <<  timePerSecond << endl;
      }
      logFile << writeVerbose;
   }
   
   finalizationTimer.stop();
   mainTimer.stop();
   
   phiprof::print(MPI_COMM_WORLD,"phiprof");

   if (myRank == MASTER_RANK) {
      logFile << "(MAIN): Completed requested simulation. Exiting." << endl << writeVerbose;
      cout << "(MAIN): Completed requested simulation. Exiting." << endl;
   }
   logFile.close();
   if (P::diagnosticInterval != 0) diagnostic.close();

   // Finalize GSgrids
   perBGrid.finalize();
   perBDt2Grid.finalize();
   EGrid.finalize();
   EDt2Grid.finalize();
   EHallGrid.finalize();
   EGradPeGrid.finalize();
   momentsGrid.finalize();
   momentsDt2Grid.finalize();
   dPerBGrid.finalize();
   dMomentsGrid.finalize();
   BgBGrid.finalize();
   volGrid.finalize();
   technicalGrid.finalize();

   #ifdef USE_GPU
   // Call gpu allocation destructors on all spatial cells
   for (typename std::unordered_map<uint64_t, SpatialCell>::iterator
           cell_item = mpiGrid.get_cell_data_for_editing().begin();
        cell_item != mpiGrid.get_cell_data_for_editing().end();
        cell_item++
      ) {
      (cell_item->second).gpu_destructor();
   }
   for (typename std::unordered_map<uint64_t, SpatialCell>::iterator
           cell_item = mpiGrid.get_remote_cell_data_for_editing().begin();
        cell_item != mpiGrid.get_remote_cell_data_for_editing().end();
        cell_item++
      ) {
      (cell_item->second).gpu_destructor();
   }
   // Deallocate buffers, clear device
   vmesh::deallocateMeshWrapper();
   sysBoundaryContainer.gpuClear();
   gpu_clear_device();
   #endif

   if(overrideMCAompio) {
      MPI_T_finalize();
   }
   MPI_Finalize();
   return 0;
}<|MERGE_RESOLUTION|>--- conflicted
+++ resolved
@@ -165,11 +165,9 @@
 
       for (uint popID = 0; popID < getObjectWrapper().particleSpecies.size(); ++popID) {
          cell->set_max_r_dt(popID, numeric_limits<Real>::max());
-         const Real* blockParams = cell->get_block_parameters(popID);
          const Real EPS = numeric_limits<Real>::min() * 1000;
 
          const uint nBlocks = cell->get_number_of_velocity_blocks(popID);
-<<<<<<< HEAD
          if (nBlocks==0) {
             continue;
          }
@@ -178,46 +176,12 @@
          #else
          const vmesh::VelocityBlockContainer *blockContainer = cell->get_velocity_blocks(popID);
          #endif
-         const Real HALF = 0.5;
-         Real popMin = std::numeric_limits<Real>::max();
-         int archId {phiprof::initializeTimer("ARCH reduce timestep")};
-#pragma omp parallel
-         {
-            Real threadMin = std::numeric_limits<Real>::max();
-            phiprof::Timer archTimer {archId};
-            arch::parallel_reduce<arch::min>(
-               {WID, WID, WID, nBlocks},
-               ARCH_LOOP_LAMBDA (const uint i, const uint j, const uint k, const uint n, Real *lthreadMin) -> void{
-                  const Real* parameters = blockContainer->getParameters(popID);
-                  const Real VX
-                     =            parameters[n * BlockParams::N_VELOCITY_BLOCK_PARAMS + BlockParams::VXCRD]
-                     + (i + HALF)*parameters[n * BlockParams::N_VELOCITY_BLOCK_PARAMS + BlockParams::DVX];
-                  const Real VY
-                     =            parameters[n * BlockParams::N_VELOCITY_BLOCK_PARAMS + BlockParams::VYCRD]
-                     + (j + HALF)*parameters[n * BlockParams::N_VELOCITY_BLOCK_PARAMS + BlockParams::DVY];
-                  const Real VZ
-                     =            parameters[n * BlockParams::N_VELOCITY_BLOCK_PARAMS + BlockParams::VZCRD]
-                     + (k + HALF)*parameters[n * BlockParams::N_VELOCITY_BLOCK_PARAMS + BlockParams::DVZ];
-                  Real loopMin = dx / fabs(VX);
-                  loopMin = min(dy / fabs(VY), loopMin);
-                  loopMin = min(dz / fabs(VZ), loopMin);
-                  lthreadMin[0] = min(loopMin,lthreadMin[0]);
-               }, threadMin);
-#pragma omp critical
-            {
-               popMin = min(threadMin, popMin);
-            }
-            archTimer.stop();
-         } // end parallel region
-         cell->set_max_r_dt(popID, popMin);
-         cell->parameters[CellParams::MAXRDT] = min(popMin, cell->parameters[CellParams::MAXRDT]);
-=======
-         if (nBlocks==0) continue;
 
          Real threadMin = std::numeric_limits<Real>::max();
          arch::parallel_reduce<arch::min>({2, nBlocks},
             ARCH_LOOP_LAMBDA (uint i, const uint blockLID, Real *lthreadMin) -> void{
                i = i * (WID - 1); // ie, i == 0, i == WID - 1
+               const Real* blockParams = blockContainer->getParameters(popID);
                const Real Vx =
                    blockParams[blockLID * BlockParams::N_VELOCITY_BLOCK_PARAMS + BlockParams::VXCRD] +
                    (i + HALF) * blockParams[blockLID * BlockParams::N_VELOCITY_BLOCK_PARAMS + BlockParams::DVX] + EPS;
@@ -233,7 +197,6 @@
          }, threadMin);
          cell->set_max_r_dt(popID, threadMin);
          cell->parameters[CellParams::MAXRDT] = min(cell->get_max_r_dt(popID), cell->parameters[CellParams::MAXRDT]);
->>>>>>> 6f1238fe
       } // end loop over popID
 
       if (cell->sysBoundaryFlag == sysboundarytype::NOT_SYSBOUNDARY ||
