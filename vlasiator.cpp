/*
This file is part of Vlasiator.

Copyright 2010, 2011, 2012, 2013 Finnish Meteorological Institute

*/

#include <cstdlib>
#include <iostream>
#include <cmath>
#include <vector>
#include <sstream>
#include <ctime>

#include "vlasovmover.h"
#include "definitions.h"
#include "mpiconversion.h"
#include "logger.h"
#include "parameters.h"
#include "readparameters.h"
#include "spatial_cell.hpp"
#include "datareduction/datareducer.h"
#include "sysboundary/sysboundary.h"

#include "fieldsolver.h"
#include "projects/project.h"
#include "grid.h"
#include "iowrite.h"
#include "ioread.h"

#ifdef CATCH_FPE
#include <fenv.h>
#include <signal.h>
/*! Function used to abort the program upon detecting a floating point exception. Which exceptions are caught is defined using the function feenableexcept.
 */
void fpehandler(int sig_num)
{
   signal(SIGFPE, fpehandler);
   printf("SIGFPE: floating point exception occured, exiting.\n");
   abort();
}
#endif

#include "phiprof.hpp"

Logger logFile, diagnostic;

using namespace std;
using namespace phiprof;

void addTimedBarrier(string name){
#ifdef NDEBUG
//let's not do  a barrier
   return; 
#endif
   int bt=phiprof::initializeTimer(name,"Barriers","MPI");
   phiprof::start(bt);
   MPI_Barrier(MPI_COMM_WORLD);
   phiprof::stop(bt);
}

bool computeNewTimeStep(dccrg::Dccrg<SpatialCell,dccrg::Cartesian_Geometry>& mpiGrid,Real &newDt, bool &isChanged) {

   phiprof::start("compute-timestep");
   //compute maximum time-step, this cannot be done at the first
   //step as the solvers compute the limits for each cell

   isChanged=false;

   vector<uint64_t> cells = mpiGrid.get_cells();
   /* Arrays for storing local (per process) and global max dt
      0th position stores ordinary space propagation dt
      1st position stores velocity space propagation dt
      2nd position stores field propagation dt
   */
   Real dtMaxLocal[3];
   Real dtMaxGlobal[3];
  
   dtMaxLocal[0]=std::numeric_limits<Real>::max();
   dtMaxLocal[1]=std::numeric_limits<Real>::max();
   dtMaxLocal[2]=std::numeric_limits<Real>::max();

   for (std::vector<uint64_t>::const_iterator cell_id = cells.begin(); cell_id != cells.end(); ++cell_id) {
      SpatialCell* cell = mpiGrid[*cell_id];
      if ( cell->sysBoundaryFlag == sysboundarytype::NOT_SYSBOUNDARY ||
           (cell->sysBoundaryLayer == 1 && cell->sysBoundaryFlag != sysboundarytype::NOT_SYSBOUNDARY )) {
         //spatial fluxes computed also for boundary cells              
         dtMaxLocal[0]=min(dtMaxLocal[0], cell->parameters[CellParams::MAXRDT]);
         dtMaxLocal[2]=min(dtMaxLocal[2], cell->parameters[CellParams::MAXFDT]);
      }
      
      if (cell->sysBoundaryFlag == sysboundarytype::NOT_SYSBOUNDARY) {
         //Acceleration only done on non sysboundary cells
         dtMaxLocal[1]=min(dtMaxLocal[1], cell->parameters[CellParams::MAXVDT]);
      }
   }
   MPI_Allreduce(&(dtMaxLocal[0]), &(dtMaxGlobal[0]), 3, MPI_Type<Real>(), MPI_MIN, MPI_COMM_WORLD);
   
   //If any of the solvers are disable there should be no limits in timespace from it
   if (P::propagateVlasovTranslation == false) 
      dtMaxGlobal[0]=std::numeric_limits<Real>::max();
   if (P::propagateVlasovAcceleration == false) 
      dtMaxGlobal[1]=std::numeric_limits<Real>::max();
   if (P::propagateField == false) 
      dtMaxGlobal[2]=std::numeric_limits<Real>::max();
   
   //reduce dt if it is too high for any of the three propagators, or too low for all propagators
   if(( P::dt > dtMaxGlobal[0]*P::vlasovSolverMaxCFL ||
        P::dt > dtMaxGlobal[1]*P::vlasovSolverMaxCFL ||
        P::dt > dtMaxGlobal[2]*P::fieldSolverMaxCFL ) ||
      ( P::dt < dtMaxGlobal[0]*P::vlasovSolverMinCFL && 
        P::dt < dtMaxGlobal[1]*P::vlasovSolverMinCFL &&
	P::dt < dtMaxGlobal[2]*P::fieldSolverMinCFL )
      ) {
     //new dt computed
     isChanged=true;

     //set new timestep to the lowest one of all interval-midpoints
     const Real half = 0.5;
     newDt = half*(P::vlasovSolverMaxCFL+ P::vlasovSolverMinCFL)*dtMaxGlobal[0];
     newDt = min(newDt,half*(P::vlasovSolverMaxCFL+ P::vlasovSolverMinCFL)*dtMaxGlobal[1]);
     newDt = min(newDt,half*(P::fieldSolverMaxCFL+ P::fieldSolverMinCFL)*dtMaxGlobal[2]);
   
     logFile <<"(TIMESTEP) New dt = " << newDt << " computed on step "<<  P::tstep <<" at " <<P::t << 
       "s   Maximum possible dt (not including  vlasovsolver CFL "<< 
       P::vlasovSolverMinCFL <<"-"<<P::vlasovSolverMaxCFL<<
       " or fieldsolver CFL "<< 
       P::fieldSolverMinCFL <<"-"<<P::fieldSolverMaxCFL<<
       " ) in {r, v, BE} was " <<
       dtMaxGlobal[0] << " " <<
       dtMaxGlobal[1] << " " <<
       dtMaxGlobal[2] << endl << writeVerbose;
   }
   phiprof::stop("compute-timestep");
   return true;
}



int main(int argn,char* args[]) {
   bool success = true;
   int myRank;
   const creal DT_EPSILON=1e-12;
   typedef Parameters P;
   Real newDt;
   bool dtIsChanged;


// Init MPI: 
   int required=MPI_THREAD_FUNNELED;
   int provided;
   MPI_Init_thread(&argn,&args,required,&provided);
   if (required > provided){
      MPI_Comm_rank(MPI_COMM_WORLD,&myRank);
      if(myRank==MASTER_RANK)
         cerr << "(MAIN): MPI_Init_thread failed! Got " << provided << ", need "<<required <<endl;
      exit(1);
   }    
   
   double initialWtime =  MPI_Wtime();
   
   MPI_Comm comm = MPI_COMM_WORLD;
   MPI_Comm_rank(comm,&myRank);
   SysBoundary sysBoundaries;
   bool isSysBoundaryCondDynamic;
   
   #ifdef CATCH_FPE
   // WARNING FE_INEXACT is too sensitive to be used. See man fenv.
   //feenableexcept(FE_DIVBYZERO|FE_INVALID|FE_OVERFLOW|FE_UNDERFLOW);
   feenableexcept(FE_DIVBYZERO|FE_INVALID|FE_OVERFLOW);
   //feenableexcept(FE_DIVBYZERO|FE_INVALID);
   signal(SIGFPE, fpehandler);
   #endif
   
   phiprof::start("main");
   phiprof::start("Initialization");
   phiprof::start("Read parameters");
   //init parameter file reader
   Readparameters readparameters(argn,args,MPI_COMM_WORLD);
   P::addParameters();
   projects::Project::addParameters();
   sysBoundaries.addParameters();
   readparameters.parse();
   P::getParameters();
   
   Project* project = projects::createProject();
   
   project->getParameters();
   sysBoundaries.getParameters();
   phiprof::stop("Read parameters");
   
   phiprof::start("Init project");
   if (project->initialize() == false) {
      if(myRank == MASTER_RANK) cerr << "(MAIN): Project did not initialize correctly!" << endl;
      exit(1);
   }
   phiprof::stop("Init project");

   // Init parallel logger:
   phiprof::start("open logFile & diagnostic");
   //if restarting we will append to logfiles
   if (logFile.open(MPI_COMM_WORLD,MASTER_RANK,"logfile.txt",P::isRestart) == false) {
      if(myRank == MASTER_RANK) cerr << "(MAIN) ERROR: Logger failed to open logfile!" << endl;
      exit(1);
   }
   if (P::diagnosticInterval != 0) {
      if (diagnostic.open(MPI_COMM_WORLD,MASTER_RANK,"diagnostic.txt",P::isRestart) == false) {
         if(myRank == MASTER_RANK) cerr << "(MAIN) ERROR: Logger failed to open diagnostic file!" << endl;
         exit(1);
      }
   }
   phiprof::stop("open logFile & diagnostic");
   
   phiprof::start("Init grid");
   /* Initialize grid.  After initializeGrid local cells have dist
      functions, and B fields set. Cells have also been classified for
      the various sys boundary conditions.  All remote cells have been
      created. All spatial date computed this far is up to date for
      FULL_NEIGHBORHOOD. Block lists up to date for
      VLASOV_SOLVER_NEIGHBORHOOD (but dist function has not been communicated)
   */
   dccrg::Dccrg<SpatialCell,dccrg::Cartesian_Geometry> mpiGrid;
   initializeGrid(argn,args,mpiGrid,sysBoundaries,*project);
   isSysBoundaryCondDynamic = sysBoundaries.isDynamic();
   phiprof::stop("Init grid");
   phiprof::start("Init DROs");
   // Initialize data reduction operators. This should be done elsewhere in order to initialize 
   // user-defined operators:
   DataReducer outputReducer, diagnosticReducer;
   initializeDataReducers(&outputReducer, &diagnosticReducer);
   phiprof::stop("Init DROs");
   phiprof::start("Init field propagator");
   // Initialize field propagator:
   if (initializeFieldPropagator(mpiGrid, sysBoundaries) == false) {
       logFile << "(MAIN): Field propagator did not initialize correctly!" << endl << writeVerbose;
       exit(1);
   }
   phiprof::stop("Init field propagator");
   // Free up memory:
   readparameters.finalize();
   // Save restart data
   if (P::writeInitialState) {
      phiprof::start("write-initial-state");
      if (myRank == MASTER_RANK)
         logFile << "(IO): Writing initial state to disk, tstep = "  << endl << writeVerbose;
//    P::systemWriteDistributionWriteStride[i], P::systemWriteName[i], P::systemWrites[i]
      P::systemWriteDistributionWriteStride.push_back(1);
      P::systemWriteName.push_back("initial-grid");
      P::systemWriteDistributionWriteXlineStride.push_back(0);
      P::systemWriteDistributionWriteYlineStride.push_back(0);
      P::systemWriteDistributionWriteZlineStride.push_back(0);
      
      for(uint si=0; si<P::systemWriteName.size(); si++) {
         P::systemWrites.push_back(0);
      }
      const bool writeGhosts = true;
      if( writeGrid(mpiGrid,outputReducer,P::systemWriteName.size()-1, writeGhosts) == false ) {
         cerr << "FAILED TO WRITE GRID AT" << __FILE__ << " " << __LINE__ << endl;
      }
      
      
      P::systemWriteDistributionWriteStride.pop_back();
      P::systemWriteName.pop_back();
      P::systemWriteDistributionWriteXlineStride.pop_back();
      P::systemWriteDistributionWriteYlineStride.pop_back();
      P::systemWriteDistributionWriteZlineStride.pop_back();
      
      phiprof::stop("write-initial-state");
   }
   
         
   

   if(P::dynamicTimestep && !P::isRestart) {
      //compute vlasovsolver once with zero dt, this is to initialize
      //per-cell dt limits. In restarts, we read in dt from file
      phiprof::start("compute-dt");
      calculateSpatialTranslation(mpiGrid,0.0);
      calculateAcceleration(mpiGrid,0.0);
      //this is probably not ever needed, as a zero length step
      //should not require changes
      adjustVelocityBlocks(mpiGrid);
      if(P::propagateField) {
         propagateFields(mpiGrid, sysBoundaries, 0.0);
      }
      //compute new dt
      computeNewTimeStep(mpiGrid,newDt,dtIsChanged);
      if(dtIsChanged)
         P::dt=newDt;
      phiprof::stop("compute-dt");
   }
   
<<<<<<< HEAD
   

=======
>>>>>>> 511df735
   
   if(!P::isRestart) {
      //go forward by dt/2 in V, initializes leapfrog split. In restarts the
      //the distribution function is already propagated forward in time by dt/2
      phiprof::start("propagate-velocity-space-dt/2");
      if(P::propagateVlasovAcceleration) {
         calculateAcceleration(mpiGrid, 0.5*P::dt);
      } else {
         calculateAcceleration(mpiGrid, 0.0);
      }
      phiprof::stop("propagate-velocity-space-dt/2");
      adjustVelocityBlocks(mpiGrid);
      addTimedBarrier("barrier-after-ad just-blocks");
   }

   
   
   
   phiprof::stop("Initialization");


   // ***********************************
   // ***** INITIALIZATION COMPLETE *****
   // ***********************************
   
   // Main simulation loop:
   if (myRank == MASTER_RANK) logFile << "(MAIN): Starting main simulation loop." << endl << writeVerbose;
   
   unsigned int computedCells=0;
   unsigned int computedTotalCells=0;
  //Compute here based on time what the file intervals are
   P::systemWrites.clear();
   for(uint i=0;i< P::systemWriteTimeInterval.size();i++){
      int index=(int)(P::t_min/P::systemWriteTimeInterval[i]);
      //if we are already over 1% further than the time interval time that
      //is requested for writing, then jump to next writing index. This is to
      //make sure that at restart we do not write in the middle of
      //the interval.
      if(P::t_min>(index+0.01)*P::systemWriteTimeInterval[i])
         index++;
      P::systemWrites.push_back(index);
   }
   
   
   unsigned int wallTimeRestartCounter=1;
   
   addTimedBarrier("barrier-end-initialization");
   
   phiprof::start("Simulation");
   double startTime=  MPI_Wtime();
   double beforeTime = MPI_Wtime();
   double beforeSimulationTime=P::t_min;
   double beforeStep=P::tstep_min;
   
   while(P::tstep <=P::tstep_max  &&
         P::t-P::dt <= P::t_max+DT_EPSILON &&
         wallTimeRestartCounter <= P::exitAfterRestarts) {

      addTimedBarrier("barrier-loop-start");
         
      phiprof::start("IO");
      //write out phiprof profiles and logs with a lower interval than normal
      //diagnostic (every 10 diagnostic intervals).
      logFile << "------------------ tstep = " << P::tstep << " t = " << P::t <<" dt = " << P::dt << " ------------------" << endl;
      if (P::diagnosticInterval != 0 &&
          P::tstep % (P::diagnosticInterval*10) == 0 &&
          P::tstep-P::tstep_min >0) {
         phiprof::print(MPI_COMM_WORLD,"phiprof_reduced",0.01);
         phiprof::print(MPI_COMM_WORLD,"phiprof_full");
         phiprof::printLogProfile(MPI_COMM_WORLD,P::tstep,"phiprof_log"," ",7);
         
         double currentTime=MPI_Wtime();
         double timePerStep=double(currentTime  - beforeTime) / (P::tstep-beforeStep);
         double timePerSecond=double(currentTime  - beforeTime) / (P::t-beforeSimulationTime + DT_EPSILON);
         double remainingTime=min(timePerStep*(P::tstep_max-P::tstep),timePerSecond*(P::t_max-P::t));
         time_t finalWallTime=time(NULL)+(time_t)remainingTime; //assume time_t is in seconds, as it is almost always
         struct tm *finalWallTimeInfo=localtime(&finalWallTime);
         logFile << "(TIME) current walltime/step " << timePerStep<< " s" <<endl;
         logFile << "(TIME) current walltime/simusecond " << timePerSecond<<" s" <<endl;
         logFile << "(TIME) Estimated completion time is " <<asctime(finalWallTimeInfo)<<endl;
         //reset before values, we want to report speed since last report of speed.
         beforeTime = MPI_Wtime();
         beforeSimulationTime=P::t;
         beforeStep=P::tstep;
         //report_grid_memory_consumption(mpiGrid);
         report_process_memory_consumption();
      }               
      logFile << writeVerbose;
   

      // Check whether diagnostic output has to be produced
      if (P::diagnosticInterval != 0 && P::tstep % P::diagnosticInterval == 0) {
         phiprof::start("Diagnostic");
         if (writeDiagnostic(mpiGrid, diagnosticReducer) == false) {
            if(myRank == MASTER_RANK)  cerr << "ERROR with diagnostic computation" << endl;
            
         }
         phiprof::stop("Diagnostic");
      }
      // write system, loop through write classes
      for (uint i = 0; i < P::systemWriteTimeInterval.size(); i++) {
         if (P::systemWriteTimeInterval[i] >= 0.0 &&
                 P::t >= P::systemWrites[i] * P::systemWriteTimeInterval[i] - DT_EPSILON) {
            
            phiprof::start("write-system");
            logFile << "(IO): Writing spatial cell and reduced system data to disk, tstep = " << P::tstep << " t = " << P::t << endl << writeVerbose;
            const bool writeGhosts = true;
            if( writeGrid(mpiGrid,outputReducer, i, writeGhosts) == false ) {
               cerr << "FAILED TO WRITE GRID AT" << __FILE__ << " " << __LINE__ << endl;
            }
            P::systemWrites[i]++;
            logFile << "(IO): .... done!" << endl << writeVerbose;
            phiprof::stop("write-system");
         }
      }
      
      
   

      // Write restart data if needed (based on walltime)
      int writeRestartNow;
      if (myRank == MASTER_RANK) {
         if (P::saveRestartWalltimeInterval >=0.0 && (
               P::saveRestartWalltimeInterval*wallTimeRestartCounter <=  MPI_Wtime()-initialWtime ||
               P::tstep ==P::tstep_max ||
               P::t >= P::t_max
            )
         ) {
            writeRestartNow = 1;
         }
         else {
            writeRestartNow = 0;
         }
      }
      MPI_Bcast( &writeRestartNow, 1 , MPI_INT , MASTER_RANK ,MPI_COMM_WORLD);
<<<<<<< HEAD
            
   
      if (writeRestartNow == 1){   
=======
      
      if (writeRestartNow == 1){

>>>>>>> 511df735
         phiprof::start("write-restart");
         wallTimeRestartCounter++;
        
         if (myRank == MASTER_RANK)
            logFile << "(IO): Writing restart data to disk, tstep = " << P::tstep << " t = " << P::t << endl << writeVerbose;
         //Write the restart:
         if( writeRestart(mpiGrid,outputReducer,"restart",(uint)P::t, P::restartStripeFactor) == false ) {
            logFile << "(IO): ERROR Failed to write restart!" << endl << writeVerbose;
            cerr << "FAILED TO WRITE RESTART" << endl;
         }
         if (myRank == MASTER_RANK)
            logFile << "(IO): .... done!"<< endl << writeVerbose;
         phiprof::stop("write-restart");
      }
      
      phiprof::stop("IO");
      addTimedBarrier("barrier-end-io");
      
      
      
      //no need to propagate if we are on the final step, we just
      //wanted to make sure all IO is done even for final step
      if(P::tstep ==P::tstep_max ||
         P::t >= P::t_max) {
         break;
      }
      
      //Re-loadbalance if needed
      //TODO - add LB measure nad do LB if it exceeds threshold
      if( P::tstep%P::rebalanceInterval == 0 && P::tstep> P::tstep_min) {
         logFile << "(LB): Start load balance, tstep = " << P::tstep << " t = " << P::t << endl << writeVerbose;
         balanceLoad(mpiGrid);
         addTimedBarrier("barrier-end-load-balance");
         phiprof::start("Shrink_to_fit");
         /* shrink to fit after LB*/
         shrink_to_fit_grid_data(mpiGrid);
         phiprof::stop("Shrink_to_fit");
         logFile << "(LB): ... done!"  << endl << writeVerbose;
      }
      
      //get local cells
      vector<uint64_t> cells = mpiGrid.get_cells();
      //compute how many spatial cells we solve for this step
      computedCells=0;
      for(uint i=0;i<cells.size();i++)  computedCells+=mpiGrid[cells[i]]->number_of_blocks*WID3;
      computedTotalCells+=computedCells;
      
<<<<<<< HEAD
   
      //Check if dt needs to be changed, and propagate half-steps properly to change dt and set up new situation
=======
      //Check if dt needs to be changed, and propagate V back a half-step to change dt and set up new situation
>>>>>>> 511df735
      //do not compute new dt on first step (in restarts dt comes from file, otherwise it was initialized before we entered
      //simulation loop
      if(P::dynamicTimestep  && P::tstep> P::tstep_min) {
         computeNewTimeStep(mpiGrid,newDt,dtIsChanged);
         addTimedBarrier("barrier-check-dt");
         if(dtIsChanged) {
            phiprof::start("update-dt");
            //propagate velocity space back to real-time
            if( P::propagateVlasovAcceleration ) {
               // Back half dt to real time, forward by new half dt
               calculateAcceleration(mpiGrid,-0.5*P::dt + 0.5*newDt);
            } else {
               calculateAcceleration(mpiGrid,0.0);
            }
            
            //adjust blocks after acceleration
            adjustVelocityBlocks(mpiGrid);
            
            P::dt=newDt;
            
            logFile <<" dt changed to "<<P::dt <<"s, distribution function was half-stepped to real-time and back"<<endl<<writeVerbose;
            phiprof::stop("update-dt");
            continue; //
            addTimedBarrier("barrier-new-dt-set");
         }
      }
      
      
   

      phiprof::start("Propagate");
      //Propagate the state of simulation forward in time by dt:
      
      phiprof::start("Spatial-space");
      if( P::propagateVlasovTranslation)
         calculateSpatialTranslation(mpiGrid,P::dt);
      else
         calculateSpatialTranslation(mpiGrid,0.0);
      phiprof::stop("Spatial-space",computedCells,"Cells");
      
      calculateInterpolatedVelocityMoments(
         mpiGrid,
         CellParams::RHO_DT2,
         CellParams::RHOVX_DT2,
         CellParams::RHOVY_DT2,
         CellParams::RHOVZ_DT2);
      
      if (P::propagateVlasovTranslation || P::propagateVlasovAcceleration ) {
         phiprof::start("Update system boundaries (Vlasov)");
         sysBoundaries.applySysBoundaryVlasovConditions(mpiGrid, P::t+0.5*P::dt); 
         phiprof::stop("Update system boundaries (Vlasov)");
         addTimedBarrier("barrier-boundary-conditions");
      }
      
<<<<<<< HEAD
   
      
      // Propagate fields forward in time by dt.
=======
      // Propagate fields forward in time by dt. This needs to be done before the
      // moments for t + dt are computed (field uses t and t+0.5dt)
>>>>>>> 511df735
      if (P::propagateField == true) {
         phiprof::start("Propagate Fields");
         propagateFields(mpiGrid, sysBoundaries, P::dt);
         phiprof::stop("Propagate Fields",cells.size(),"SpatialCells");
         addTimedBarrier("barrier-after-field-solver");
      }
      
      phiprof::start("Velocity-space");
      if( P::propagateVlasovAcceleration ) {
         calculateAcceleration(mpiGrid,P::dt);
         adjustVelocityBlocks(mpiGrid);
         addTimedBarrier("barrier-after-ad just-blocks");
      }
      else {
         //do zero length step, just to get things set up (at least rho?_v)
         calculateAcceleration(mpiGrid,0.0);
      }
      phiprof::stop("Velocity-space",computedCells,"Cells");
      addTimedBarrier("barrier-after-acceleration");
      
      /*here we compute rho and rho_v for timestep t + dt, so next
       * timestep*/
      calculateInterpolatedVelocityMoments(
         mpiGrid,
         CellParams::RHO,
         CellParams::RHOVX,
         CellParams::RHOVY,
         CellParams::RHOVZ);
      
      phiprof::stop("Propagate",computedCells,"Cells");
      
      //Move forward in time
      ++P::tstep;
      P::t += P::dt;
   }
   

   double after = MPI_Wtime();
   
   phiprof::stop("Simulation");
   phiprof::start("Finalization");
   finalizeFieldPropagator(mpiGrid);
   
   if (myRank == MASTER_RANK) {
      double timePerStep;
      if(P::tstep == P::tstep_min) {
         timePerStep=0.0;
      } else {
         timePerStep=double(after  - startTime) / (P::tstep-P::tstep_min);	
      }
      double timePerSecond=double(after  - startTime) / (P::t-P::t_min+DT_EPSILON);
      logFile << "(MAIN): All timesteps calculated." << endl;
      logFile << "\t (TIME) total run time " << after - startTime << " s, total simulated time " << P::t -P::t_min<< " s" << endl;
      if(P::t != 0.0) {
         logFile << "\t (TIME) seconds per timestep " << timePerStep  <<
         ", seconds per simulated second " <<  timePerSecond << endl;
      }
      logFile << writeVerbose;
   }
   
<<<<<<< HEAD
   
   phiprof::stop("Finalization");   
=======
   phiprof::stop("Finalization");
>>>>>>> 511df735
   phiprof::stop("main");
   
   phiprof::print(MPI_COMM_WORLD,"phiprof_full");
   phiprof::print(MPI_COMM_WORLD,"phiprof_reduced",0.01);
   
   if (myRank == MASTER_RANK) logFile << "(MAIN): Exiting." << endl << writeVerbose;
   logFile.close();
   if (P::diagnosticInterval != 0) diagnostic.close();

   MPI_Finalize();
   return 0;
}<|MERGE_RESOLUTION|>--- conflicted
+++ resolved
@@ -290,11 +290,6 @@
       phiprof::stop("compute-dt");
    }
    
-<<<<<<< HEAD
-   
-
-=======
->>>>>>> 511df735
    
    if(!P::isRestart) {
       //go forward by dt/2 in V, initializes leapfrog split. In restarts the
@@ -430,15 +425,7 @@
          }
       }
       MPI_Bcast( &writeRestartNow, 1 , MPI_INT , MASTER_RANK ,MPI_COMM_WORLD);
-<<<<<<< HEAD
-            
-   
-      if (writeRestartNow == 1){   
-=======
-      
       if (writeRestartNow == 1){
-
->>>>>>> 511df735
          phiprof::start("write-restart");
          wallTimeRestartCounter++;
         
@@ -486,12 +473,7 @@
       for(uint i=0;i<cells.size();i++)  computedCells+=mpiGrid[cells[i]]->number_of_blocks*WID3;
       computedTotalCells+=computedCells;
       
-<<<<<<< HEAD
-   
-      //Check if dt needs to be changed, and propagate half-steps properly to change dt and set up new situation
-=======
       //Check if dt needs to be changed, and propagate V back a half-step to change dt and set up new situation
->>>>>>> 511df735
       //do not compute new dt on first step (in restarts dt comes from file, otherwise it was initialized before we entered
       //simulation loop
       if(P::dynamicTimestep  && P::tstep> P::tstep_min) {
@@ -546,14 +528,8 @@
          addTimedBarrier("barrier-boundary-conditions");
       }
       
-<<<<<<< HEAD
-   
-      
-      // Propagate fields forward in time by dt.
-=======
       // Propagate fields forward in time by dt. This needs to be done before the
       // moments for t + dt are computed (field uses t and t+0.5dt)
->>>>>>> 511df735
       if (P::propagateField == true) {
          phiprof::start("Propagate Fields");
          propagateFields(mpiGrid, sysBoundaries, P::dt);
@@ -614,12 +590,7 @@
       logFile << writeVerbose;
    }
    
-<<<<<<< HEAD
-   
-   phiprof::stop("Finalization");   
-=======
    phiprof::stop("Finalization");
->>>>>>> 511df735
    phiprof::stop("main");
    
    phiprof::print(MPI_COMM_WORLD,"phiprof_full");
