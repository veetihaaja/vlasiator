--- conflicted
+++ resolved
@@ -300,24 +300,17 @@
    signal(SIGFPE, fpehandler);
    #endif
 
-<<<<<<< HEAD
-   phiprof::start("main");
-   phiprof::start("Initialization");
+   phiprof::Timer mainTimer {"main"};
+   phiprof::Timer initimer {"Initialization"};
 
    #ifdef USE_GPU
    // Activate device, create streams
    gpu_init_device();
    #endif
 
-   phiprof::start("Read parameters");
+   phiprof::Timer readParamsTimer {"Read parameters"};
    // Allocate velocity mesh wrapper
    vmesh::allocMeshWrapper();
-=======
-   phiprof::Timer mainTimer {"main"};
-   phiprof::Timer initimer {"Initialization"};
-   phiprof::Timer readParamsTimer {"Read parameters"};
-
->>>>>>> be29e203
    //init parameter file reader
    Readparameters readparameters(argn,args);
 
@@ -339,10 +332,9 @@
    getObjectWrapper().getPopulationParameters();
    sysBoundaryContainer.getParameters();
    project->getParameters();
-<<<<<<< HEAD
 
    vmesh::getMeshWrapper()->initVelocityMeshes(getObjectWrapper().particleSpecies.size());
-   phiprof::stop("Read parameters");
+   readParamsTimer.stop();
 
    // Check for correct application of vectorclass values:
    if ( (VECL<WID) ||
@@ -359,9 +351,6 @@
       }
       exit(1);
    }
-=======
-   readParamsTimer.stop();
->>>>>>> be29e203
 
    //Get version and config info here
    std::string version;
@@ -397,13 +386,8 @@
       #endif
       logFile << " OpenMP threads per process" << endl << writeVerbose;
    }
-<<<<<<< HEAD
-   phiprof::stop("open logFile & diagnostic");
-
-=======
    openLoggerTimer.stop();
    
->>>>>>> be29e203
    // Init project
    phiprof::Timer initProjectimer {"Init project"};
    if (project->initialize() == false) {
@@ -515,28 +499,16 @@
    phiprof::stop("report-memory-consumption");
 
    const std::vector<CellID>& cells = getLocalCells();
-<<<<<<< HEAD
-
-   phiprof::stop("Init grids");
-
-   // Initialize data reduction operators. This should be done elsewhere in order to initialize
-=======
    
    initGridsTimer.stop();
    
    // Initialize data reduction operators. This should be done elsewhere in order to initialize 
->>>>>>> be29e203
    // user-defined operators:
    phiprof::Timer initDROsTimer {"Init DROs"};
    DataReducer outputReducer, diagnosticReducer;
    initializeDataReducers(&outputReducer, &diagnosticReducer);
-<<<<<<< HEAD
-   phiprof::stop("Init DROs");
-
-=======
    initDROsTimer.stop();
    
->>>>>>> be29e203
    // Free up memory:
    readparameters.~Readparameters();
 
@@ -582,26 +554,15 @@
       // Run Vlasov solver once with zero dt to initialize
       // per-cell dt limits. In restarts, we read the dt from file.
       calculateSpatialTranslation(mpiGrid,0.0);
-<<<<<<< HEAD
-      calculateAcceleration(mpiGrid,0.0);
-      phiprof::stop("compute-dt");
-=======
       calculateAcceleration(mpiGrid,0.0);      
->>>>>>> be29e203
    }
 
    // Save restart data
    if (P::writeInitialState) {
       FieldTracing::reduceData(technicalGrid, perBGrid, dPerBGrid, mpiGrid, SBC::ionosphereGrid.nodes); /*!< Call the reductions (e.g. field tracing) */
-<<<<<<< HEAD
-
-      phiprof::start("write-initial-state");
-
-=======
       
       phiprof::Timer timer {"write-initial-state"};
       
->>>>>>> be29e203
       if (myRank == MASTER_RANK)
          logFile << "(IO): Writing initial state to disk, tstep = "  << endl << writeVerbose;
       P::systemWriteDistributionWriteStride.push_back(1);
@@ -650,19 +611,14 @@
 
    if (P::isRestart == false) {
       //compute new dt
-      phiprof::Timer computeDtimer {"compute-dt"};
+      phiprof::Timer computeDtTimer {"compute-dt"};
       computeNewTimeStep(mpiGrid, technicalGrid, newDt, dtIsChanged);
       if (P::dynamicTimestep == true && dtIsChanged == true) {
          // Only actually update the timestep if dynamicTimestep is on
          P::dt=newDt;
       }
-<<<<<<< HEAD
-      phiprof::stop("compute-dt");
-
-=======
-      computeDtimer.stop();
+      computeDtTimer.stop();
       
->>>>>>> be29e203
       //go forward by dt/2 in V, initializes leapfrog split. In restarts the
       //the distribution function is already propagated forward in time by dt/2
       phiprof::Timer propagateHalfTimer {"propagate-velocity-space-dt/2"};
@@ -719,13 +675,8 @@
 
    phiprof::Timer reportMemTimer {"report-memory-consumption"};
    report_process_memory_consumption();
-<<<<<<< HEAD
-   phiprof::stop("report-memory-consumption");
-
-=======
    reportMemTimer.stop();
    
->>>>>>> be29e203
    unsigned int computedCells=0;
    unsigned int computedTotalCells=0;
   //Compute here based on time what the file intervals are
@@ -755,13 +706,8 @@
    bool overrideRebalanceNow = false; // declared outside main loop
 
    addTimedBarrier("barrier-end-initialization");
-<<<<<<< HEAD
-
-   phiprof::start("Simulation");
-=======
    
    phiprof::Timer simulationTimer {"Simulation"};
->>>>>>> be29e203
    double startTime=  MPI_Wtime();
    double beforeTime = MPI_Wtime();
    double beforeSimulationTime=P::t_min;
@@ -772,13 +718,8 @@
          wallTimeRestartCounter <= P::exitAfterRestarts) {
 
       addTimedBarrier("barrier-loop-start");
-<<<<<<< HEAD
-
-      phiprof::start("IO");
-=======
       
       phiprof::Timer ioTimer {"IO"};
->>>>>>> be29e203
 
       phiprof::Timer externalsTimer {"checkExternalCommands"};
       if(myRank ==  MASTER_RANK) {
@@ -818,13 +759,8 @@
 
 // Check whether diagnostic output has to be produced
       if (P::diagnosticInterval != 0 && P::tstep % P::diagnosticInterval == 0) {
-<<<<<<< HEAD
-
-         phiprof::start("diagnostic-io");
-=======
          
          phiprof::Timer diagnosticTimer {"diagnostic-io"};
->>>>>>> be29e203
          if (writeDiagnostic(mpiGrid, diagnosticReducer) == false) {
             if(myRank == MASTER_RANK)  cerr << "ERROR with diagnostic computation" << endl;
 
@@ -848,13 +784,8 @@
             calculateScaledDeltasSimple(mpiGrid);
 
             FieldTracing::reduceData(technicalGrid, perBGrid, dPerBGrid, mpiGrid, SBC::ionosphereGrid.nodes); /*!< Call the reductions (e.g. field tracing) */
-<<<<<<< HEAD
-
-            phiprof::start("write-system");
-=======
             
             phiprof::Timer writeSysTimer {"write-system"};
->>>>>>> be29e203
             logFile << "(IO): Writing spatial cell and reduced system data to disk, tstep = " << P::tstep << " t = " << P::t << endl << writeVerbose;
             const bool writeGhosts = true;
             if(writeGrid(mpiGrid,
@@ -956,13 +887,8 @@
          }
          timer.stop();
       }
-<<<<<<< HEAD
-
-      phiprof::stop("IO");
-=======
       
       ioTimer.stop();
->>>>>>> be29e203
       addTimedBarrier("barrier-end-io");
 
       //no need to propagate if we are on the final step, we just
@@ -986,12 +912,7 @@
             // Calculate new dt limits since we might break CFL when refining
             phiprof::Timer computeDtimer {"compute-dt"};
             calculateSpatialTranslation(mpiGrid,0.0);
-<<<<<<< HEAD
-            calculateAcceleration(mpiGrid,0.0);
-            phiprof::stop("compute-dt");
-=======
             calculateAcceleration(mpiGrid,0.0);      
->>>>>>> be29e203
          }
          balanceLoad(mpiGrid, sysBoundaryContainer);
          addTimedBarrier("barrier-end-load-balance");
@@ -1059,31 +980,18 @@
             mpiGrid[cells[c]]->get_cell_parameters()[CellParams::LBWEIGHTCOUNTER] = 0;
          }
       }
-<<<<<<< HEAD
-
-      phiprof::start("Propagate");
-      //Propagate the state of simulation forward in time by dt:
-
-      phiprof::start("Spatial-space");
-=======
       
       phiprof::Timer propagateTimer {"Propagate"};
       //Propagate the state of simulation forward in time by dt:
       
       phiprof::Timer spatialSpaceTimer {"Spatial-space"};
->>>>>>> be29e203
       if( P::propagateVlasovTranslation) {
          calculateSpatialTranslation(mpiGrid,P::dt);
       } else {
          calculateSpatialTranslation(mpiGrid,0.0);
       }
-<<<<<<< HEAD
-      phiprof::stop("Spatial-space",computedCells,"Cells");
-
-=======
       spatialSpaceTimer.stop(computedCells, "Cells");
       
->>>>>>> be29e203
       // Apply boundary conditions
       if (P::propagateVlasovTranslation || P::propagateVlasovAcceleration ) {
          phiprof::Timer timer {"Update system boundaries (Vlasov post-translation)"};
@@ -1091,13 +999,8 @@
          timer.stop();
          addTimedBarrier("barrier-boundary-conditions");
       }
-<<<<<<< HEAD
-
-      phiprof::start("Compute interp moments");
-=======
       
       phiprof::Timer momentsTimer {"Compute interp moments"};
->>>>>>> be29e203
       calculateInterpolatedVelocityMoments(
          mpiGrid,
          CellParams::RHOM_DT2,
@@ -1109,13 +1012,8 @@
          CellParams::P_22_DT2,
          CellParams::P_33_DT2
       );
-<<<<<<< HEAD
-      phiprof::stop("Compute interp moments");
-
-=======
       momentsTimer.stop();
       
->>>>>>> be29e203
       // Propagate fields forward in time by dt. This needs to be done before the
       // moments for t + dt are computed (field uses t and t+0.5dt)
       if (P::propagateField) {
@@ -1126,13 +1024,8 @@
          //setupTechnicalFsGrid(mpiGrid, cells, technicalGrid);
          feedMomentsIntoFsGrid(mpiGrid, cells, momentsGrid, technicalGrid, false);
          feedMomentsIntoFsGrid(mpiGrid, cells, momentsDt2Grid, technicalGrid, true);
-<<<<<<< HEAD
-         phiprof::stop("fsgrid-coupling-in");
-
-=======
          couplingInTimer.stop();
          
->>>>>>> be29e203
          propagateFields(
             perBGrid,
             perBDt2Grid,
@@ -1199,13 +1092,8 @@
             }
          }
       }
-<<<<<<< HEAD
-
-      phiprof::start("Velocity-space");
-=======
       
       phiprof::Timer vspaceTimer {"Velocity-space"};
->>>>>>> be29e203
       if ( P::propagateVlasovAcceleration ) {
          calculateAcceleration(mpiGrid,P::dt);
          addTimedBarrier("barrier-after-ad just-blocks");
@@ -1222,13 +1110,8 @@
          timer.stop();
          addTimedBarrier("barrier-boundary-conditions");
       }
-<<<<<<< HEAD
-
-      phiprof::start("Compute interp moments");
-=======
       
       momentsTimer.start();
->>>>>>> be29e203
       // *here we compute rho and rho_v for timestep t + dt, so next
       // timestep * //
       calculateInterpolatedVelocityMoments(
@@ -1244,15 +1127,9 @@
       );
       momentsTimer.stop();
 
-<<<<<<< HEAD
-      phiprof::stop("Propagate",computedCells,"Cells");
-
-      phiprof::start("Project endTimeStep");
-=======
       propagateTimer.stop(computedCells,"Cells");
       
       phiprof::Timer endStepTimer {"Project endTimeStep"};
->>>>>>> be29e203
       project->hook(hook::END_OF_TIME_STEP, mpiGrid, perBGrid);
       endStepTimer.stop();
 
@@ -1272,15 +1149,9 @@
 
    double after = MPI_Wtime();
 
-<<<<<<< HEAD
-   phiprof::stop("Simulation");
-   phiprof::start("Finalization");
-   if (P::propagateField ) {
-=======
    simulationTimer.stop();
    phiprof::Timer finalizationTimer {"Finalization"};
    if (P::propagateField ) { 
->>>>>>> be29e203
       finalizeFieldPropagator();
    }
    if (myRank == MASTER_RANK) {
@@ -1303,17 +1174,10 @@
       }
       logFile << writeVerbose;
    }
-<<<<<<< HEAD
-
-   phiprof::stop("Finalization");
-   phiprof::stop("main");
-
-=======
    
    finalizationTimer.stop();
    mainTimer.stop();
    
->>>>>>> be29e203
    phiprof::print(MPI_COMM_WORLD,"phiprof");
 
    if (myRank == MASTER_RANK) logFile << "(MAIN): Exiting." << endl << writeVerbose;
