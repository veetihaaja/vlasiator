/*
This file is part of Vlasiator.

Copyright 2010, 2011, 2012, 2013 Finnish Meteorological Institute

*/

#include <cstdlib>
#include <iostream>
#include <cmath>
#include <vector>
#include <sstream>
#include <ctime>

#include "vlasovmover.h"
#include "definitions.h"
#include "mpiconversion.h"
#include "logger.h"
#include "parameters.h"
#include "readparameters.h"
#include "spatial_cell.hpp"
#include "datareduction/datareducer.h"
#include "sysboundary/sysboundary.h"

<<<<<<< HEAD
=======
#include "vlsvwriter2.h"
>>>>>>> 443bc1b4
#include "fieldsolver/fs_common.h"
#include "projects/project.h"
#include "grid.h"
#include "iowrite.h"
#include "ioread.h"

#ifdef CATCH_FPE
#include <fenv.h>
#include <signal.h>
/*! Function used to abort the program upon detecting a floating point exception. Which exceptions are caught is defined using the function feenableexcept.
 */
void fpehandler(int sig_num)
{
   signal(SIGFPE, fpehandler);
   printf("SIGFPE: floating point exception occured, exiting.\n");
   abort();
}
#endif

#include "phiprof.hpp"

Logger logFile, diagnostic;

using namespace std;
using namespace phiprof;

void addTimedBarrier(string name){
#ifdef NDEBUG
//let's not do  a barrier
   return; 
#endif
   int bt=phiprof::initializeTimer(name,"Barriers","MPI");
   phiprof::start(bt);
   MPI_Barrier(MPI_COMM_WORLD);
   phiprof::stop(bt);
}


bool computeNewTimeStep(dccrg::Dccrg<SpatialCell>& mpiGrid,Real &newDt, bool &isChanged) {

   phiprof::start("compute-timestep");
   //compute maximum time-step, this cannot be done at the first
   //step as the solvers compute the limits for each cell

   isChanged=false;

   vector<uint64_t> cells = mpiGrid.get_cells();
   /* Arrays for storing local (per process) and global max dt
      0th position stores ordinary space propagation dt
      1st position stores velocity space propagation dt
      2nd position stores field propagation dt
   */
   Real dtMaxLocal[3];
   Real dtMaxGlobal[3];
  
   dtMaxLocal[0]=std::numeric_limits<Real>::max();
   dtMaxLocal[1]=std::numeric_limits<Real>::max();
   dtMaxLocal[2]=std::numeric_limits<Real>::max();

   for (std::vector<uint64_t>::const_iterator cell_id = cells.begin(); cell_id != cells.end(); ++cell_id) {
      SpatialCell* cell = mpiGrid[*cell_id];
      if ( cell->sysBoundaryFlag == sysboundarytype::NOT_SYSBOUNDARY ||
           (cell->sysBoundaryLayer == 1 && cell->sysBoundaryFlag != sysboundarytype::NOT_SYSBOUNDARY )) {
         //spatial fluxes computed also for boundary cells              
         dtMaxLocal[0]=min(dtMaxLocal[0], cell->parameters[CellParams::MAXRDT]);
         dtMaxLocal[2]=min(dtMaxLocal[2], cell->parameters[CellParams::MAXFDT]);
      }
      
      if (cell->sysBoundaryFlag == sysboundarytype::NOT_SYSBOUNDARY) {
         //Acceleration only done on non sysboundary cells
         dtMaxLocal[1]=min(dtMaxLocal[1], cell->parameters[CellParams::MAXVDT]);
      }
   }
   MPI_Allreduce(&(dtMaxLocal[0]), &(dtMaxGlobal[0]), 3, MPI_Type<Real>(), MPI_MIN, MPI_COMM_WORLD);
   
   //If any of the solvers are disable there should be no limits in timespace from it
   if (P::propagateVlasovTranslation == false) 
      dtMaxGlobal[0]=std::numeric_limits<Real>::max();
   if (P::propagateVlasovAcceleration == false) 
      dtMaxGlobal[1]=std::numeric_limits<Real>::max();
   if (P::propagateField == false) 
      dtMaxGlobal[2]=std::numeric_limits<Real>::max();
   
   //reduce dt if it is too high for any of the three propagators, or too low for all propagators
   if(( P::dt > dtMaxGlobal[0]*P::vlasovSolverMaxCFL ||
        P::dt > dtMaxGlobal[1]*P::vlasovSolverMaxCFL ||
        P::dt > dtMaxGlobal[2]*P::fieldSolverMaxCFL ) ||
      ( P::dt < dtMaxGlobal[0]*P::vlasovSolverMinCFL && 
        P::dt < dtMaxGlobal[1]*P::vlasovSolverMinCFL &&
	P::dt < dtMaxGlobal[2]*P::fieldSolverMinCFL )
      ) {
     //new dt computed
     isChanged=true;

     //set new timestep to the lowest one of all interval-midpoints
     const Real half = 0.5;
     newDt = half*(P::vlasovSolverMaxCFL+ P::vlasovSolverMinCFL)*dtMaxGlobal[0];
     newDt = min(newDt,half*(P::vlasovSolverMaxCFL+ P::vlasovSolverMinCFL)*dtMaxGlobal[1]);
     newDt = min(newDt,half*(P::fieldSolverMaxCFL+ P::fieldSolverMinCFL)*dtMaxGlobal[2]);
   
     logFile <<"(TIMESTEP) New dt = " << newDt << " computed on step "<<  P::tstep <<" at " <<P::t << 
       "s   Maximum possible dt (not including  vlasovsolver CFL "<< 
       P::vlasovSolverMinCFL <<"-"<<P::vlasovSolverMaxCFL<<
       " or fieldsolver CFL "<< 
       P::fieldSolverMinCFL <<"-"<<P::fieldSolverMaxCFL<<
       " ) in {r, v, BE} was " <<
       dtMaxGlobal[0] << " " <<
       dtMaxGlobal[1] << " " <<
       dtMaxGlobal[2] << endl << writeVerbose;
   }
   phiprof::stop("compute-timestep");
   return true;
}



int main(int argn,char* args[]) {
   bool success = true;
   int myRank;
   const creal DT_EPSILON=1e-12;
   typedef Parameters P;
   Real newDt;
   bool dtIsChanged;


// Init MPI: 
   int required=MPI_THREAD_FUNNELED;
   int provided;
   MPI_Init_thread(&argn,&args,required,&provided);
   if (required > provided){
      MPI_Comm_rank(MPI_COMM_WORLD,&myRank);
      if(myRank==MASTER_RANK)
         cerr << "(MAIN): MPI_Init_thread failed! Got " << provided << ", need "<<required <<endl;
      exit(1);
   }    
   
   double initialWtime =  MPI_Wtime();
   
   MPI_Comm comm = MPI_COMM_WORLD;
   MPI_Comm_rank(comm,&myRank);
   dccrg::Dccrg<SpatialCell> mpiGrid;
   SysBoundary sysBoundaries;
   bool isSysBoundaryCondDynamic;
   
   #ifdef CATCH_FPE
   // WARNING FE_INEXACT is too sensitive to be used. See man fenv.
   //feenableexcept(FE_DIVBYZERO|FE_INVALID|FE_OVERFLOW|FE_UNDERFLOW);
   feenableexcept(FE_DIVBYZERO|FE_INVALID|FE_OVERFLOW);
   //feenableexcept(FE_DIVBYZERO|FE_INVALID);
   signal(SIGFPE, fpehandler);
   #endif
   
   phiprof::start("main");
   phiprof::start("Initialization");
   phiprof::start("Read parameters");
   //init parameter file reader
   Readparameters readparameters(argn,args,MPI_COMM_WORLD);
   P::addParameters();
   projects::Project::addParameters();
   sysBoundaries.addParameters();
   readparameters.parse();
   P::getParameters();
   
   Project* project = projects::createProject();
   
   project->getParameters();
   sysBoundaries.getParameters();
   phiprof::stop("Read parameters");
   
   phiprof::start("Init project");
   if (project->initialize() == false) {
      if(myRank == MASTER_RANK) cerr << "(MAIN): Project did not initialize correctly!" << endl;
      exit(1);
   }
   phiprof::stop("Init project");

   // Init parallel logger:
   phiprof::start("open logFile & diagnostic");
   //if restarting we will append to logfiles
   if (logFile.open(MPI_COMM_WORLD,MASTER_RANK,"logfile.txt",P::isRestart) == false) {
      if(myRank == MASTER_RANK) cerr << "(MAIN) ERROR: Logger failed to open logfile!" << endl;
      exit(1);
   }
   if (P::diagnosticInterval != 0) {
      if (diagnostic.open(MPI_COMM_WORLD,MASTER_RANK,"diagnostic.txt",P::isRestart) == false) {
         if(myRank == MASTER_RANK) cerr << "(MAIN) ERROR: Logger failed to open diagnostic file!" << endl;
         exit(1);
      }
   }
   phiprof::stop("open logFile & diagnostic");
   
   phiprof::start("Init grid");
   /* Initialize grid.  After initializeGrid local cells have dist
      functions, and B fields set. Cells have also been classified for
      the various sys boundary conditions.  All remote cells have been
      created. All spatial date computed this far is up to date for
      FULL_NEIGHBORHOOD. Block lists up to date for
      VLASOV_SOLVER_NEIGHBORHOOD (but dist function has not been communicated)
   */
   initializeGrid(argn,args,mpiGrid,sysBoundaries,*project);
   
   isSysBoundaryCondDynamic = sysBoundaries.isDynamic();
   phiprof::stop("Init grid");
   
   phiprof::start("Init DROs");
   // Initialize data reduction operators. This should be done elsewhere in order to initialize 
   // user-defined operators:
   DataReducer outputReducer, diagnosticReducer;
   initializeDataReducers(&outputReducer, &diagnosticReducer);
   phiprof::stop("Init DROs");
   
   //TODO, move to initializeGrid
   if(!P::isRestart) {
<<<<<<< HEAD
     phiprof::start("Init moments");
     //compute moments, and set them  in RHO*. If restart, they are already read in
     calculateVelocityMoments(mpiGrid);
     phiprof::stop("Init moments");
=======
      calculateInitialVelocityMoments(mpiGrid);
>>>>>>> 443bc1b4
   }


   
   phiprof::start("Init field propagator");
   // Initialize field propagator:
   if (initializeFieldPropagator(mpiGrid, sysBoundaries) == false) {
       logFile << "(MAIN): Field propagator did not initialize correctly!" << endl << writeVerbose;
       exit(1);
   }
   phiprof::stop("Init field propagator");
   
   // Free up memory:
   readparameters.finalize();

         

   // Save restart data
   if (P::writeInitialState) {
      phiprof::start("write-initial-state");
      if (myRank == MASTER_RANK)
         logFile << "(IO): Writing initial state to disk, tstep = "  << endl << writeVerbose;
//    P::systemWriteDistributionWriteStride[i], P::systemWriteName[i], P::systemWrites[i]
      P::systemWriteDistributionWriteStride.push_back(1);
      P::systemWriteName.push_back("initial-grid");
      P::systemWriteDistributionWriteXlineStride.push_back(0);
      P::systemWriteDistributionWriteYlineStride.push_back(0);
      P::systemWriteDistributionWriteZlineStride.push_back(0);
      
      for(uint si=0; si<P::systemWriteName.size(); si++) {
         P::systemWrites.push_back(0);
      }
      const bool writeGhosts = true;
      if( writeGrid(mpiGrid,outputReducer,P::systemWriteName.size()-1, writeGhosts) == false ) {
         cerr << "FAILED TO WRITE GRID AT" << __FILE__ << " " << __LINE__ << endl;
      }
      
      P::systemWriteDistributionWriteStride.pop_back();
      P::systemWriteName.pop_back();
      P::systemWriteDistributionWriteXlineStride.pop_back();
      P::systemWriteDistributionWriteYlineStride.pop_back();
      P::systemWriteDistributionWriteZlineStride.pop_back();
      
      phiprof::stop("write-initial-state");
   }
   
         

   if(P::dynamicTimestep && !P::isRestart) {
      //compute vlasovsolver once with zero dt, this is  to initialize
      //per-cell dt limits. In restarts, we read in dt from file
      phiprof::start("compute-dt");
      calculateSpatialTranslation(mpiGrid,0.0);
      calculateAcceleration(mpiGrid,0.0);

      //this is probably not ever needed, as a zero length step
      //should not require changes
      adjustVelocityBlocks(mpiGrid);
      
      if(P::propagateField) {
         propagateFields(mpiGrid, sysBoundaries, 0.0);
      }
      //compute new dt
      computeNewTimeStep(mpiGrid,newDt,dtIsChanged);
      if(dtIsChanged)
         P::dt=newDt;
      phiprof::stop("compute-dt");

      //and balance load
      balanceLoad(mpiGrid);
      
   }
   

   
   if(!P::isRestart) {
      //go forward by dt/2 in x, initializes leapfrog split. In restarts the
      //the distribution function is already propagated forward in time by dt/2
      phiprof::start("propagate-spatial-space-dt/2");
      if(P::propagateVlasovTranslation)
         calculateSpatialTranslation(mpiGrid, 0.5*P::dt);
      else
         calculateSpatialTranslation(mpiGrid, 0.0);
      phiprof::stop("propagate-spatial-space-dt/2");
   }

   
   
   phiprof::stop("Initialization");


   // ***********************************
   // ***** INITIALIZATION COMPLETE *****
   // ***********************************
   
   // Main simulation loop:
   if (myRank == MASTER_RANK) logFile << "(MAIN): Starting main simulation loop." << endl << writeVerbose;
   
   unsigned int computedCells=0;
   unsigned int computedTotalCells=0;
  //Compute here based on time what the file intervals are
   P::systemWrites.clear();
   for(uint i=0;i< P::systemWriteTimeInterval.size();i++){
      int index=(int)(P::t_min/P::systemWriteTimeInterval[i]);
      //if we are already over 1% further than the time interval time that
      //is requested for writing, then jump to next writing index. This is to
      //make sure that at restart we do not write in the middle of
      //the interval.
      if(P::t_min>(index+0.01)*P::systemWriteTimeInterval[i])
         index++;
      P::systemWrites.push_back(index);
   }
   
   unsigned int wallTimeRestartCounter=1;
   
   addTimedBarrier("barrier-end-initialization");
   
   phiprof::start("Simulation");
   double startTime=  MPI_Wtime();
   double beforeTime = MPI_Wtime();
   double beforeSimulationTime=P::t_min;
   double beforeStep=P::tstep_min;
   
   while(P::tstep <=P::tstep_max  &&
         P::t-P::dt <= P::t_max+DT_EPSILON &&
         wallTimeRestartCounter <= P::exitAfterRestarts) {

      addTimedBarrier("barrier-loop-start");
         
      phiprof::start("IO");
      //write out phiprof profiles and logs with a lower interval than normal
      //diagnostic (every 10 diagnostic intervals).
      logFile << "------------------ tstep = " << P::tstep << " t = " << P::t <<" dt = " << P::dt << " ------------------" << endl;
      if (P::diagnosticInterval != 0 &&
          P::tstep % (P::diagnosticInterval*10) == 0 &&
          P::tstep-P::tstep_min >0) {
         phiprof::print(MPI_COMM_WORLD,"phiprof_reduced",0.01);
         phiprof::print(MPI_COMM_WORLD,"phiprof_full");
         phiprof::printLogProfile(MPI_COMM_WORLD,P::tstep,"phiprof_log"," ",7);
         
         double currentTime=MPI_Wtime();
         double timePerStep=double(currentTime  - beforeTime) / (P::tstep-beforeStep);
         double timePerSecond=double(currentTime  - beforeTime) / (P::t-beforeSimulationTime + DT_EPSILON);
         double remainingTime=min(timePerStep*(P::tstep_max-P::tstep),timePerSecond*(P::t_max-P::t));
         time_t finalWallTime=time(NULL)+(time_t)remainingTime; //assume time_t is in seconds, as it is almost always
         struct tm *finalWallTimeInfo=localtime(&finalWallTime);
         logFile << "(TIME) current walltime/step " << timePerStep<< " s" <<endl;
         logFile << "(TIME) current walltime/simusecond " << timePerSecond<<" s" <<endl;
         logFile << "(TIME) Estimated completion time is " <<asctime(finalWallTimeInfo)<<endl;
         //reset before values, we want to report speed since last report of speed.
         beforeTime = MPI_Wtime();
         beforeSimulationTime=P::t;
         beforeStep=P::tstep;
         report_memory_consumption(mpiGrid);
      }               
      logFile << writeVerbose;
   

      // Check whether diagnostic output has to be produced
      if (P::diagnosticInterval != 0 && P::tstep % P::diagnosticInterval == 0) {
         phiprof::start("Diagnostic");
         if (writeDiagnostic(mpiGrid, diagnosticReducer) == false) {
            if(myRank == MASTER_RANK)  cerr << "ERROR with diagnostic computation" << endl;
            
         }
         phiprof::stop("Diagnostic");
      }
      // write system, loop through write classes
      for (uint i = 0; i < P::systemWriteTimeInterval.size(); i++) {
         if (P::systemWriteTimeInterval[i] >= 0.0 &&
                 P::t >= P::systemWrites[i] * P::systemWriteTimeInterval[i] - DT_EPSILON) {
            
            phiprof::start("write-system");
            logFile << "(IO): Writing spatial cell and reduced system data to disk, tstep = " << P::tstep << " t = " << P::t << endl << writeVerbose;
            const bool writeGhosts = true;
            if( writeGrid(mpiGrid,outputReducer, i, writeGhosts) == false ) {
               cerr << "FAILED TO WRITE GRID AT" << __FILE__ << " " << __LINE__ << endl;
            }
            P::systemWrites[i]++;
            logFile << "(IO): .... done!" << endl << writeVerbose;
            phiprof::stop("write-system");
         }
      }
      
      
      // Write restart data if needed (based on walltime)
      int writeRestartNow;
      if (myRank == MASTER_RANK) { 
         if (P::saveRestartWalltimeInterval >=0.0 && (
               P::saveRestartWalltimeInterval*wallTimeRestartCounter <=  MPI_Wtime()-initialWtime ||
               P::tstep ==P::tstep_max ||
               P::t >= P::t_max
            )
         ) {
            writeRestartNow = 1;
         }
         else {
            writeRestartNow = 0;
         }  
      }
      MPI_Bcast( &writeRestartNow, 1 , MPI_INT , MASTER_RANK ,MPI_COMM_WORLD);
            
      if (writeRestartNow == 1){   
         phiprof::start("write-restart");
         wallTimeRestartCounter++;
        
         if (myRank == MASTER_RANK)
            logFile << "(IO): Writing restart data to disk, tstep = " << P::tstep << " t = " << P::t << endl << writeVerbose;
         //Write the restart:
         if( writeRestart(mpiGrid,outputReducer,"restart",(uint)P::t, P::restartStripeFactor) == false ) {
            logFile << "(IO): ERROR Failed to write restart!" << endl << writeVerbose;
            cerr << "FAILED TO WRITE RESTART" << endl;
         }
         if (myRank == MASTER_RANK)
            logFile << "(IO): .... done!"<< endl << writeVerbose;
         phiprof::stop("write-restart");         
      }   
      
      phiprof::stop("IO");
      addTimedBarrier("barrier-end-io");      

           
      
      //no need to propagate if we are on the final step, we just
      //wanted to make sure all IO is done even for final step
      if(P::tstep ==P::tstep_max ||
         P::t >= P::t_max) {
         break;
      }
      
      //Re-loadbalance if needed
      //TODO - add LB measure nad do LB if it exceeds threshold
      if( P::tstep%P::rebalanceInterval == 0 && P::tstep> P::tstep_min) {
         logFile << "(LB): Start load balance, tstep = " << P::tstep << " t = " << P::t << endl << writeVerbose;
         balanceLoad(mpiGrid);
         addTimedBarrier("barrier-end-load-balance");
         logFile << "(LB): ... done!"  << endl << writeVerbose;
      }
      
      //get local cells       
      vector<uint64_t> cells = mpiGrid.get_cells();      
      //compute how many spatial cells we solve for this step
      computedCells=0;
      for(uint i=0;i<cells.size();i++)  computedCells+=mpiGrid[cells[i]]->number_of_blocks*WID3;
      computedTotalCells+=computedCells;
      
      //Check if dt needs to be changed, and propagate half-steps properly to change dt and set up new situation
      //do not compute new dt on first step (in restarts dt comes from file, otherwise it was initialized before we entered
      //simulation loop
      if(P::dynamicTimestep  && P::tstep> P::tstep_min) {
         computeNewTimeStep(mpiGrid,newDt,dtIsChanged);
         addTimedBarrier("barrier-check-dt");
         if(dtIsChanged) {
            phiprof::start("update-dt");
            //propagate velocity space to real-time
            if( P::propagateVlasovAcceleration ) 
               calculateAcceleration(mpiGrid,0.5*P::dt);
            else
               calculateAcceleration(mpiGrid,0.0);
            //adjust blocks after acceleration
            adjustVelocityBlocks(mpiGrid);
            //re-compute moments for real time for fieldsolver, and
            //shift compute rho_dt2 as average of old rho and new
            //rho. In practice this value is at a 1/4 timestep, as we
            //take 1/2 timestep forward in fieldsolver
#pragma omp parallel for
            for (size_t c=0; c<cells.size(); ++c) {
               const CellID cellID = cells[c];
               SpatialCell* SC = mpiGrid[cellID];
               SC->parameters[CellParams::RHO_DT2] = 0.5*SC->parameters[CellParams::RHO];
               SC->parameters[CellParams::RHOVX_DT2] = 0.5*SC->parameters[CellParams::RHOVX];
               SC->parameters[CellParams::RHOVY_DT2] = 0.5*SC->parameters[CellParams::RHOVY];
               SC->parameters[CellParams::RHOVZ_DT2] = 0.5*SC->parameters[CellParams::RHOVZ];
               calculateCellVelocityMoments(SC);
               SC->parameters[CellParams::RHO_DT2] += 0.5*SC->parameters[CellParams::RHO];
               SC->parameters[CellParams::RHOVX_DT2] += 0.5*SC->parameters[CellParams::RHOVX];
               SC->parameters[CellParams::RHOVY_DT2] += 0.5*SC->parameters[CellParams::RHOVY];
               SC->parameters[CellParams::RHOVZ_DT2] += 0.5*SC->parameters[CellParams::RHOVZ];
            }
            
            
            // Propagate fields forward in time by 0.5*dt
            if (P::propagateField == true) {
               phiprof::start("Propagate Fields");
               propagateFields(mpiGrid, sysBoundaries, 0.5*P::dt);
               phiprof::stop("Propagate Fields",cells.size(),"SpatialCells");
            } else {
               // TODO Whatever field updating/volume
               // averaging/etc. needed in test particle and other
               // test cases have to be put here.  In doing this be
               // sure the needed components have been updated.
            }
            //go forward by dt/2 again in x
            if( P::propagateVlasovTranslation)
               calculateSpatialTranslation(mpiGrid, 0.5*P::dt);
            else
               calculateSpatialTranslation(mpiGrid, 0.0);
            ++P::tstep;
            P::t += P::dt*0.5;
            P::dt=newDt;
            
            
            logFile <<" dt changed to "<<P::dt <<"s, distribution function was half-stepped to real-time and back"<<endl<<writeVerbose;
            phiprof::stop("update-dt");
            continue; //
            addTimedBarrier("barrier-new-dt-set");
         }

      }
      
      
      phiprof::start("Propagate");
      //Propagate the state of simulation forward in time by dt:
      if (P::propagateVlasovTranslation || P::propagateVlasovAcceleration ) {
         phiprof::start("Propagate Vlasov");
         phiprof::start("Velocity-space");
         if( P::propagateVlasovAcceleration ) 
            calculateAcceleration(mpiGrid,P::dt);
         else
            calculateAcceleration(mpiGrid,0.0);
         phiprof::stop("Velocity-space",computedCells,"Cells");
         addTimedBarrier("barrier-after-acceleration");

         /*remove excess capacity from vectors. This is a good place
         to do it, as we have a peak in number of blocks after
         acceleration.*/
         phiprof::start("Shrink_to_fit");
         shrink_to_fit_grid_data(mpiGrid);
         phiprof::stop("Shrink_to_fit");
         
         adjustVelocityBlocks(mpiGrid);
         addTimedBarrier("barrier-after-adjust-blocks");
         
         calculateInterpolatedVelocityMoments(
            mpiGrid,
            CellParams::RHO_DT2,
            CellParams::RHOVX_DT2,
            CellParams::RHOVY_DT2,
            CellParams::RHOVZ_DT2);

         phiprof::start("Update system boundaries (Vlasov)");
         sysBoundaries.applySysBoundaryVlasovConditions(mpiGrid, P::t+0.5*P::dt); 
         phiprof::stop("Update system boundaries (Vlasov)");
         addTimedBarrier("barrier-boundary-conditions");


         phiprof::start("Spatial-space");
         if( P::propagateVlasovTranslation)
            calculateSpatialTranslation(mpiGrid,P::dt);
         else
            calculateSpatialTranslation(mpiGrid,0.0);
         phiprof::stop("Spatial-space",computedCells,"Cells");

         calculateInterpolatedVelocityMoments(
            mpiGrid,
            CellParams::RHO,
            CellParams::RHOVX,
            CellParams::RHOVY,
            CellParams::RHOVZ);
         
         phiprof::stop("Propagate Vlasov",computedCells,"Cells");
      }

      
      
      // Propagate fields forward in time by dt.
      if (P::propagateField == true) {
         phiprof::start("Propagate Fields");
         propagateFields(mpiGrid, sysBoundaries, P::dt);
         phiprof::stop("Propagate Fields",cells.size(),"SpatialCells");
         addTimedBarrier("barrier-after-field-solver");
      } else {
         // TODO Whatever field updating/volume averaging/etc. needed in test particle and other test cases have to be put here.
         // In doing this be sure the needed components have been updated.
      }
      
      phiprof::stop("Propagate",computedCells,"Cells");
      
      //Move forward in time      
      ++P::tstep;
      P::t += P::dt;
   }

   double after = MPI_Wtime();
   
   phiprof::stop("Simulation");
   phiprof::start("Finalization");   
   finalizeFieldPropagator(mpiGrid);
   
   if (myRank == MASTER_RANK) {
      double timePerStep;
      if(P::tstep == P::tstep_min) {
         timePerStep=0.0;
      } else {
         timePerStep=double(after  - startTime) / (P::tstep-P::tstep_min);	
      }
      double timePerSecond=double(after  - startTime) / (P::t-P::t_min+DT_EPSILON);
      logFile << "(MAIN): All timesteps calculated." << endl;
      logFile << "\t (TIME) total run time " << after - startTime << " s, total simulated time " << P::t -P::t_min<< " s" << endl;
      if(P::t != 0.0) {
         logFile << "\t (TIME) seconds per timestep " << timePerStep  <<
         ", seconds per simulated second " <<  timePerSecond << endl;
      }
      logFile << writeVerbose;
   }
   
   phiprof::stop("Finalization");   
   phiprof::stop("main");
   
   phiprof::print(MPI_COMM_WORLD,"phiprof_full");
   phiprof::print(MPI_COMM_WORLD,"phiprof_reduced",0.01);
   
   if (myRank == MASTER_RANK) logFile << "(MAIN): Exiting." << endl << writeVerbose;
   logFile.close();
   if (P::diagnosticInterval != 0) diagnostic.close();

   MPI_Finalize();
   return 0;
}<|MERGE_RESOLUTION|>--- conflicted
+++ resolved
@@ -22,10 +22,6 @@
 #include "datareduction/datareducer.h"
 #include "sysboundary/sysboundary.h"
 
-<<<<<<< HEAD
-=======
-#include "vlsvwriter2.h"
->>>>>>> 443bc1b4
 #include "fieldsolver/fs_common.h"
 #include "projects/project.h"
 #include "grid.h"
@@ -239,17 +235,11 @@
    
    //TODO, move to initializeGrid
    if(!P::isRestart) {
-<<<<<<< HEAD
-     phiprof::start("Init moments");
-     //compute moments, and set them  in RHO*. If restart, they are already read in
-     calculateVelocityMoments(mpiGrid);
-     phiprof::stop("Init moments");
-=======
-      calculateInitialVelocityMoments(mpiGrid);
->>>>>>> 443bc1b4
-   }
-
-
+      phiprof::start("Init moments");
+      //compute moments, and set them in RHO*. If restart, they are already read in
+      calculateVelocityMoments(mpiGrid);
+      phiprof::stop("Init moments");
+   }
    
    phiprof::start("Init field propagator");
    // Initialize field propagator:
