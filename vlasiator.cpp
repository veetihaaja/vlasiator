/*
 * This file is part of Vlasiator.
 * Copyright 2010-2016 Finnish Meteorological Institute
 *
 * For details of usage, see the COPYING file and read the "Rules of the Road"
 * at http://www.physics.helsinki.fi/vlasiator/
 *
 * This program is free software; you can redistribute it and/or modify
 * it under the terms of the GNU General Public License as published by
 * the Free Software Foundation; either version 2 of the License, or
 * (at your option) any later version.
 *
 * This program is distributed in the hope that it will be useful,
 * but WITHOUT ANY WARRANTY; without even the implied warranty of
 * MERCHANTABILITY or FITNESS FOR A PARTICULAR PURPOSE.  See the
 * GNU General Public License for more details.
 *
 * You should have received a copy of the GNU General Public License along
 * with this program; if not, write to the Free Software Foundation, Inc.,
 * 51 Franklin Street, Fifth Floor, Boston, MA 02110-1301 USA.
 */

#include <cstdlib>
#include <iostream>
#include <cmath>
#include <vector>
#include <sstream>
#include <ctime>
#include <omp.h>

#ifdef _OPENMP
   #include <omp.h>
#endif

#include <fsgrid.hpp>

#include "vlasovmover.h"
#include "definitions.h"
#include "mpiconversion.h"
#include "logger.h"
#include "parameters.h"
#include "readparameters.h"
#include "spatial_cell.hpp"
#include "datareduction/datareducer.h"
#include "sysboundary/sysboundary.h"

#include "fieldsolver/fs_common.h"
#include "poisson_solver/poisson_solver.h"
#include "projects/project.h"
#include "grid.h"
#include "iowrite.h"
#include "ioread.h"

#include "object_wrapper.h"
#include "fieldsolver/gridGlue.hpp"

#ifdef CATCH_FPE
#include <fenv.h>
#include <signal.h>
/*! Function used to abort the program upon detecting a floating point exception. Which exceptions are caught is defined using the function feenableexcept.
 */
void fpehandler(int sig_num)
{
   signal(SIGFPE, fpehandler);
   printf("SIGFPE: floating point exception occured, exiting.\n");
   abort();
}
#endif

#include "phiprof.hpp"

Logger logFile, diagnostic;
static dccrg::Dccrg<SpatialCell,dccrg::Cartesian_Geometry> mpiGrid;

using namespace std;
using namespace phiprof;

int globalflags::bailingOut = 0;
bool globalflags::writeRestart = 0;
bool globalflags::balanceLoad = 0;

ObjectWrapper objectWrapper;

void addTimedBarrier(string name){
#ifdef NDEBUG
//let's not do  a barrier
   return; 
#endif
   int bt=phiprof::initializeTimer(name,"Barriers","MPI");
   phiprof::start(bt);
   MPI_Barrier(MPI_COMM_WORLD);
   phiprof::stop(bt);
}

bool computeNewTimeStep(dccrg::Dccrg<SpatialCell,dccrg::Cartesian_Geometry>& mpiGrid,
			FsGrid< fsgrids::technical, 2>& technicalGrid, Real &newDt, bool &isChanged) {
   
   phiprof::start("compute-timestep");
   //compute maximum time-step, this cannot be done at the first
   //step as the solvers compute the limits for each cell

   isChanged=false;

   const vector<CellID>& cells = getLocalCells();
   /* Arrays for storing local (per process) and global max dt
      0th position stores ordinary space propagation dt
      1st position stores velocity space propagation dt
      2nd position stores field propagation dt
   */
   Real dtMaxLocal[3];
   Real dtMaxGlobal[3];
   
   dtMaxLocal[0]=numeric_limits<Real>::max();
   dtMaxLocal[1]=numeric_limits<Real>::max();
   dtMaxLocal[2]=numeric_limits<Real>::max();

   for (vector<CellID>::const_iterator cell_id=cells.begin(); cell_id!=cells.end(); ++cell_id) {
      SpatialCell* cell = mpiGrid[*cell_id];
      const Real dx = cell->parameters[CellParams::DX];
      const Real dy = cell->parameters[CellParams::DY];
      const Real dz = cell->parameters[CellParams::DZ];
      
      for (uint popID=0; popID<getObjectWrapper().particleSpecies.size(); ++popID) {
         vmesh::VelocityBlockContainer<vmesh::LocalID>& blockContainer = cell->get_velocity_blocks(popID);
         const Real* blockParams = blockContainer.getParameters();
         const Real EPS = numeric_limits<Real>::min()*1000;
         for (vmesh::LocalID blockLID=0; blockLID<blockContainer.size(); ++blockLID) {
            for (unsigned int i=0; i<WID;i+=WID-1) {
                const Real Vx 
                  = blockParams[blockLID*BlockParams::N_VELOCITY_BLOCK_PARAMS+BlockParams::VXCRD] 
                  + (i+HALF)*blockParams[blockLID*BlockParams::N_VELOCITY_BLOCK_PARAMS+BlockParams::DVX]
                  + EPS;
                const Real Vy 
                  = blockParams[blockLID*BlockParams::N_VELOCITY_BLOCK_PARAMS+BlockParams::VYCRD] 
                  + (i+HALF)*blockParams[blockLID*BlockParams::N_VELOCITY_BLOCK_PARAMS+BlockParams::DVY]
                  + EPS;
                const Real Vz 
                  = blockParams[blockLID*BlockParams::N_VELOCITY_BLOCK_PARAMS+BlockParams::VZCRD]
                  + (i+HALF)*blockParams[blockLID*BlockParams::N_VELOCITY_BLOCK_PARAMS+BlockParams::DVZ]
                  + EPS;

                const Real dt_max_cell = min(dx/fabs(Vx),min(dy/fabs(Vy),dz/fabs(Vz)));
                cell->parameters[CellParams::MAXRDT] = min(dt_max_cell,cell->parameters[CellParams::MAXRDT]);
                cell->set_max_r_dt(popID,min(dt_max_cell,cell->get_max_r_dt(popID)));
             }
         }
      }
      
      
      if ( cell->sysBoundaryFlag == sysboundarytype::NOT_SYSBOUNDARY ||
           (cell->sysBoundaryLayer == 1 && cell->sysBoundaryFlag != sysboundarytype::NOT_SYSBOUNDARY )) {
         //spatial fluxes computed also for boundary cells
         dtMaxLocal[0]=min(dtMaxLocal[0], cell->parameters[CellParams::MAXRDT]);
      }

      if (cell->sysBoundaryFlag == sysboundarytype::NOT_SYSBOUNDARY && cell->parameters[CellParams::MAXVDT] != 0) {
         //Acceleration only done on non sysboundary cells
         dtMaxLocal[1]=min(dtMaxLocal[1], cell->parameters[CellParams::MAXVDT]);
      }
   }
   
   //compute max dt for fieldsolver
   const std::array<int, 3> gridDims(technicalGrid.getLocalSize());
   for (int k=0; k<gridDims[2]; k++) {
     for (int j=0; j<gridDims[1]; j++) {
       for (int i=0; i<gridDims[0]; i++) {
	 fsgrids::technical* cell = technicalGrid.get(i,j,k);
	 if ( cell->sysBoundaryFlag == sysboundarytype::NOT_SYSBOUNDARY ||
	      (cell->sysBoundaryLayer == 1 && cell->sysBoundaryFlag != sysboundarytype::NOT_SYSBOUNDARY )) {
	   dtMaxLocal[2]=min(dtMaxLocal[2], cell->maxFsDt);
	 }
       }
     }
   }


   
   MPI_Allreduce(&(dtMaxLocal[0]), &(dtMaxGlobal[0]), 3, MPI_Type<Real>(), MPI_MIN, MPI_COMM_WORLD);
   
   //If any of the solvers are disabled there should be no limits in timespace from it
   if (P::propagateVlasovTranslation == false)
      dtMaxGlobal[0]=numeric_limits<Real>::max();
   if (P::propagateVlasovAcceleration == false)
      dtMaxGlobal[1]=numeric_limits<Real>::max();
   if (P::propagateField == false)
      dtMaxGlobal[2]=numeric_limits<Real>::max();
   
   creal meanVlasovCFL = 0.5*(P::vlasovSolverMaxCFL+ P::vlasovSolverMinCFL);
   creal meanFieldsCFL = 0.5*(P::fieldSolverMaxCFL+ P::fieldSolverMinCFL);
   Real subcycleDt;

   // cout << dtMaxGlobal[0];
   // cout << " ";
   // cout << dtMaxGlobal[1];
   // cout << " ";
   // cout << dtMaxGlobal[2];
   // cout << " ";
   // cout << P::vlasovSolverMaxCFL;
   // cout << " ";
   // cout << P::vlasovSolverMinCFL;
   // cout << " ";
   // cout << P::fieldSolverMaxCFL;
   // cout << " ";
   // cout << P::fieldSolverMinCFL;
   // cout << endl;
   
   
   //reduce dt if it is too high for any of the three propagators, or too low for all propagators
   if(( P::dt > dtMaxGlobal[0] * P::vlasovSolverMaxCFL ||
        P::dt > dtMaxGlobal[1] * P::vlasovSolverMaxCFL * P::maxSlAccelerationSubcycles ||
        P::dt > dtMaxGlobal[2] * P::fieldSolverMaxCFL * P::maxFieldSolverSubcycles ) ||
      ( P::dt < dtMaxGlobal[0] * P::vlasovSolverMinCFL && 
        P::dt < dtMaxGlobal[1] * P::vlasovSolverMinCFL * P::maxSlAccelerationSubcycles &&
        P::dt < dtMaxGlobal[2] * P::fieldSolverMinCFL * P::maxFieldSolverSubcycles )
      ) {

      //new dt computed
      isChanged=true;

      //set new timestep to the lowest one of all interval-midpoints
      const Real half = 0.5;
      newDt = meanVlasovCFL * dtMaxGlobal[0];
      newDt = min(newDt,meanVlasovCFL * dtMaxGlobal[1] * P::maxSlAccelerationSubcycles);
      newDt = min(newDt,meanFieldsCFL * dtMaxGlobal[2] * P::maxFieldSolverSubcycles);
   
      logFile <<"(TIMESTEP) New dt = " << newDt << " computed on step "<<  P::tstep <<" at " <<P::t << 
         "s   Maximum possible dt (not including  vlasovsolver CFL "<< 
         P::vlasovSolverMinCFL <<"-"<<P::vlasovSolverMaxCFL<<
         " or fieldsolver CFL "<< 
         P::fieldSolverMinCFL <<"-"<<P::fieldSolverMaxCFL<<
         ") in {r, v, BE} was " <<
         dtMaxGlobal[0] << " " <<
         dtMaxGlobal[1] << " " <<
         dtMaxGlobal[2] << " " <<
         " Including subcycling { v, BE}  was " <<
         dtMaxGlobal[1] * P::maxSlAccelerationSubcycles << " " <<
         dtMaxGlobal[2] * P::maxFieldSolverSubcycles<< " " <<
         endl << writeVerbose;

      if(P::dynamicTimestep == true) {
         subcycleDt = newDt;
      } else {
         logFile <<"(TIMESTEP) However, fixed timestep in config overrides dt = " << P::dt << endl << writeVerbose;
         subcycleDt = P::dt;
      }
   } else {
      subcycleDt = P::dt;
   }
   
   // Subcycle if field solver dt < global dt (including CFL) (new or old dt hence the hassle with subcycleDt
   if (meanFieldsCFL*dtMaxGlobal[2] < subcycleDt && P::propagateField) {
      P::fieldSolverSubcycles = min(convert<uint>(ceil(subcycleDt / (meanFieldsCFL*dtMaxGlobal[2]))), P::maxFieldSolverSubcycles);
   } else {
      P::fieldSolverSubcycles = 1;
   }
   
   phiprof::stop("compute-timestep");
   return true;
}

ObjectWrapper& getObjectWrapper() {
   return objectWrapper;
}

/** Get local cell IDs. This function creates a cached copy of the 
 * cell ID lists to significantly improve performance. The cell ID 
 * cache is recalculated every time the mesh partitioning changes.
 * @return Local cell IDs.*/
const std::vector<CellID>& getLocalCells() {
   return Parameters::localCells;
}

void recalculateLocalCellsCache() {
     {
        vector<CellID> dummy;
        dummy.swap(Parameters::localCells);
     }
   Parameters::localCells = mpiGrid.get_cells();
}

int main(int argn,char* args[]) {
   bool success = true;
   int myRank, doBailout;
   const creal DT_EPSILON=1e-12;
   typedef Parameters P;
   Real newDt;
   bool dtIsChanged;
   
   const bool printCells = false;
   const bool printSums  = false;
   
// Init MPI:
   int required=MPI_THREAD_FUNNELED;
   int provided;
   MPI_Init_thread(&argn,&args,required,&provided);
   if (required > provided){
      MPI_Comm_rank(MPI_COMM_WORLD,&myRank);
      if(myRank==MASTER_RANK)
         cerr << "(MAIN): MPI_Init_thread failed! Got " << provided << ", need "<<required <<endl;
      exit(1);
   }
   
   phiprof::initialize();
   
   double initialWtime =  MPI_Wtime();
   
   MPI_Comm comm = MPI_COMM_WORLD;
   MPI_Comm_rank(comm,&myRank);
   SysBoundary sysBoundaries;
   bool isSysBoundaryCondDynamic;
   
   #ifdef CATCH_FPE
   // WARNING FE_INEXACT is too sensitive to be used. See man fenv.
   //feenableexcept(FE_DIVBYZERO|FE_INVALID|FE_OVERFLOW|FE_UNDERFLOW);
   feenableexcept(FE_DIVBYZERO|FE_INVALID|FE_OVERFLOW);
   //feenableexcept(FE_DIVBYZERO|FE_INVALID);
   signal(SIGFPE, fpehandler);
   #endif

   phiprof::start("main");
   phiprof::start("Initialization");
   phiprof::start("Read parameters");
   //init parameter file reader
   Readparameters readparameters(argn,args,MPI_COMM_WORLD);
   P::addParameters();
   getObjectWrapper().addParameters();
   readparameters.parse(); // First pass parsing
   if (P::getParameters() == false) {
      if (myRank == MASTER_RANK) {
         cerr << "(MAIN) ERROR: getParameters failed!" << endl;
      }
      exit(1);
   }

   getObjectWrapper().addPopulationParameters();
   sysBoundaries.addParameters();
   projects::Project::addParameters();
   Project* project = projects::createProject();
   getObjectWrapper().project = project;
   
   readparameters.parse(); // Second pass parsing: specific population parameters
   readparameters.helpMessage(); // Call after last parse, exits after printing help if help requested
   getObjectWrapper().getParameters();
   project->getParameters();
   sysBoundaries.getParameters();
   phiprof::stop("Read parameters");

   // Init parallel logger:
   phiprof::start("open logFile & diagnostic");
   //if restarting we will append to logfiles
   if (logFile.open(MPI_COMM_WORLD,MASTER_RANK,"logfile.txt",P::isRestart) == false) {
      if(myRank == MASTER_RANK) cerr << "(MAIN) ERROR: Logger failed to open logfile!" << endl;
      exit(1);
   }
   if (P::diagnosticInterval != 0) {
      if (diagnostic.open(MPI_COMM_WORLD,MASTER_RANK,"diagnostic.txt",P::isRestart) == false) {
         if(myRank == MASTER_RANK) cerr << "(MAIN) ERROR: Logger failed to open diagnostic file!" << endl;
         exit(1);
      }
   }
   {
      int mpiProcs;
      MPI_Comm_size(MPI_COMM_WORLD,&mpiProcs);
      logFile << "(MAIN) Starting simulation with " << mpiProcs << " MPI processes ";
      #ifdef _OPENMP
         logFile << "and " << omp_get_max_threads();
      #else
         logFile << "and 0";
      #endif
      logFile << " OpenMP threads per process" << endl << writeVerbose;      
   }
   phiprof::stop("open logFile & diagnostic");
   
   // Init project
   phiprof::start("Init project");
   if (project->initialize() == false) {
      if(myRank == MASTER_RANK) cerr << "(MAIN): Project did not initialize correctly!" << endl;
      exit(1);
   }
   if (project->initialized() == false) {
      if (myRank == MASTER_RANK) {
         cerr << "(MAIN): Project base class was not initialized!" << endl;
         cerr << "\t Call Project::initialize() in your project's initialize()-function." << endl;
         exit(1);
      }
   }
   phiprof::stop("Init project");
   
   // Add AMR refinement criterias:
   amr_ref_criteria::addRefinementCriteria();

   // Initialize simplified Fieldsolver grids.
   // Needs to be done here already ad the background field will be set right away, before going to initializeGrid even
   phiprof::start("Init fieldsolver grids");

   const std::array<int,3> fsGridDimensions = {convert<int>(P::xcells_ini) * pow(2,P::amrMaxSpatialRefLevel),
                                               convert<int>(P::ycells_ini) * pow(2,P::amrMaxSpatialRefLevel),
                                               convert<int>(P::zcells_ini) * pow(2,P::amrMaxSpatialRefLevel)};

   std::array<bool,3> periodicity{sysBoundaries.isBoundaryPeriodic(0),
                                  sysBoundaries.isBoundaryPeriodic(1),
                                  sysBoundaries.isBoundaryPeriodic(2)};
   
   FsGridCouplingInformation gridCoupling;
   FsGrid< std::array<Real, fsgrids::bfield::N_BFIELD>, 2> perBGrid(fsGridDimensions, comm, periodicity,gridCoupling);
   FsGrid< std::array<Real, fsgrids::bfield::N_BFIELD>, 2> perBDt2Grid(fsGridDimensions, comm, periodicity,gridCoupling);
   FsGrid< std::array<Real, fsgrids::efield::N_EFIELD>, 2> EGrid(fsGridDimensions, comm, periodicity,gridCoupling);
   FsGrid< std::array<Real, fsgrids::efield::N_EFIELD>, 2> EDt2Grid(fsGridDimensions, comm, periodicity,gridCoupling);
   FsGrid< std::array<Real, fsgrids::ehall::N_EHALL>, 2> EHallGrid(fsGridDimensions, comm, periodicity,gridCoupling);
   FsGrid< std::array<Real, fsgrids::egradpe::N_EGRADPE>, 2> EGradPeGrid(fsGridDimensions, comm, periodicity,gridCoupling);
   FsGrid< std::array<Real, fsgrids::moments::N_MOMENTS>, 2> momentsGrid(fsGridDimensions, comm, periodicity,gridCoupling);
   FsGrid< std::array<Real, fsgrids::moments::N_MOMENTS>, 2> momentsDt2Grid(fsGridDimensions, comm, periodicity,gridCoupling);
   FsGrid< std::array<Real, fsgrids::dperb::N_DPERB>, 2> dPerBGrid(fsGridDimensions, comm, periodicity,gridCoupling);
   FsGrid< std::array<Real, fsgrids::dmoments::N_DMOMENTS>, 2> dMomentsGrid(fsGridDimensions, comm, periodicity,gridCoupling);
   FsGrid< std::array<Real, fsgrids::bgbfield::N_BGB>, 2> BgBGrid(fsGridDimensions, comm, periodicity,gridCoupling);
   FsGrid< std::array<Real, fsgrids::volfields::N_VOL>, 2> volGrid(fsGridDimensions, comm, periodicity,gridCoupling);
   FsGrid< fsgrids::technical, 2> technicalGrid(fsGridDimensions, comm, periodicity,gridCoupling);

   // Set DX,DY and DZ
   // TODO: This is currently just taking the values from cell 1, and assuming them to be
   // constant throughout the simulation.
   perBGrid.DX = perBDt2Grid.DX = EGrid.DX = EDt2Grid.DX = EHallGrid.DX = EGradPeGrid.DX = momentsGrid.DX
      = momentsDt2Grid.DX = dPerBGrid.DX = dMomentsGrid.DX = BgBGrid.DX = volGrid.DX = technicalGrid.DX
      = P::dx_ini * pow(2,-P::amrMaxSpatialRefLevel);
   perBGrid.DY = perBDt2Grid.DY = EGrid.DY = EDt2Grid.DY = EHallGrid.DY = EGradPeGrid.DY = momentsGrid.DY
      = momentsDt2Grid.DY = dPerBGrid.DY = dMomentsGrid.DY = BgBGrid.DY = volGrid.DY = technicalGrid.DY
      = P::dy_ini * pow(2,-P::amrMaxSpatialRefLevel);
   perBGrid.DZ = perBDt2Grid.DZ = EGrid.DZ = EDt2Grid.DZ = EHallGrid.DZ = EGradPeGrid.DZ = momentsGrid.DZ
      = momentsDt2Grid.DZ = dPerBGrid.DZ = dMomentsGrid.DZ = BgBGrid.DZ = volGrid.DZ = technicalGrid.DZ
      = P::dz_ini * pow(2,-P::amrMaxSpatialRefLevel);
   // Set the physical start (lower left corner) X, Y, Z
   perBGrid.physicalGlobalStart = perBDt2Grid.physicalGlobalStart = EGrid.physicalGlobalStart = EDt2Grid.physicalGlobalStart
      = EHallGrid.physicalGlobalStart = EGradPeGrid.physicalGlobalStart = momentsGrid.physicalGlobalStart
      = momentsDt2Grid.physicalGlobalStart = dPerBGrid.physicalGlobalStart = dMomentsGrid.physicalGlobalStart
      = BgBGrid.physicalGlobalStart = volGrid.physicalGlobalStart = technicalGrid.physicalGlobalStart
      = {P::xmin, P::ymin, P::zmin};
   phiprof::stop("Init fieldsolver grids");
   
   // Initialize grid.  After initializeGrid local cells have dist
   // functions, and B fields set. Cells have also been classified for
   // the various sys boundary conditions.  All remote cells have been
   // created. All spatial date computed this far is up to date for
   // FULL_NEIGHBORHOOD. Block lists up to date for
   // VLASOV_SOLVER_NEIGHBORHOOD (but dist function has not been communicated)
   phiprof::start("Init grids");
   initializeGrids(
      argn,
      args,
      mpiGrid,
      perBGrid,
      perBDt2Grid,
      BgBGrid,
      momentsGrid,
      momentsDt2Grid,
      EGradPeGrid,
      volGrid,
      technicalGrid,
      sysBoundaries,
      *project
   );
   isSysBoundaryCondDynamic = sysBoundaries.isDynamic();
   
   const std::vector<CellID>& cells = getLocalCells();
   
   phiprof::stop("Init grids");
   
   // Initialize data reduction operators. This should be done elsewhere in order to initialize 
   // user-defined operators:
   phiprof::start("Init DROs");
   DataReducer outputReducer, diagnosticReducer;
   initializeDataReducers(&outputReducer, &diagnosticReducer);
   phiprof::stop("Init DROs");  
   
   phiprof::start("Init field propagator");
   if (
      initializeFieldPropagator(
         perBGrid,
         perBDt2Grid,
         EGrid,
         EDt2Grid,
         EHallGrid,
         EGradPeGrid,
         momentsGrid,
         momentsDt2Grid,
         dPerBGrid,
         dMomentsGrid,
         BgBGrid,
         volGrid,
         technicalGrid,
         sysBoundaries
      ) == false
   ) {
      logFile << "(MAIN): Field propagator did not initialize correctly!" << endl << writeVerbose;
      exit(1);
   }
   phiprof::stop("Init field propagator");

   // Initialize Poisson solver (if used)
   if (P::propagatePotential == true) {
      phiprof::start("Init Poisson solver");
      if (poisson::initialize(mpiGrid) == false) {
         logFile << "(MAIN): Poisson solver did not initialize correctly!" << endl << writeVerbose;
         exit(1);
      }
      phiprof::stop("Init Poisson solver");
   }

   // Free up memory:
   readparameters.finalize();

   if (P::isRestart == false) {
      // Run Vlasov solver once with zero dt to initialize
      //per-cell dt limits. In restarts, we read the dt from file.
      phiprof::start("compute-dt");
      
      if(P::propagateField) {
         propagateFields(
            perBGrid,
            perBDt2Grid,
            EGrid,
            EDt2Grid,
            EHallGrid,
            EGradPeGrid,
            momentsGrid,
            momentsDt2Grid,
            dPerBGrid,
            dMomentsGrid,
            BgBGrid,
            volGrid,
            technicalGrid,
            sysBoundaries, 0.0, 1.0
         );
      }
      
      calculateSpatialTranslation(mpiGrid,0.0);
      calculateAcceleration(mpiGrid,0.0);
      
      phiprof::stop("compute-dt");
   }
   
   phiprof::start("getFieldsFromFsGrid");
   // These should be done by initializeFieldPropagator() if the propagation is turned off.
   volGrid.updateGhostCells();
   technicalGrid.updateGhostCells();
   getFieldsFromFsGrid(volGrid, BgBGrid, EGradPeGrid, technicalGrid, mpiGrid, cells);
   phiprof::stop("getFieldsFromFsGrid");

   // Save restart data
   if (P::writeInitialState) {
      phiprof::start("write-initial-state");
<<<<<<< HEAD
      phiprof::start("fsgrid-coupling-out");
      getFieldDataFromFsGrid<fsgrids::N_BFIELD>(perBGrid,technicalGrid,mpiGrid,cells,CellParams::PERBX);
      getFieldDataFromFsGrid<fsgrids::N_EFIELD>(EGrid,technicalGrid,mpiGrid,cells,CellParams::EX);
      getFieldDataFromFsGrid<fsgrids::N_EHALL>(EHallGrid,technicalGrid,mpiGrid,cells,CellParams::EXHALL_000_100);
      getFieldDataFromFsGrid<fsgrids::N_EGRADPE>(EGradPeGrid,technicalGrid,mpiGrid,cells,CellParams::EXGRADPE);
      getDerivativesFromFsGrid(dPerBGrid, dMomentsGrid, technicalGrid, mpiGrid, cells);
      phiprof::stop("fsgrid-coupling-out");
=======
      //      phiprof::start("fsgrid-coupling-out");
      // getFieldDataFromFsGrid<fsgrids::N_BFIELD>(perBGrid,technicalGrid,mpiGrid,cells,CellParams::PERBX);
      // getFieldDataFromFsGrid<fsgrids::N_EFIELD>(EGrid,technicalGrid,mpiGrid,cells,CellParams::EX);
      // getFieldDataFromFsGrid<fsgrids::N_EHALL>(EHallGrid,technicalGrid,mpiGrid,cells,CellParams::EXHALL_000_100);
      // getFieldDataFromFsGrid<fsgrids::N_EGRADPE>(EGradPeGrid,technicalGrid,mpiGrid,cells,CellParams::EXGRADPE);
      // getDerivativesFromFsGrid(dPerBGrid, dMomentsGrid, technicalGrid, mpiGrid, cells);
      //      phiprof::stop("fsgrid-coupling-out");
>>>>>>> a39d305a
      
      if (myRank == MASTER_RANK)
         logFile << "(IO): Writing initial state to disk, tstep = "  << endl << writeVerbose;
      P::systemWriteDistributionWriteStride.push_back(1);
      P::systemWriteName.push_back("initial-grid");
      P::systemWriteDistributionWriteXlineStride.push_back(0);
      P::systemWriteDistributionWriteYlineStride.push_back(0);
      P::systemWriteDistributionWriteZlineStride.push_back(0);
      P::systemWritePath.push_back("./");

      for(uint si=0; si<P::systemWriteName.size(); si++) {
         P::systemWrites.push_back(0);
      }

      const bool writeGhosts = true;
      if( writeGrid(mpiGrid,
            perBGrid, // TODO: Merge all the fsgrids passed here into one meta-object
            EGrid,
            EHallGrid,
            EGradPeGrid,
            momentsGrid,
            dPerBGrid,
            dMomentsGrid,
            BgBGrid,
            volGrid,
            technicalGrid,
            &outputReducer,P::systemWriteName.size()-1, writeGhosts) == false ) {
         cerr << "FAILED TO WRITE GRID AT " << __FILE__ << " " << __LINE__ << endl;
      }

      P::systemWriteDistributionWriteStride.pop_back();
      P::systemWriteName.pop_back();
      P::systemWriteDistributionWriteXlineStride.pop_back();
      P::systemWriteDistributionWriteYlineStride.pop_back();
      P::systemWriteDistributionWriteZlineStride.pop_back();
      P::systemWritePath.pop_back();

      phiprof::stop("write-initial-state");
   }

   if (P::isRestart == false) {
      //compute new dt
      phiprof::start("compute-dt");
      computeNewTimeStep(mpiGrid, technicalGrid, newDt, dtIsChanged);
      if (P::dynamicTimestep == true && dtIsChanged == true) {
         // Only actually update the timestep if dynamicTimestep is on
         P::dt=newDt;
      }
      phiprof::stop("compute-dt");
   }

   if (!P::isRestart) {      
      //go forward by dt/2 in V, initializes leapfrog split. In restarts the
      //the distribution function is already propagated forward in time by dt/2
      phiprof::start("propagate-velocity-space-dt/2");
      if (P::propagateVlasovAcceleration) {
         calculateAcceleration(mpiGrid, 0.5*P::dt);
      } else {
         //zero step to set up moments _v
         calculateAcceleration(mpiGrid, 0.0);
      }
      phiprof::stop("propagate-velocity-space-dt/2");

   }
   
   phiprof::stop("Initialization");

   // ***********************************
   // ***** INITIALIZATION COMPLETE *****
   // ***********************************

   // Main simulation loop:
   if (myRank == MASTER_RANK) logFile << "(MAIN): Starting main simulation loop." << endl << writeVerbose;
   
   phiprof::start("report-memory-consumption");
   report_process_memory_consumption();
   phiprof::stop("report-memory-consumption");
   
   unsigned int computedCells=0;
   unsigned int computedTotalCells=0;
  //Compute here based on time what the file intervals are
   P::systemWrites.clear();
   for(uint i=0;i< P::systemWriteTimeInterval.size();i++){
      int index=(int)(P::t_min/P::systemWriteTimeInterval[i]);
      //if we are already over 1% further than the time interval time that
      //is requested for writing, then jump to next writing index. This is to
      //make sure that at restart we do not write in the middle of
      //the interval.
      if(P::t_min>(index+0.01)*P::systemWriteTimeInterval[i])
         index++;
      P::systemWrites.push_back(index);
   }

   // Invalidate cached cell lists just to be sure (might not be needed)
   P::meshRepartitioned = true;

   unsigned int wallTimeRestartCounter=1;

   int doNow[2]; // 0: writeRestartNow, 1: balanceLoadNow ; declared outside main loop
   int writeRestartNow; // declared outside main loop
   bool overrideRebalanceNow = false; // declared outside main loop
   
   addTimedBarrier("barrier-end-initialization");
   
   phiprof::start("Simulation");
   double startTime=  MPI_Wtime();
   double beforeTime = MPI_Wtime();
   double beforeSimulationTime=P::t_min;
   double beforeStep=P::tstep_min;

   Real nSum = 0.0;
   for(auto cell: cells) {
      creal rho = mpiGrid[cell]->parameters[CellParams::RHOM_R];
      creal dx = mpiGrid[cell]->parameters[CellParams::DX];
      creal dy = mpiGrid[cell]->parameters[CellParams::DY];
      creal dz = mpiGrid[cell]->parameters[CellParams::DZ];
      creal x = mpiGrid[cell]->parameters[CellParams::XCRD];
      creal y = mpiGrid[cell]->parameters[CellParams::YCRD];
      creal z = mpiGrid[cell]->parameters[CellParams::ZCRD];
      
      nSum += rho*dx*dy*dz;
      if(printCells) cout << "Cell " << cell << " rho = " << rho << " x: " << x << " y: " << y << " z: " << z << endl;
   }
   if(printSums) {
      cout << "Rank " << myRank << ", Local sum = " << nSum << endl;   
      Real globalSum = 0.0;
      MPI_Reduce(&nSum, &globalSum, 1, MPI_DOUBLE, MPI_SUM, MASTER_RANK, MPI_COMM_WORLD);
      MPI_Barrier(MPI_COMM_WORLD);
      if(myRank == MASTER_RANK) cout << " Global sum = " << globalSum << endl;
   }
   
   while(P::tstep <= P::tstep_max  &&
         P::t-P::dt <= P::t_max+DT_EPSILON &&
         wallTimeRestartCounter <= P::exitAfterRestarts) {

      addTimedBarrier("barrier-loop-start");
      
      phiprof::start("IO");

      phiprof::start("checkExternalCommands");
      if(myRank ==  MASTER_RANK) {
         // check whether STOP or KILL or SAVE has been passed, should be done by MASTER_RANK only as it can reset P::bailout_write_restart
         checkExternalCommands();
      }
      phiprof::stop("checkExternalCommands");

      //write out phiprof profiles and logs with a lower interval than normal
      //diagnostic (every 10 diagnostic intervals).
      phiprof::start("logfile-io");
      logFile << "---------- tstep = " << P::tstep << " t = " << P::t <<" dt = " << P::dt << " FS cycles = " << P::fieldSolverSubcycles << " ----------" << endl;
      if (P::diagnosticInterval != 0 &&
          P::tstep % (P::diagnosticInterval*10) == 0 &&
          P::tstep-P::tstep_min >0) {

         phiprof::print(MPI_COMM_WORLD,"phiprof");
         
         double currentTime=MPI_Wtime();
         double timePerStep=double(currentTime  - beforeTime) / (P::tstep-beforeStep);
         double timePerSecond=double(currentTime  - beforeTime) / (P::t-beforeSimulationTime + DT_EPSILON);
         double remainingTime=min(timePerStep*(P::tstep_max-P::tstep),timePerSecond*(P::t_max-P::t));
         time_t finalWallTime=time(NULL)+(time_t)remainingTime; //assume time_t is in seconds, as it is almost always
         struct tm *finalWallTimeInfo=localtime(&finalWallTime);
         logFile << "(TIME) current walltime/step " << timePerStep<< " s" <<endl;
         logFile << "(TIME) current walltime/simusecond " << timePerSecond<<" s" <<endl;
         logFile << "(TIME) Estimated completion time is " <<asctime(finalWallTimeInfo)<<endl;
         //reset before values, we want to report speed since last report of speed.
         beforeTime = MPI_Wtime();
         beforeSimulationTime=P::t;
         beforeStep=P::tstep;
         //report_grid_memory_consumption(mpiGrid);
         report_process_memory_consumption();
      }
      logFile << writeVerbose;
      phiprof::stop("logfile-io");

// Check whether diagnostic output has to be produced
      if (P::diagnosticInterval != 0 && P::tstep % P::diagnosticInterval == 0) {
         vector<string>::const_iterator it;
         for (it = P::diagnosticVariableList.begin();
              it != P::diagnosticVariableList.end();
         it++) {
            if (*it == "FluxB") {
               phiprof::start("fsgrid-coupling-out");
               getFieldDataFromFsGrid<fsgrids::N_BFIELD>(perBGrid,technicalGrid,mpiGrid,cells,CellParams::PERBX);
               phiprof::stop("fsgrid-coupling-out");
            }
            if (*it == "FluxE") {
               phiprof::start("fsgrid-coupling-out");
               getFieldDataFromFsGrid<fsgrids::N_EFIELD>(EGrid,technicalGrid,mpiGrid,cells,CellParams::EX);
               phiprof::stop("fsgrid-coupling-out");
            }
         }
         
         phiprof::start("diagnostic-io");
         if (writeDiagnostic(mpiGrid, diagnosticReducer) == false) {
            if(myRank == MASTER_RANK)  cerr << "ERROR with diagnostic computation" << endl;
            
         }
         phiprof::stop("diagnostic-io");
      }

      bool extractFsGridFields = true;
      // write system, loop through write classes
      for (uint i = 0; i < P::systemWriteTimeInterval.size(); i++) {
         if (P::systemWriteTimeInterval[i] >= 0.0 &&
                 P::t >= P::systemWrites[i] * P::systemWriteTimeInterval[i] - DT_EPSILON) {
            if (extractFsGridFields) {
               vector<string>::const_iterator it;
               for (it = P::outputVariableList.begin();
                    it != P::outputVariableList.end();
               it++) {
                  if (*it == "B" ||
                      *it == "PerturbedB"
                  ) {
                     phiprof::start("fsgrid-coupling-out");
                     getFieldDataFromFsGrid<fsgrids::N_BFIELD>(perBGrid,technicalGrid,mpiGrid,cells,CellParams::PERBX);
                     phiprof::stop("fsgrid-coupling-out");
                  }
                  if (*it == "E") {
                     phiprof::start("fsgrid-coupling-out");
                     getFieldDataFromFsGrid<fsgrids::N_EFIELD>(EGrid,technicalGrid,mpiGrid,cells,CellParams::EX);
                     phiprof::stop("fsgrid-coupling-out");
                  }
                  if (*it == "HallE") {
                     phiprof::start("fsgrid-coupling-out");
                     getFieldDataFromFsGrid<fsgrids::N_EHALL>(EHallGrid,technicalGrid,mpiGrid,cells,CellParams::EXHALL_000_100);
                     phiprof::stop("fsgrid-coupling-out");
                  }
                  if (*it == "GradPeE") {
                     phiprof::start("fsgrid-coupling-out");
                     getFieldDataFromFsGrid<fsgrids::N_EGRADPE>(EGradPeGrid,technicalGrid,mpiGrid,cells,CellParams::EXGRADPE);
                     phiprof::stop("fsgrid-coupling-out");
                  }
                  if (*it == "derivs") {
                     phiprof::start("fsgrid-coupling-out");
                     getDerivativesFromFsGrid(dPerBGrid, dMomentsGrid, technicalGrid, mpiGrid, cells);
                     phiprof::stop("fsgrid-coupling-out");
                  }
               }
               extractFsGridFields = false;
            }
            
            phiprof::start("write-system");
            logFile << "(IO): Writing spatial cell and reduced system data to disk, tstep = " << P::tstep << " t = " << P::t << endl << writeVerbose;
            const bool writeGhosts = true;
            if( writeGrid(mpiGrid,
                     perBGrid, // TODO: Merge all the fsgrids passed here into one meta-object
                     EGrid,
                     EHallGrid,
                     EGradPeGrid,
                     momentsGrid,
                     dPerBGrid,
                     dMomentsGrid,
                     BgBGrid,
                     volGrid,
                     technicalGrid,
                     &outputReducer, i, writeGhosts) == false ) {
               cerr << "FAILED TO WRITE GRID AT" << __FILE__ << " " << __LINE__ << endl;
            }
            P::systemWrites[i]++;
            logFile << "(IO): .... done!" << endl << writeVerbose;
            phiprof::stop("write-system");
         }
      }

      // Reduce globalflags::bailingOut from all processes
      phiprof::start("Bailout-allreduce");
      MPI_Allreduce(&(globalflags::bailingOut), &(doBailout), 1, MPI_INT, MPI_SUM, MPI_COMM_WORLD);
      phiprof::stop("Bailout-allreduce");

      // Write restart data if needed
      // Combined with checking of additional load balancing to have only one collective call.
      phiprof::start("compute-is-restart-written-and-extra-LB");
      if (myRank == MASTER_RANK) {
         if (  (P::saveRestartWalltimeInterval >= 0.0
            && (P::saveRestartWalltimeInterval*wallTimeRestartCounter <=  MPI_Wtime()-initialWtime
               || P::tstep == P::tstep_max
               || P::t >= P::t_max))
            || (doBailout > 0 && P::bailout_write_restart)
            || globalflags::writeRestart
         ) {
            doNow[0] = 1;
            if (globalflags::writeRestart == true) {
               doNow[0] = 2; // Setting to 2 so as to not increment the restart count below.
               globalflags::writeRestart = false; // This flag is only used by MASTER_RANK here and it needs to be reset after a restart write has been issued.
            }
         }
         else {
            doNow[0] = 0;
         }
         if (globalflags::balanceLoad == true) {
            doNow[1] = 1;
            globalflags::balanceLoad = false;
         }
      }
      MPI_Bcast( &doNow, 2 , MPI_INT , MASTER_RANK ,MPI_COMM_WORLD);
      writeRestartNow = doNow[0];
      doNow[0] = 0;
      if (doNow[1] == 1) {
         P::prepareForRebalance = true;
         doNow[1] = 0;
      }
      phiprof::stop("compute-is-restart-written-and-extra-LB");

      if (writeRestartNow >= 1){
         phiprof::start("write-restart");
         if (writeRestartNow == 1) {
            wallTimeRestartCounter++;
         }
         
         if (myRank == MASTER_RANK)
            logFile << "(IO): Writing restart data to disk, tstep = " << P::tstep << " t = " << P::t << endl << writeVerbose;
         //Write the restart:
         if( writeRestart(mpiGrid,
                  perBGrid, // TODO: Merge all the fsgrids passed here into one meta-object
                  EGrid,
                  EHallGrid,
                  EGradPeGrid,
                  momentsGrid,
                  dPerBGrid,
                  dMomentsGrid,
                  BgBGrid,
                  volGrid,
                  technicalGrid,
                  outputReducer,"restart",(uint)P::t, P::restartStripeFactor) == false ) {
            logFile << "(IO): ERROR Failed to write restart!" << endl << writeVerbose;
            cerr << "FAILED TO WRITE RESTART" << endl;
         }
         if (myRank == MASTER_RANK)
            logFile << "(IO): .... done!"<< endl << writeVerbose;
         phiprof::stop("write-restart");
      }
      
      phiprof::stop("IO");
      addTimedBarrier("barrier-end-io");
      
      //no need to propagate if we are on the final step, we just
      //wanted to make sure all IO is done even for final step
      if(P::tstep == P::tstep_max ||
         P::t >= P::t_max ||
         doBailout > 0) {
         break;
      }
      
      //Re-loadbalance if needed
      //TODO - add LB measure and do LB if it exceeds threshold
      #warning Re-loadbalance has been disabled temporarily for amr debugging
      if(((P::tstep % P::rebalanceInterval == 0 && P::tstep > P::tstep_min) || overrideRebalanceNow)) {
         logFile << "(LB): Start load balance, tstep = " << P::tstep << " t = " << P::t << endl << writeVerbose;
         balanceLoad(mpiGrid, sysBoundaries);
         addTimedBarrier("barrier-end-load-balance");
         phiprof::start("Shrink_to_fit");
         // * shrink to fit after LB * //
         shrink_to_fit_grid_data(mpiGrid);
         phiprof::stop("Shrink_to_fit");
         logFile << "(LB): ... done!"  << endl << writeVerbose;
         P::prepareForRebalance = false;

         // Re-couple fsgrids to updated grid situation
         phiprof::start("fsgrid-recouple-after-lb");
         
//          const vector<CellID>& cells = getLocalCells();
         
//          technicalGrid. setupForGridCoupling(cells.size());
         
//          // Each dccrg cell may have to communicate with multiple fsgrid cells, if they are on a lower refinement level.
//          // Calculate the corresponding fsgrid ids for each dccrg cell and set coupling for each fsgrid id.
//          for(auto& dccrgId : cells) {
//             const auto fsgridIds = mapDccrgIdToFsGridGlobalID(mpiGrid, dccrgId);
//             for (auto& fsgridId : fsgridIds) {
               
//                technicalGrid. setGridCoupling(fsgridId, myRank);
//             }
//          }
//          // cout << endl;
         
//          technicalGrid. finishGridCoupling();

         phiprof::stop("fsgrid-recouple-after-lb");

         overrideRebalanceNow = false;
      }
      
      //get local cells
      const vector<CellID>& cells = getLocalCells();

      //compute how many spatial cells we solve for this step
      computedCells=0;
      for(size_t i=0; i<cells.size(); i++) {
         for (uint popID=0; popID<getObjectWrapper().particleSpecies.size(); ++popID)
            computedCells += mpiGrid[cells[i]]->get_number_of_velocity_blocks(popID)*WID3;
      }
      computedTotalCells+=computedCells;
      
      //Check if dt needs to be changed, and propagate V back a half-step to change dt and set up new situation
      //do not compute new dt on first step (in restarts dt comes from file, otherwise it was initialized before we entered
      //simulation loop
      // FIXME what if dt changes at a restart??
      if(P::dynamicTimestep  && P::tstep > P::tstep_min) {
         computeNewTimeStep(mpiGrid, technicalGrid, newDt, dtIsChanged);
         addTimedBarrier("barrier-check-dt");
         if(dtIsChanged) {
            phiprof::start("update-dt");
            //propagate velocity space back to real-time
            if( P::propagateVlasovAcceleration ) {
               // Back half dt to real time, forward by new half dt
               calculateAcceleration(mpiGrid,-0.5*P::dt + 0.5*newDt);
            }
            else {
               //zero step to set up moments _v
               calculateAcceleration(mpiGrid, 0.0);
            }
            
            P::dt=newDt;
            
            logFile <<" dt changed to "<<P::dt <<"s, distribution function was half-stepped to real-time and back"<<endl<<writeVerbose;
            phiprof::stop("update-dt");
            continue; //
            addTimedBarrier("barrier-new-dt-set");
         }
      }
      
      if (P::tstep % P::rebalanceInterval == P::rebalanceInterval-1 || P::prepareForRebalance == true) {
         if(P::prepareForRebalance == true) {
            overrideRebalanceNow = true;
         } else {
            P::prepareForRebalance = true;
         }
         #pragma omp parallel for
         for (size_t c=0; c<cells.size(); ++c) {
            mpiGrid[cells[c]]->get_cell_parameters()[CellParams::LBWEIGHTCOUNTER] = 0;
         }
      }

      phiprof::start("Propagate");
      //Propagate the state of simulation forward in time by dt:
      if (P::propagateVlasovTranslation || P::propagateVlasovAcceleration ) {
         phiprof::start("Update system boundaries (Vlasov pre-translation)");
         sysBoundaries.applySysBoundaryVlasovConditions(mpiGrid, P::t+0.5*P::dt); 
         phiprof::stop("Update system boundaries (Vlasov pre-translation)");
         addTimedBarrier("barrier-boundary-conditions");
      }
      
      phiprof::start("Spatial-space");
      
      if( P::propagateVlasovTranslation) {
         calculateSpatialTranslation(mpiGrid,P::dt);
      } else {
         calculateSpatialTranslation(mpiGrid,0.0);
      }

      Real nSum = 0.0;
      for(auto cell: cells) {
         creal rho = mpiGrid[cell]->parameters[CellParams::RHOM_R];
         creal dx = mpiGrid[cell]->parameters[CellParams::DX];
         creal dy = mpiGrid[cell]->parameters[CellParams::DY];
         creal dz = mpiGrid[cell]->parameters[CellParams::DZ];
         creal x = mpiGrid[cell]->parameters[CellParams::XCRD];
         creal y = mpiGrid[cell]->parameters[CellParams::YCRD];
         creal z = mpiGrid[cell]->parameters[CellParams::ZCRD];
         
         nSum += rho*dx*dy*dz;
         if(printCells) cout << "Cell " << cell << " rho = " << rho << " x: " << x << " y: " << y << " z: " << z << endl;
      }
      if(printSums) {
         cout << "Rank " << myRank << ", Local sum = " << nSum << endl;
         Real globalSum = 0.0;
         MPI_Reduce(&nSum, &globalSum, 1, MPI_DOUBLE, MPI_SUM, MASTER_RANK, MPI_COMM_WORLD);
         MPI_Barrier(MPI_COMM_WORLD);
         if(printSums && myRank == MASTER_RANK) cout << " Global sum = " << globalSum << endl;
      }
      
      phiprof::stop("Spatial-space",computedCells,"Cells");

      phiprof::start("Compute interp moments");
      calculateInterpolatedVelocityMoments(
         mpiGrid,
         CellParams::RHOM_DT2,
         CellParams::VX_DT2,
         CellParams::VY_DT2,
         CellParams::VZ_DT2,
         CellParams::RHOQ_DT2,
         CellParams::P_11_DT2,
         CellParams::P_22_DT2,
         CellParams::P_33_DT2
      );
      phiprof::stop("Compute interp moments");

      // Apply boundary conditions      
      if (P::propagateVlasovTranslation || P::propagateVlasovAcceleration ) {
         phiprof::start("Update system boundaries (Vlasov post-translation)");
         sysBoundaries.applySysBoundaryVlasovConditions(mpiGrid, P::t+0.5*P::dt); 
         phiprof::stop("Update system boundaries (Vlasov post-translation)");
         addTimedBarrier("barrier-boundary-conditions");
      }

      // Propagate fields forward in time by dt. This needs to be done before the
      // moments for t + dt are computed (field uses t and t+0.5dt)
      if (P::propagateField) {
         phiprof::start("Propagate Fields");

         phiprof::start("fsgrid-coupling-in");
         // Copy moments over into the fsgrid.
         //setupTechnicalFsGrid(mpiGrid, cells, technicalGrid);
         feedMomentsIntoFsGrid(mpiGrid, cells, momentsGrid,false);
         feedMomentsIntoFsGrid(mpiGrid, cells, momentsDt2Grid,true);
         phiprof::stop("fsgrid-coupling-in");

         propagateFields(
            perBGrid,
            perBDt2Grid,
            EGrid,
            EDt2Grid,
            EHallGrid,
            EGradPeGrid,
            momentsGrid,
            momentsDt2Grid,
            dPerBGrid,
            dMomentsGrid,
            BgBGrid,
            volGrid,
            technicalGrid,
            sysBoundaries,
            P::dt,
            P::fieldSolverSubcycles
         );

         phiprof::start("getFieldsFromFsGrid");
         // Copy results back from fsgrid.
         volGrid.updateGhostCells();
         technicalGrid.updateGhostCells();
	 getFieldsFromFsGrid(volGrid, BgBGrid, EGradPeGrid, technicalGrid, mpiGrid, cells);
	 phiprof::stop("getFieldsFromFsGrid");
         phiprof::stop("Propagate Fields",cells.size(),"SpatialCells");
         addTimedBarrier("barrier-after-field-solver");
      }

      if (P::propagatePotential == true) {
         poisson::solve(mpiGrid);
      }

      phiprof::start("Velocity-space");
      if ( P::propagateVlasovAcceleration ) {
         calculateAcceleration(mpiGrid,P::dt);
         addTimedBarrier("barrier-after-ad just-blocks");
      } else {
         //zero step to set up moments _v
         calculateAcceleration(mpiGrid, 0.0);
      }

      phiprof::stop("Velocity-space",computedCells,"Cells");
      addTimedBarrier("barrier-after-acceleration");

      phiprof::start("Compute interp moments");
      // *here we compute rho and rho_v for timestep t + dt, so next
      // timestep * //
      calculateInterpolatedVelocityMoments(
         mpiGrid,
         CellParams::RHOM,
         CellParams::VX,
         CellParams::VY,
         CellParams::VZ,
         CellParams::RHOQ,
         CellParams::P_11,
         CellParams::P_22,
         CellParams::P_33
      );
      phiprof::stop("Compute interp moments");

      phiprof::stop("Propagate",computedCells,"Cells");
      
      phiprof::start("Project endTimeStep");
      project->hook(hook::END_OF_TIME_STEP, mpiGrid);
      phiprof::stop("Project endTimeStep");

      // Check timestep
      if (P::dt < P::bailout_min_dt) {
         stringstream s;
         s << "The timestep dt=" << P::dt << " went below bailout.bailout_min_dt (" << to_string(P::bailout_min_dt) << ")." << endl;
         bailout(true, s.str(), __FILE__, __LINE__);
      }
      //Move forward in time
      P::meshRepartitioned = false;
      ++P::tstep;
      P::t += P::dt;

   }

   double after = MPI_Wtime();

   phiprof::stop("Simulation");
   phiprof::start("Finalization");
   if (P::propagateField ) { 
      finalizeFieldPropagator();
   }
   if (P::propagatePotential == true) {
      poisson::finalize();
   }
   if (myRank == MASTER_RANK) {
      if (doBailout > 0) {
         logFile << "(BAILOUT): Bailing out, see error log for details." << endl;
      }
      
      double timePerStep;
      if (P::tstep == P::tstep_min) {
         timePerStep=0.0;
      } else {
         timePerStep=double(after  - startTime) / (P::tstep-P::tstep_min);
      }
      double timePerSecond=double(after  - startTime) / (P::t-P::t_min+DT_EPSILON);
      logFile << "(MAIN): All timesteps calculated." << endl;
      logFile << "\t (TIME) total run time " << after - startTime << " s, total simulated time " << P::t -P::t_min<< " s" << endl;
      if(P::t != 0.0) {
         logFile << "\t (TIME) seconds per timestep " << timePerStep  <<
         ", seconds per simulated second " <<  timePerSecond << endl;
      }
      logFile << writeVerbose;
   }
   
   phiprof::stop("Finalization");
   phiprof::stop("main");
   
   phiprof::print(MPI_COMM_WORLD,"phiprof");
   
   if (myRank == MASTER_RANK) logFile << "(MAIN): Exiting." << endl << writeVerbose;
   logFile.close();
   if (P::diagnosticInterval != 0) diagnostic.close();
   
   perBGrid.finalize();
   perBDt2Grid.finalize();
   EGrid.finalize();
   EDt2Grid.finalize();
   EHallGrid.finalize();
   EGradPeGrid.finalize();
   momentsGrid.finalize();
   momentsDt2Grid.finalize();
   dPerBGrid.finalize();
   dMomentsGrid.finalize();
   BgBGrid.finalize();
   volGrid.finalize();
   technicalGrid.finalize();
   
   MPI_Finalize();
   return 0;
}<|MERGE_RESOLUTION|>--- conflicted
+++ resolved
@@ -548,15 +548,6 @@
    // Save restart data
    if (P::writeInitialState) {
       phiprof::start("write-initial-state");
-<<<<<<< HEAD
-      phiprof::start("fsgrid-coupling-out");
-      getFieldDataFromFsGrid<fsgrids::N_BFIELD>(perBGrid,technicalGrid,mpiGrid,cells,CellParams::PERBX);
-      getFieldDataFromFsGrid<fsgrids::N_EFIELD>(EGrid,technicalGrid,mpiGrid,cells,CellParams::EX);
-      getFieldDataFromFsGrid<fsgrids::N_EHALL>(EHallGrid,technicalGrid,mpiGrid,cells,CellParams::EXHALL_000_100);
-      getFieldDataFromFsGrid<fsgrids::N_EGRADPE>(EGradPeGrid,technicalGrid,mpiGrid,cells,CellParams::EXGRADPE);
-      getDerivativesFromFsGrid(dPerBGrid, dMomentsGrid, technicalGrid, mpiGrid, cells);
-      phiprof::stop("fsgrid-coupling-out");
-=======
       //      phiprof::start("fsgrid-coupling-out");
       // getFieldDataFromFsGrid<fsgrids::N_BFIELD>(perBGrid,technicalGrid,mpiGrid,cells,CellParams::PERBX);
       // getFieldDataFromFsGrid<fsgrids::N_EFIELD>(EGrid,technicalGrid,mpiGrid,cells,CellParams::EX);
@@ -564,7 +555,6 @@
       // getFieldDataFromFsGrid<fsgrids::N_EGRADPE>(EGradPeGrid,technicalGrid,mpiGrid,cells,CellParams::EXGRADPE);
       // getDerivativesFromFsGrid(dPerBGrid, dMomentsGrid, technicalGrid, mpiGrid, cells);
       //      phiprof::stop("fsgrid-coupling-out");
->>>>>>> a39d305a
       
       if (myRank == MASTER_RANK)
          logFile << "(IO): Writing initial state to disk, tstep = "  << endl << writeVerbose;
