/*
 * This file is part of Vlasiator.
 * Copyright 2010-2016 Finnish Meteorological Institute
 * Copyright 2024 CSC - IT Center for Science
 *
 * For details of usage, see the COPYING file and read the "Rules of the Road"
 * at http://www.physics.helsinki.fi/vlasiator/
 *
 * This program is free software; you can redistribute it and/or modify
 * it under the terms of the GNU General Public License as published by
 * the Free Software Foundation; either version 2 of the License, or
 * (at your option) any later version.
 *
 * This program is distributed in the hope that it will be useful,
 * but WITHOUT ANY WARRANTY; without even the implied warranty of
 * MERCHANTABILITY or FITNESS FOR A PARTICULAR PURPOSE.  See the
 * GNU General Public License for more details.
 *
 * You should have received a copy of the GNU General Public License along
 * with this program; if not, write to the Free Software Foundation, Inc.,
 * 51 Franklin Street, Fifth Floor, Boston, MA 02110-1301 USA.
 */

#include <cstdlib>
#include <iostream>
#include <cmath>
#include <vector>
#include <sstream>
#include <ctime>

#ifdef _OPENMP
   #include <omp.h>
#endif

#include <fsgrid.hpp>

#include "vlasovmover.h"
#include "definitions.h"
#include "mpiconversion.h"
#include "logger.h"
#include "parameters.h"
#include "readparameters.h"
#include "spatial_cell_wrapper.hpp"
#include "datareduction/datareducer.h"
#include "sysboundary/sysboundary.h"
#include "fieldtracing/fieldtracing.h"

#include "fieldsolver/fs_common.h"
#include "projects/project.h"
#include "grid.h"
#include "iowrite.h"
#include "ioread.h"

#include "object_wrapper.h"
#include "fieldsolver/gridGlue.hpp"
#include "fieldsolver/derivatives.hpp"

#ifdef CATCH_FPE
#include <fenv.h>
#include <signal.h>
/*! Function used to abort the program upon detecting a floating point exception. Which exceptions are caught is defined using the function feenableexcept.
 */
void fpehandler(int sig_num)
{
   signal(SIGFPE, fpehandler);
   printf("SIGFPE: floating point exception occured, exiting.\n");
   abort();
}
#endif

#include "phiprof.hpp"

Logger logFile, diagnostic;
static dccrg::Dccrg<SpatialCell,dccrg::Cartesian_Geometry> mpiGrid;

using namespace std;

int globalflags::bailingOut = 0;
bool globalflags::writeRestart = 0;
bool globalflags::balanceLoad = 0;
bool globalflags::doRefine=0;
bool globalflags::ionosphereJustSolved = false;

ObjectWrapper objectWrapper;

void addTimedBarrier(string name){
#ifdef NDEBUG
//let's not do a barrier
   return;
#endif
   phiprof::Timer btimer {name, {"Barriers", "MPI"}};
   MPI_Barrier(MPI_COMM_WORLD);
}


/*! Report spatial cell counts per refinement level as well as velocity cell counts per population into logfile
 */
void report_cell_and_block_counts(dccrg::Dccrg<spatial_cell::SpatialCell,dccrg::Cartesian_Geometry>& mpiGrid){
   cint maxRefLevel = mpiGrid.get_maximum_refinement_level();
   const vector<CellID> localCells = getLocalCells();
   cint popCount = getObjectWrapper().particleSpecies.size();

   // popCount+1 as we store the spatial cell counts and then the populations' v_cell counts.
   // maxRefLevel+1 as e.g. there's 2 levels at maxRefLevel == 1
   std::vector<int64_t> localCounts((popCount+1)*(maxRefLevel+1), 0), globalCounts((popCount+1)*(maxRefLevel+1), 0);

   for (const auto cellid : localCells) {
      cint level = mpiGrid.get_refinement_level(cellid);
      localCounts[level]++;
      for(int pop=0; pop<popCount; pop++) {
         localCounts[maxRefLevel+1 + level*popCount + pop] += mpiGrid[cellid]->get_number_of_velocity_blocks(pop);
      }
   }

   MPI_Reduce(localCounts.data(), globalCounts.data(), (popCount+1)*(maxRefLevel+1), MPI_INT64_T, MPI_SUM, MASTER_RANK, MPI_COMM_WORLD);

   logFile << "(CELLS) tstep = " << P::tstep << " time = " << P::t << " spatial cells [ ";
   for(int level = 0; level <= maxRefLevel; level++) {
      logFile << globalCounts[level] << " ";
   }
   logFile << "] blocks ";
   for(int pop=0; pop<popCount; pop++) {
      logFile << getObjectWrapper().particleSpecies[pop].name << " [ ";
      for(int level = 0; level <= maxRefLevel; level++) {
         logFile << globalCounts[maxRefLevel+1 + level*popCount + pop] << " ";
      }
      logFile << "] ";
   }
   logFile << endl << flush;

}


void computeNewTimeStep(dccrg::Dccrg<SpatialCell,dccrg::Cartesian_Geometry>& mpiGrid,
			FsGrid< fsgrids::technical, FS_STENCIL_WIDTH> & technicalGrid, Real &newDt, bool &isChanged) {

   phiprof::Timer computeTimestepTimer {"compute-timestep"};
   // Compute maximum time step. This cannot be done at the first step as the solvers compute the limits for each cell.

   isChanged = false;

   const vector<CellID>& cells = getLocalCells();
   /* Arrays for storing local (per process) and global max dt
      0th position stores ordinary space propagation dt
      1st position stores velocity space propagation dt
      2nd position stores field propagation dt
   */
   Real dtMaxLocal[3];
   Real dtMaxGlobal[3];

   dtMaxLocal[0] = numeric_limits<Real>::max();
   dtMaxLocal[1] = numeric_limits<Real>::max();
   dtMaxLocal[2] = numeric_limits<Real>::max();

   for (vector<CellID>::const_iterator cell_id = cells.begin(); cell_id != cells.end(); ++cell_id) {
      SpatialCell* cell = mpiGrid[*cell_id];
      const Real dx = cell->parameters[CellParams::DX];
      const Real dy = cell->parameters[CellParams::DY];
      const Real dz = cell->parameters[CellParams::DZ];

      cell->parameters[CellParams::MAXRDT] = numeric_limits<Real>::max();

      for (uint popID = 0; popID < getObjectWrapper().particleSpecies.size(); ++popID) {
         cell->set_max_r_dt(popID, numeric_limits<Real>::max());
         vmesh::VelocityBlockContainer<vmesh::LocalID>& blockContainer = cell->get_velocity_blocks(popID);
         const Real* blockParams = blockContainer.getParameters();
         const Real EPS = numeric_limits<Real>::min() * 1000;
         for (vmesh::LocalID blockLID = 0; blockLID < blockContainer.size(); ++blockLID) {
            for (unsigned int i = 0; i < WID; i += WID - 1) {
               const Real Vx =
                   blockParams[blockLID * BlockParams::N_VELOCITY_BLOCK_PARAMS + BlockParams::VXCRD] +
                   (i + HALF) * blockParams[blockLID * BlockParams::N_VELOCITY_BLOCK_PARAMS + BlockParams::DVX] + EPS;
               const Real Vy =
                   blockParams[blockLID * BlockParams::N_VELOCITY_BLOCK_PARAMS + BlockParams::VYCRD] +
                   (i + HALF) * blockParams[blockLID * BlockParams::N_VELOCITY_BLOCK_PARAMS + BlockParams::DVY] + EPS;
               const Real Vz =
                   blockParams[blockLID * BlockParams::N_VELOCITY_BLOCK_PARAMS + BlockParams::VZCRD] +
                   (i + HALF) * blockParams[blockLID * BlockParams::N_VELOCITY_BLOCK_PARAMS + BlockParams::DVZ] + EPS;

               const Real dt_max_cell = min({dx / fabs(Vx), dy / fabs(Vy), dz / fabs(Vz)});
               cell->set_max_r_dt(popID, min(dt_max_cell, cell->get_max_r_dt(popID)));
            }
         }
         cell->parameters[CellParams::MAXRDT] = min(cell->get_max_r_dt(popID), cell->parameters[CellParams::MAXRDT]);
      }

      if (cell->sysBoundaryFlag == sysboundarytype::NOT_SYSBOUNDARY ||
          (cell->sysBoundaryLayer == 1 && cell->sysBoundaryFlag != sysboundarytype::NOT_SYSBOUNDARY)) {
         // spatial fluxes computed also for boundary cells
         dtMaxLocal[0] = min(dtMaxLocal[0], cell->parameters[CellParams::MAXRDT]);
      }

      if (cell->parameters[CellParams::MAXVDT] != 0 &&
          (cell->sysBoundaryFlag == sysboundarytype::NOT_SYSBOUNDARY ||
           (P::vlasovAccelerateMaxwellianBoundaries && cell->sysBoundaryFlag == sysboundarytype::MAXWELLIAN))) {
         // acceleration only done on non-boundary cells
         dtMaxLocal[1] = min(dtMaxLocal[1], cell->parameters[CellParams::MAXVDT]);
      }
   }

   // compute max dt for fieldsolver
   const std::array<FsGridTools::FsIndex_t, 3> gridDims(technicalGrid.getLocalSize());
   for (FsGridTools::FsIndex_t k = 0; k < gridDims[2]; k++) {
      for (FsGridTools::FsIndex_t j = 0; j < gridDims[1]; j++) {
         for (FsGridTools::FsIndex_t i = 0; i < gridDims[0]; i++) {
            fsgrids::technical* cell = technicalGrid.get(i, j, k);
            if (cell->sysBoundaryFlag == sysboundarytype::NOT_SYSBOUNDARY ||
               (cell->sysBoundaryLayer == 1 && cell->sysBoundaryFlag != sysboundarytype::NOT_SYSBOUNDARY)) {
               dtMaxLocal[2] = min(dtMaxLocal[2], cell->maxFsDt);
            }
         }
      }
   }

   MPI_Allreduce(&(dtMaxLocal[0]), &(dtMaxGlobal[0]), 3, MPI_Type<Real>(), MPI_MIN, MPI_COMM_WORLD);

   // If any of the solvers are disabled there should be no limits in timespace from it
   if (!P::propagateVlasovTranslation)
      dtMaxGlobal[0] = numeric_limits<Real>::max();
   if (!P::propagateVlasovAcceleration)
      dtMaxGlobal[1] = numeric_limits<Real>::max();
   if (!P::propagateField)
      dtMaxGlobal[2] = numeric_limits<Real>::max();

   creal meanVlasovCFL = 0.5 * (P::vlasovSolverMaxCFL + P::vlasovSolverMinCFL);
   creal meanFieldsCFL = 0.5 * (P::fieldSolverMaxCFL + P::fieldSolverMinCFL);
   Real subcycleDt;

   // reduce/increase dt if it is too high for any of the three propagators or too low for all propagators
   if ((P::dt > dtMaxGlobal[0] * P::vlasovSolverMaxCFL ||
        P::dt > dtMaxGlobal[1] * P::vlasovSolverMaxCFL * P::maxSlAccelerationSubcycles ||
        P::dt > dtMaxGlobal[2] * P::fieldSolverMaxCFL * P::maxFieldSolverSubcycles) ||
       (P::dt < dtMaxGlobal[0] * P::vlasovSolverMinCFL &&
        P::dt < dtMaxGlobal[1] * P::vlasovSolverMinCFL * P::maxSlAccelerationSubcycles &&
        P::dt < dtMaxGlobal[2] * P::fieldSolverMinCFL * P::maxFieldSolverSubcycles)) {

      // new dt computed
      isChanged = true;

      // set new timestep to the lowest one of all interval-midpoints
      newDt = meanVlasovCFL * dtMaxGlobal[0];
      newDt = min(newDt, meanVlasovCFL * dtMaxGlobal[1] * P::maxSlAccelerationSubcycles);
      newDt = min(newDt, meanFieldsCFL * dtMaxGlobal[2] * P::maxFieldSolverSubcycles);

      logFile << "(TIMESTEP) New dt = " << newDt << " computed on step " << P::tstep << " at " << P::t
              << "s   Maximum possible dt (not including  vlasovsolver CFL " << P::vlasovSolverMinCFL << "-"
              << P::vlasovSolverMaxCFL << " or fieldsolver CFL " << P::fieldSolverMinCFL << "-" << P::fieldSolverMaxCFL
              << ") in {r, v, BE} was " << dtMaxGlobal[0] << " " << dtMaxGlobal[1] << " " << dtMaxGlobal[2] << " "
              << " Including subcycling { v, BE}  was " << dtMaxGlobal[1] * P::maxSlAccelerationSubcycles << " "
              << dtMaxGlobal[2] * P::maxFieldSolverSubcycles << " " << endl
              << writeVerbose;

      if (P::dynamicTimestep) {
         subcycleDt = newDt;
      } else {
         logFile << "(TIMESTEP) However, fixed timestep in config overrides dt = " << P::dt << endl << writeVerbose;
         subcycleDt = P::dt;
      }
   } else {
      subcycleDt = P::dt;
   }

   // Subcycle if field solver dt < global dt (including CFL) (new or old dt hence the hassle with subcycleDt
   if (meanFieldsCFL * dtMaxGlobal[2] < subcycleDt && P::propagateField) {
      P::fieldSolverSubcycles =
          min(convert<uint>(ceil(subcycleDt / (meanFieldsCFL * dtMaxGlobal[2]))), P::maxFieldSolverSubcycles);
   } else {
      P::fieldSolverSubcycles = 1;
   }
}

ObjectWrapper& getObjectWrapper() {
   return objectWrapper;
}

/** Get local cell IDs. This function creates a cached copy of the 
 * cell ID lists to significantly improve performance. The cell ID 
 * cache is recalculated every time the mesh partitioning changes.
 * @return Local cell IDs.*/
const std::vector<CellID>& getLocalCells() {
   return Parameters::localCells;
}

void recalculateLocalCellsCache() {
     {
        vector<CellID> dummy;
        dummy.swap(Parameters::localCells);
     }
   Parameters::localCells = mpiGrid.get_cells();
}

int simulate(int argn,char* args[]) {
   int myRank, doBailout=0;
   const creal DT_EPSILON=1e-12;
   typedef Parameters P;
   Real newDt;
   bool dtIsChanged {false};
   
   MPI_Comm_rank(MPI_COMM_WORLD,&myRank);

   phiprof::initialize();
   
   double initialWtime =  MPI_Wtime();
   SysBoundary& sysBoundaryContainer = getObjectWrapper().sysBoundaryContainer;
   
   #ifdef CATCH_FPE
   // WARNING FE_INEXACT is too sensitive to be used. See man fenv.
   //feenableexcept(FE_DIVBYZERO|FE_INVALID|FE_OVERFLOW|FE_UNDERFLOW);
   feenableexcept(FE_DIVBYZERO|FE_INVALID|FE_OVERFLOW);
   //feenableexcept(FE_DIVBYZERO|FE_INVALID);
   signal(SIGFPE, fpehandler);
   #endif

   // Initialize memory allocator configuration.
   memory_configurator();

   phiprof::Timer mainTimer {"main"};
   phiprof::Timer initTimer {"Initialization"};
   phiprof::Timer readParamsTimer {"Read parameters"};

   //init parameter file reader
   Readparameters readparameters(argn,args);

   P::addParameters();

   getObjectWrapper().addParameters();

   readparameters.parse();

   P::getParameters();

   getObjectWrapper().addPopulationParameters();
   sysBoundaryContainer.addParameters();
   projects::Project::addParameters();

   Project* project = projects::createProject();
   getObjectWrapper().project = project;
   readparameters.parse(true, false); // 2nd parsing for specific population parameters
   readparameters.helpMessage(); // Call after last parse, exits after printing help if help requested
   getObjectWrapper().getParameters();
   sysBoundaryContainer.getParameters();
   project->getParameters();
   readParamsTimer.stop();

   //Get version and config info here
   std::string version;
   std::string config;
   //Only master needs the info
   if (myRank==MASTER_RANK){
      version=readparameters.versionInfo();
      config=readparameters.configInfo();
   }



   // Init parallel logger:

   phiprof::Timer openLoggerTimer {"open logFile & diagnostic"};
   //if restarting we will append to logfiles
   if(!P::writeFullBGB) {
      if (logFile.open(MPI_COMM_WORLD,MASTER_RANK,"logfile.txt",P::isRestart) == false) {
         if(myRank == MASTER_RANK) cerr << "(MAIN) ERROR: Logger failed to open logfile!" << endl;
         exit(1);
      }
   } else {
      // If we are out to write the full background field and derivatives, we don't want to overwrite the existing run's logfile.
      if (logFile.open(MPI_COMM_WORLD,MASTER_RANK,"logfile_fullbgbio.txt",false) == false) {
         if(myRank == MASTER_RANK) cerr << "(MAIN) ERROR: Logger failed to open logfile_fullbgbio!" << endl;
         exit(1);
      }
   }
   if (P::diagnosticInterval != 0) {
      if (diagnostic.open(MPI_COMM_WORLD,MASTER_RANK,"diagnostic.txt",P::isRestart) == false) {
         if(myRank == MASTER_RANK) cerr << "(MAIN) ERROR: Logger failed to open diagnostic file!" << endl;
         exit(1);
      }
   }
   {
      int mpiProcs;
      MPI_Comm_size(MPI_COMM_WORLD,&mpiProcs);
      logFile << "(MAIN) Starting simulation with " << mpiProcs << " MPI processes ";
      #ifdef _OPENMP
         logFile << "and " << omp_get_max_threads();
      #else
         logFile << "and 0";
      #endif
      logFile << " OpenMP threads per process" << endl << writeVerbose;      
   }
   openLoggerTimer.stop();
   
   // Init project
   phiprof::Timer initProjectimer {"Init project"};
   if (project->initialize() == false) {
      if(myRank == MASTER_RANK) cerr << "(MAIN): Project did not initialize correctly!" << endl;
      exit(1);
   }
   if (project->initialized() == false) {
      if (myRank == MASTER_RANK) {
         cerr << "(MAIN): Project base class was not initialized!" << endl;
         cerr << "\t Call Project::initialize() in your project's initialize()-function." << endl;
         exit(1);
      }
   }
   initProjectimer.stop();

   // Add VAMR refinement criterias:
   vamr_ref_criteria::addRefinementCriteria();

   // Initialize simplified Fieldsolver grids.
   // Needs to be done here already ad the background field will be set right away, before going to initializeGrid even
   phiprof::Timer initFsTimer {"Init fieldsolver grids"};

   std::array<FsGridTools::FsSize_t, 3> fsGridDimensions = {convert<FsGridTools::FsSize_t>(P::xcells_ini * pow(2,P::amrMaxSpatialRefLevel)),
							    convert<FsGridTools::FsSize_t>(P::ycells_ini * pow(2,P::amrMaxSpatialRefLevel)),
							    convert<FsGridTools::FsSize_t>(P::zcells_ini * pow(2,P::amrMaxSpatialRefLevel))};

   std::array<bool,3> periodicity{sysBoundaryContainer.isPeriodic(0),
                                  sysBoundaryContainer.isPeriodic(1),
                                  sysBoundaryContainer.isPeriodic(2)};

   FsGrid< std::array<Real, fsgrids::bfield::N_BFIELD>, FS_STENCIL_WIDTH> perBGrid(fsGridDimensions, MPI_COMM_WORLD, periodicity,P::manualFsGridDecomposition);
   FsGrid< std::array<Real, fsgrids::bfield::N_BFIELD>, FS_STENCIL_WIDTH> perBDt2Grid(fsGridDimensions, MPI_COMM_WORLD, periodicity,P::manualFsGridDecomposition);
   FsGrid< std::array<Real, fsgrids::efield::N_EFIELD>, FS_STENCIL_WIDTH> EGrid(fsGridDimensions, MPI_COMM_WORLD, periodicity,P::manualFsGridDecomposition);
   FsGrid< std::array<Real, fsgrids::efield::N_EFIELD>, FS_STENCIL_WIDTH> EDt2Grid(fsGridDimensions, MPI_COMM_WORLD, periodicity,P::manualFsGridDecomposition);
   FsGrid< std::array<Real, fsgrids::ehall::N_EHALL>, FS_STENCIL_WIDTH> EHallGrid(fsGridDimensions, MPI_COMM_WORLD, periodicity,P::manualFsGridDecomposition);
   FsGrid< std::array<Real, fsgrids::egradpe::N_EGRADPE>, FS_STENCIL_WIDTH> EGradPeGrid(fsGridDimensions, MPI_COMM_WORLD, periodicity,P::manualFsGridDecomposition);
   FsGrid< std::array<Real, fsgrids::egradpe::N_EGRADPE>, FS_STENCIL_WIDTH> EGradPeDt2Grid(fsGridDimensions, MPI_COMM_WORLD, periodicity,P::manualFsGridDecomposition);
   FsGrid< std::array<Real, fsgrids::moments::N_MOMENTS>, FS_STENCIL_WIDTH> momentsGrid(fsGridDimensions, MPI_COMM_WORLD, periodicity,P::manualFsGridDecomposition);
   FsGrid< std::array<Real, fsgrids::moments::N_MOMENTS>, FS_STENCIL_WIDTH> momentsDt2Grid(fsGridDimensions, MPI_COMM_WORLD, periodicity,P::manualFsGridDecomposition);
   FsGrid< std::array<Real, fsgrids::dperb::N_DPERB>, FS_STENCIL_WIDTH> dPerBGrid(fsGridDimensions, MPI_COMM_WORLD, periodicity,P::manualFsGridDecomposition);
   FsGrid< std::array<Real, fsgrids::dmoments::N_DMOMENTS>, FS_STENCIL_WIDTH> dMomentsGrid(fsGridDimensions, MPI_COMM_WORLD, periodicity,P::manualFsGridDecomposition);
   FsGrid< std::array<Real, fsgrids::dmoments::N_DMOMENTS>, FS_STENCIL_WIDTH> dMomentsDt2Grid(fsGridDimensions, MPI_COMM_WORLD, periodicity,P::manualFsGridDecomposition);
   FsGrid< std::array<Real, fsgrids::bgbfield::N_BGB>, FS_STENCIL_WIDTH> BgBGrid(fsGridDimensions, MPI_COMM_WORLD, periodicity,P::manualFsGridDecomposition);
   FsGrid< std::array<Real, fsgrids::volfields::N_VOL>, FS_STENCIL_WIDTH> volGrid(fsGridDimensions, MPI_COMM_WORLD, periodicity,P::manualFsGridDecomposition);
   FsGrid< fsgrids::technical, FS_STENCIL_WIDTH> technicalGrid(fsGridDimensions, MPI_COMM_WORLD, periodicity,P::manualFsGridDecomposition);

   // Set DX, DY and DZ
   // TODO: This is currently just taking the values from cell 1, and assuming them to be
   // constant throughout the simulation.
   perBGrid.DX = perBDt2Grid.DX = EGrid.DX = EDt2Grid.DX = EHallGrid.DX = EGradPeGrid.DX = EGradPeDt2Grid.DX = momentsGrid.DX
      = momentsDt2Grid.DX = dPerBGrid.DX = dMomentsGrid.DX = dMomentsDt2Grid.DX = BgBGrid.DX = volGrid.DX = technicalGrid.DX
      = P::dx_ini / pow(2, P::amrMaxSpatialRefLevel);
   perBGrid.DY = perBDt2Grid.DY = EGrid.DY = EDt2Grid.DY = EHallGrid.DY = EGradPeGrid.DY = EGradPeDt2Grid.DY = momentsGrid.DY
      = momentsDt2Grid.DY = dPerBGrid.DY = dMomentsGrid.DY = dMomentsDt2Grid.DY = BgBGrid.DY = volGrid.DY = technicalGrid.DY
      = P::dy_ini / pow(2, P::amrMaxSpatialRefLevel);
   perBGrid.DZ = perBDt2Grid.DZ = EGrid.DZ = EDt2Grid.DZ = EHallGrid.DZ = EGradPeGrid.DZ = EGradPeDt2Grid.DZ = momentsGrid.DZ
      = momentsDt2Grid.DZ = dPerBGrid.DZ = dMomentsGrid.DZ = dMomentsDt2Grid.DZ = BgBGrid.DZ = volGrid.DZ = technicalGrid.DZ
      = P::dz_ini / pow(2, P::amrMaxSpatialRefLevel);
   // Set the physical start (lower left corner) X, Y, Z
   perBGrid.physicalGlobalStart = perBDt2Grid.physicalGlobalStart = EGrid.physicalGlobalStart = EDt2Grid.physicalGlobalStart
      = EHallGrid.physicalGlobalStart = EGradPeGrid.physicalGlobalStart = EGradPeDt2Grid.physicalGlobalStart = momentsGrid.physicalGlobalStart
      = momentsDt2Grid.physicalGlobalStart = dPerBGrid.physicalGlobalStart = dMomentsGrid.physicalGlobalStart = dMomentsDt2Grid.physicalGlobalStart
      = BgBGrid.physicalGlobalStart = volGrid.physicalGlobalStart = technicalGrid.physicalGlobalStart
      = {P::xmin, P::ymin, P::zmin};

   // Checking that spatial cells are cubic, otherwise field solver is incorrect (cf. derivatives in E, Hall term)
   constexpr Real uniformTolerance=1e-3;
   if ((abs((technicalGrid.DX - technicalGrid.DY) / technicalGrid.DX) >uniformTolerance) ||
       (abs((technicalGrid.DX - technicalGrid.DZ) / technicalGrid.DX) >uniformTolerance) ||
       (abs((technicalGrid.DY - technicalGrid.DZ) / technicalGrid.DY) >uniformTolerance)) {
      if (myRank == MASTER_RANK) {
         std::cerr << "WARNING: Your spatial cells seem not to be cubic. The simulation will now abort!" << std::endl;
      }
      //just abort sending SIGTERM to all tasks
      MPI_Abort(MPI_COMM_WORLD, -1);
   }
   initFsTimer.stop();

   // Initialize grid.  After initializeGrid local cells have dist
   // functions, and B fields set. Cells have also been classified for
   // the various sys boundary conditions.  All remote cells have been
   // created. All spatial date computed this far is up to date for
   // FULL_NEIGHBORHOOD. Block lists up to date for
   // VLASOV_SOLVER_NEIGHBORHOOD (but dist function has not been communicated)
   phiprof::Timer initGridsTimer {"Init grids"};
   initializeGrids(
      argn,
      args,
      mpiGrid,
      perBGrid,
      BgBGrid,
      momentsGrid,
      momentsDt2Grid,
      EGrid,
      EGradPeGrid,
      volGrid,
      technicalGrid,
      sysBoundaryContainer,
      *project
   );
   
   // There are projects that have non-uniform and non-zero perturbed B, e.g. Magnetosphere with dipole type 4.
   // For inflow cells (e.g. maxwellian), we cannot take a FSgrid perturbed B value from the templateCell,
   // because we need a copy of the value from initialization in both perBGrid and perBDt2Grid and it isn't
   // touched as we are in boundary cells for components that aren't solved. We do a straight full copy instead
   // of looping and detecting boundary types here.
   perBDt2Grid.copyData(perBGrid);

   const std::vector<CellID>& cells = getLocalCells();
   
   initGridsTimer.stop();
   
   // Initialize data reduction operators. This should be done elsewhere in order to initialize 
   // user-defined operators:
   phiprof::Timer initDROsTimer {"Init DROs"};
   DataReducer outputReducer, diagnosticReducer;

   if(P::writeFullBGB) {
      // We need the following variables for this, let's just erase and replace the entries in the list
      P::outputVariableList.clear();
      P::outputVariableList= {"fg_b_background", "fg_b_background_vol", "fg_derivs_b_background"};
   }

   initializeDataReducers(&outputReducer, &diagnosticReducer);
   initDROsTimer.stop();
   
   // Free up memory:
   readparameters.~Readparameters();

   if(P::writeFullBGB) {
      logFile << "Writing out full BGB components and derivatives and exiting." << endl << writeVerbose;

      // initialize the communicators so we can write out ionosphere grid metadata.
      SBC::ionosphereGrid.updateIonosphereCommunicator(mpiGrid, technicalGrid);

      P::systemWriteDistributionWriteStride.push_back(0);
      P::systemWriteName.push_back("bgb");
      P::systemWriteDistributionWriteXlineStride.push_back(0);
      P::systemWriteDistributionWriteYlineStride.push_back(0);
      P::systemWriteDistributionWriteZlineStride.push_back(0);
      P::systemWritePath.push_back("./");
      P::systemWriteFsGrid.push_back(true);

      for(uint si=0; si<P::systemWriteName.size(); si++) {
         P::systemWrites.push_back(0);
      }

      const bool writeGhosts = true;
      if( writeGrid(mpiGrid,
            perBGrid,
            EGrid,
            EHallGrid,
            EGradPeGrid,
            momentsGrid,
            dPerBGrid,
            dMomentsGrid,
            BgBGrid,
            volGrid,
            technicalGrid,
            version,
            config,
            &outputReducer,
            P::systemWriteName.size()-1,
            P::restartStripeFactor,
            writeGhosts
         ) == false
      ) {
         cerr << "FAILED TO WRITE GRID AT " << __FILE__ << " " << __LINE__ << endl;
      }
      initTimer.stop();
      mainTimer.stop();
      
      phiprof::print(MPI_COMM_WORLD,"phiprof");
      
      if (myRank == MASTER_RANK) logFile << "(MAIN): Exiting." << endl << writeVerbose;
      logFile.close();
      if (P::diagnosticInterval != 0) diagnostic.close();
      
      perBGrid.finalize();
      perBDt2Grid.finalize();
      EGrid.finalize();
      EDt2Grid.finalize();
      EHallGrid.finalize();
      EGradPeGrid.finalize();
      EGradPeDt2Grid.finalize();
      momentsGrid.finalize();
      momentsDt2Grid.finalize();
      dPerBGrid.finalize();
      dMomentsGrid.finalize();
      dMomentsDt2Grid.finalize();
      BgBGrid.finalize();
      volGrid.finalize();
      technicalGrid.finalize();

      MPI_Finalize();
      return 0;
   }

   // Run the field solver once with zero dt. This will initialize
   // Fieldsolver dt limits, and also calculate volumetric B-fields.
   // At restart, all we need at this stage has been read from the restart, the rest will be recomputed in due time.
   if(P::isRestart == false) {
      propagateFields(
         perBGrid,
         perBDt2Grid,
         EGrid,
         EDt2Grid,
         EHallGrid,
         EGradPeGrid,
         EGradPeDt2Grid,
         momentsGrid,
         momentsDt2Grid,
         dPerBGrid,
         dMomentsGrid,
         dMomentsDt2Grid,
         BgBGrid,
         volGrid,
         technicalGrid,
         sysBoundaryContainer, 0.0, 1.0
      );
   }

   phiprof::Timer getFieldsTimer {"getFieldsFromFsGrid"};
   volGrid.updateGhostCells();
   getFieldsFromFsGrid(volGrid, BgBGrid, EGradPeGrid, technicalGrid, mpiGrid, cells);
   getFieldsTimer.stop();

   // Build communicator for ionosphere solving
   SBC::ionosphereGrid.updateIonosphereCommunicator(mpiGrid, technicalGrid);
   // If not a restart, perBGrid and dPerBGrid are up to date after propagateFields just above. Otherwise, we should compute them.
   if(P::isRestart) {
      calculateDerivativesSimple(
         perBGrid,
         perBDt2Grid,
         momentsGrid,
         momentsDt2Grid,
         dPerBGrid,
         dMomentsGrid,
         dMomentsDt2Grid,
         technicalGrid,
         sysBoundaryContainer,
         RK_ORDER1, // Update and compute on non-dt2 grids.
         false // Don't communicate moments, they are not needed here.
      );
      dPerBGrid.updateGhostCells();
   }
   FieldTracing::calculateIonosphereFsgridCoupling(technicalGrid, perBGrid, dPerBGrid, SBC::ionosphereGrid.nodes, SBC::Ionosphere::radius);
   SBC::ionosphereGrid.initSolver(!P::isRestart); // If it is a restart we do not want to zero out everything
   if(SBC::Ionosphere::couplingInterval > 0 && P::isRestart) {
      SBC::Ionosphere::solveCount = floor(P::t / SBC::Ionosphere::couplingInterval)+1;
   } else {
      SBC::Ionosphere::solveCount = 1;
   }
   
   if(P::isRestart) {
      // If it is a restart, we want to regenerate proper ig_inplanecurrent as well in case there's IO before the next solver step.
      SBC::ionosphereGrid.calculateConductivityTensor(SBC::Ionosphere::F10_7, SBC::Ionosphere::recombAlpha, SBC::Ionosphere::backgroundIonisation, true);
   }

   if (P::isRestart == false) {
      phiprof::Timer timer {"compute-dt"};
      // Run Vlasov solver once with zero dt to initialize
      // per-cell dt limits. In restarts, we read the dt from file.
      calculateSpatialTranslation(mpiGrid,0.0);
      calculateAcceleration(mpiGrid,0.0);      
   }

   // Save restart data
   if (P::writeInitialState) {
      // Calculate these so refinement parameters can be tuned based on the vlsv
      calculateScaledDeltasSimple(mpiGrid);

      FieldTracing::reduceData(technicalGrid, perBGrid, dPerBGrid, mpiGrid, SBC::ionosphereGrid.nodes); /*!< Call the reductions (e.g. field tracing) */
      
      phiprof::Timer timer {"write-initial-state"};
      
      if (myRank == MASTER_RANK)
         logFile << "(IO): Writing initial state to disk, tstep = "  << endl << writeVerbose;
      P::systemWriteDistributionWriteStride.push_back(1);
      P::systemWriteName.push_back("initial-grid");
      P::systemWriteDistributionWriteXlineStride.push_back(0);
      P::systemWriteDistributionWriteYlineStride.push_back(0);
      P::systemWriteDistributionWriteZlineStride.push_back(0);
      P::systemWritePath.push_back("./");
      P::systemWriteFsGrid.push_back(true);

      for(uint si=0; si<P::systemWriteName.size(); si++) {
         P::systemWrites.push_back(0);
      }

      const bool writeGhosts = true;
      if( writeGrid(mpiGrid,
            perBGrid, // TODO: Merge all the fsgrids passed here into one meta-object
            EGrid,
            EHallGrid,
            EGradPeGrid,
            momentsGrid,
            dPerBGrid,
            dMomentsGrid,
            BgBGrid,
            volGrid,
            technicalGrid,
            version,
            config,
            &outputReducer,
            P::systemWriteName.size()-1,
            P::restartStripeFactor,
            writeGhosts
         ) == false
      ) {
         cerr << "FAILED TO WRITE GRID AT " << __FILE__ << " " << __LINE__ << endl;
      }

      P::systemWriteDistributionWriteStride.pop_back();
      P::systemWriteName.pop_back();
      P::systemWriteDistributionWriteXlineStride.pop_back();
      P::systemWriteDistributionWriteYlineStride.pop_back();
      P::systemWriteDistributionWriteZlineStride.pop_back();
      P::systemWritePath.pop_back();
      P::systemWriteFsGrid.pop_back();
   }

   if (P::isRestart == false) {
      //compute new dt
      phiprof::Timer computeDtimer {"compute-dt"};
      computeNewTimeStep(mpiGrid, technicalGrid, newDt, dtIsChanged);
      if (P::dynamicTimestep == true && dtIsChanged == true) {
         // Only actually update the timestep if dynamicTimestep is on
         P::dt=newDt;
      } else {
         dtIsChanged = false;
      }
      computeDtimer.stop();
      
      //go forward by dt/2 in V, initializes leapfrog split. In restarts the
      //the distribution function is already propagated forward in time by dt/2
      phiprof::Timer propagateHalfTimer {"propagate-velocity-space-dt/2"};
      if (P::propagateVlasovAcceleration) {
         calculateAcceleration(mpiGrid, 0.5*P::dt);
      } else {
         //zero step to set up moments _v
         calculateAcceleration(mpiGrid, 0.0);
      }
      propagateHalfTimer.stop();

      // Apply boundary conditions
      if (P::propagateVlasovTranslation || P::propagateVlasovAcceleration ) {
         phiprof::Timer updateBoundariesTimer {("update system boundaries (Vlasov post-acceleration)")};
         sysBoundaryContainer.applySysBoundaryVlasovConditions(mpiGrid, 0.5*P::dt, true);
         updateBoundariesTimer.stop();
         addTimedBarrier("barrier-boundary-conditions");
      }
      // Also update all moments. They won't be transmitted to FSgrid until the field solver is called, though.
      phiprof::Timer computeMomentsTimer {"Compute interp moments"};
      calculateInterpolatedVelocityMoments(
         mpiGrid,
         CellParams::RHOM,
         CellParams::VX,
         CellParams::VY,
         CellParams::VZ,
         CellParams::RHOQ,
         CellParams::P_11,
         CellParams::P_22,
         CellParams::P_33
      );
      computeMomentsTimer.stop();
   }

   initTimer.stop();

   // ***********************************
   // ***** INITIALIZATION COMPLETE *****
   // ***********************************

   // Main simulation loop:
   if (myRank == MASTER_RANK){
      logFile << "(MAIN): Starting main simulation loop." << endl << writeVerbose;
      //report filtering if we are in an AMR run 
      if (P::amrMaxSpatialRefLevel>0){
         logFile<<"Filtering Report: "<<endl;
         for (int refLevel=0 ; refLevel<= P::amrMaxSpatialRefLevel; refLevel++){
            logFile<<"\tRefinement Level " <<refLevel<<"==> Passes "<<P::numPasses.at(refLevel)<<endl;
         }
            logFile<<endl;
      }
   } 
   

   phiprof::Timer reportMemTimer {"report-memory-consumption"};
   report_process_memory_consumption();
   reportMemTimer.stop();
   
   unsigned int computedCells=0;
   unsigned int computedTotalCells=0;
  //Compute here based on time what the file intervals are
   P::systemWrites.clear();
   for(uint i=0;i< P::systemWriteTimeInterval.size();i++){
      int index=(int)(P::t_min/P::systemWriteTimeInterval[i]);
      //if we are already over 1% further than the time interval time that
      //is requested for writing, then jump to next writing index. This is to
      //make sure that at restart we do not write in the middle of
      //the interval.
      if(P::t_min>(index+0.01)*P::systemWriteTimeInterval[i]) {
         index++;
         // Special case for large timesteps
         int index2=(int)((P::t_min+P::dt)/P::systemWriteTimeInterval[i]);
         if (index2>index) index=index2;
      }
      P::systemWrites.push_back(index);
   }

   // Invalidate cached cell lists just to be sure (might not be needed)
   P::meshRepartitioned = true;

   unsigned int wallTimeRestartCounter=1;

   int doNow[3] = {0}; // 0: writeRestartNow, 1: balanceLoadNow, 2: refineNow ; declared outside main loop
   int writeRestartNow; // declared outside main loop
   bool overrideRebalanceNow = false; // declared outside main loop
   bool refineNow = false; // declared outside main loop
   
   addTimedBarrier("barrier-end-initialization");
   
   phiprof::Timer simulationTimer {"Simulation"};
   double startTime=  MPI_Wtime();
   double beforeTime = MPI_Wtime();
   double beforeSimulationTime=P::t_min;
   double beforeStep=P::tstep_min;
   
   while(P::tstep <= P::tstep_max  &&
         P::t-P::dt <= P::t_max+DT_EPSILON &&
         wallTimeRestartCounter <= P::exitAfterRestarts) {
      
      addTimedBarrier("barrier-loop-start");
      
      phiprof::Timer ioTimer {"IO"};

      phiprof::Timer externalsTimer {"checkExternalCommands"};
      if(myRank ==  MASTER_RANK) {
         // check whether STOP or KILL or SAVE has been passed, should be done by MASTER_RANK only as it can reset P::bailout_write_restart
         checkExternalCommands();
      }
      externalsTimer.stop();

      //write out phiprof profiles and logs with a lower interval than normal
      //diagnostic (every 10 diagnostic intervals).
      phiprof::Timer loggingTimer {"logfile-io"};
      logFile << "---------- tstep = " << P::tstep << " t = " << P::t <<" dt = " << P::dt << " FS cycles = " << P::fieldSolverSubcycles << " ----------" << endl;
      if (P::diagnosticInterval != 0 &&
          P::tstep % (P::diagnosticInterval*10) == 0 &&
          P::tstep-P::tstep_min >0) {

         phiprof::print(MPI_COMM_WORLD,"phiprof");
         
         double currentTime=MPI_Wtime();
         double timePerStep=double(currentTime  - beforeTime) / (P::tstep-beforeStep);
         double timePerSecond=double(currentTime  - beforeTime) / (P::t-beforeSimulationTime + DT_EPSILON);
         double remainingTime=min(timePerStep*(P::tstep_max-P::tstep),timePerSecond*(P::t_max-P::t));
         time_t finalWallTime=time(NULL)+(time_t)remainingTime; //assume time_t is in seconds, as it is almost always
         struct tm *finalWallTimeInfo=localtime(&finalWallTime);
         logFile << "(TIME) current walltime/step " << timePerStep<< " s" <<endl;
         logFile << "(TIME) current walltime/simusecond " << timePerSecond<<" s" <<endl;
         logFile << "(TIME) Estimated completion time is " <<asctime(finalWallTimeInfo)<<endl;
         //reset before values, we want to report speed since last report of speed.
         beforeTime = MPI_Wtime();
         beforeSimulationTime=P::t;
         beforeStep=P::tstep;
      }
      logFile << writeVerbose;
      loggingTimer.stop();

// Check whether diagnostic output has to be produced
      if (P::diagnosticInterval != 0 && P::tstep % P::diagnosticInterval == 0) {
         phiprof::Timer memTimer {"memory-report"};
         memTimer.start();
         report_process_memory_consumption();
         memTimer.stop();
         phiprof::Timer cellTimer {"cell-count-report"};
         cellTimer.start();
         report_cell_and_block_counts(mpiGrid);
         cellTimer.stop();

         phiprof::Timer diagnosticTimer {"diagnostic-io"};
         if (writeDiagnostic(mpiGrid, diagnosticReducer) == false) {
            if(myRank == MASTER_RANK)  cerr << "ERROR with diagnostic computation" << endl;
            
         }
      }

      // write system, loop through write classes
      for (uint i = 0; i < P::systemWriteTimeInterval.size(); i++) {
         if (P::systemWriteTimeInterval[i] >= 0.0 &&
             P::t >= P::systemWrites[i] * P::systemWriteTimeInterval[i] - DT_EPSILON) {
            // If we have only just restarted, the bulk file should already exist from the previous slot.
            if ((P::tstep == P::tstep_min) && (P::tstep>0)) {
               P::systemWrites[i]++;
               // Special case for large timesteps
               int index2=(int)((P::t+P::dt)/P::systemWriteTimeInterval[i]);
               if (index2>P::systemWrites[i]) P::systemWrites[i]=index2;
               continue;
            }

            // Calculate these so refinement parameters can be tuned based on the vlsv
            calculateScaledDeltasSimple(mpiGrid);
            
            FieldTracing::reduceData(technicalGrid, perBGrid, dPerBGrid, mpiGrid, SBC::ionosphereGrid.nodes); /*!< Call the reductions (e.g. field tracing) */
            
            phiprof::Timer writeSysTimer {"write-system"};
            logFile << "(IO): Writing spatial cell and reduced system data to disk, tstep = " << P::tstep << " t = " << P::t << endl << writeVerbose;
            const bool writeGhosts = true;
            if(writeGrid(mpiGrid,
               perBGrid, // TODO: Merge all the fsgrids passed here into one meta-object
               EGrid,
               EHallGrid,
               EGradPeGrid,
               momentsGrid,
               dPerBGrid,
               dMomentsGrid,
               BgBGrid,
               volGrid,
               technicalGrid,
               version,
               config,
               &outputReducer,
               i,
               P::systemStripeFactor,
               writeGhosts
               ) == false
            ) {
               cerr << "FAILED TO WRITE GRID AT" << __FILE__ << " " << __LINE__ << endl;
            }
            P::systemWrites[i]++;
            // Special case for large timesteps
            int index2=(int)((P::t+P::dt)/P::systemWriteTimeInterval[i]);
            if (index2>P::systemWrites[i]) P::systemWrites[i]=index2;
            logFile << "(IO): .... done!" << endl << writeVerbose;
         }
      }

      // Reduce globalflags::bailingOut from all processes
      phiprof::Timer bailoutReduceTimer {"Bailout-allreduce"};
      MPI_Allreduce(&(globalflags::bailingOut), &(doBailout), 1, MPI_INT, MPI_SUM, MPI_COMM_WORLD);
      bailoutReduceTimer.stop();

      // Write restart data if needed
      // Combined with checking of additional load balancing to have only one collective call.
      phiprof::Timer restartCheckTimer {"compute-is-restart-written-and-extra-LB"};
      if (myRank == MASTER_RANK) {
         if (  (P::saveRestartWalltimeInterval >= 0.0
            && (P::saveRestartWalltimeInterval*wallTimeRestartCounter <=  MPI_Wtime()-initialWtime
               || P::tstep == P::tstep_max
               || P::t >= P::t_max))
            || (doBailout > 0 && P::bailout_write_restart)
            || globalflags::writeRestart
         ) {
            doNow[0] = 1;
            if (globalflags::writeRestart == true) {
               doNow[0] = 2; // Setting to 2 so as to not increment the restart count below.
               globalflags::writeRestart = false; // This flag is only used by MASTER_RANK here and it needs to be reset after a restart write has been issued.
            }
         }
         else {
            doNow[0] = 0;
         }
         if (globalflags::balanceLoad || globalflags::doRefine) {
            doNow[1] = 1;
            globalflags::balanceLoad = false;
            if (globalflags::doRefine) {
               doNow[2] = 1;
               globalflags::doRefine = false;
            }
         }
      }
      MPI_Bcast( &doNow, 3 , MPI_INT , MASTER_RANK ,MPI_COMM_WORLD);
      writeRestartNow = doNow[0];
      doNow[0] = 0;
      if (doNow[1] == 1) {
         P::prepareForRebalance = true;
         doNow[1] = 0;
      }
      if (doNow[2]) {
         refineNow = true;
         doNow[2] = false;
      }
      restartCheckTimer.stop();

      if (writeRestartNow >= 1){
         phiprof::Timer timer {"write-restart"};
         if (writeRestartNow == 1) {
            wallTimeRestartCounter++;
         }

         // Refinement params for restart refinement
         calculateScaledDeltasSimple(mpiGrid);
         
         if (myRank == MASTER_RANK)
            logFile << "(IO): Writing restart data to disk, tstep = " << P::tstep << " t = " << P::t << endl << writeVerbose;
         //Write the restart:
         if( writeRestart(mpiGrid,
                  perBGrid, // TODO: Merge all the fsgrids passed here into one meta-object
                  EGrid,
                  EHallGrid,
                  EGradPeGrid,
                  momentsGrid,
                  dPerBGrid,
                  dMomentsGrid,
                  BgBGrid,
                  volGrid,
                  technicalGrid,
                  version,
                  config,
                  outputReducer,"restart",(uint)P::t,P::restartStripeFactor) == false ) {
            logFile << "(IO): ERROR Failed to write restart!" << endl << writeVerbose;
            cerr << "FAILED TO WRITE RESTART" << endl;
         }
         if (myRank == MASTER_RANK) {
            logFile << "(IO): .... done!"<< endl << writeVerbose;
         }
         timer.stop();
      }
      
      ioTimer.stop();
      addTimedBarrier("barrier-end-io");
      
      //no need to propagate if we are on the final step, we just
      //wanted to make sure all IO is done even for final step
      if(P::tstep == P::tstep_max ||
         P::t >= P::t_max ||
         doBailout > 0) {
         break;
      }
      
      //Re-loadbalance if needed
      //TODO - add LB measure and do LB if it exceeds threshold
      if(((P::tstep % P::rebalanceInterval == 0 && P::tstep > P::tstep_min) || overrideRebalanceNow)) {
         logFile << "(LB): Start load balance, tstep = " << P::tstep << " t = " << P::t << endl << writeVerbose;

         phiprof::Timer shrinkTimer {"Shrink_to_fit"};
         // * shrink to fit before LB * //
         shrink_to_fit_grid_data(mpiGrid);
         shrinkTimer.stop();

         if (refineNow || (!dtIsChanged && P::adaptRefinement && P::tstep % (P::rebalanceInterval * P::refineCadence) == 0 && P::t > P::refineAfter)) { 
            logFile << "(AMR): Adapting refinement!"  << endl << writeVerbose;
            refineNow = false;
            if (!adaptRefinement(mpiGrid, technicalGrid, sysBoundaryContainer, *project)) {
               // OOM, rebalance and try again
               logFile << "(LB) AMR rebalancing with heavier refinement weights." << endl;
               globalflags::bailingOut = false; // Reset this
               for (auto id : mpiGrid.get_local_cells_to_refine()) {
                  mpiGrid[id]->parameters[CellParams::LBWEIGHTCOUNTER] *= 8.0;
               }
               balanceLoad(mpiGrid, sysBoundaryContainer, technicalGrid);
               // We can /= 8.0 now as cells have potentially migrated. Go back to block-based count for now.
               for (auto id : mpiGrid.get_local_cells_to_refine()) {
                  mpiGrid[id]->parameters[CellParams::LBWEIGHTCOUNTER] = 0;
                  for (uint popID=0; popID<getObjectWrapper().particleSpecies.size(); ++popID) {
                     mpiGrid[id]->parameters[CellParams::LBWEIGHTCOUNTER] += mpiGrid[id]->get_number_of_velocity_blocks(popID);
                  }
               }

               mpiGrid.cancel_refining();
               if (!adaptRefinement(mpiGrid, technicalGrid, sysBoundaryContainer, *project)) {
                  for (auto id : mpiGrid.get_local_cells_to_refine()) {
                     mpiGrid[id]->parameters[CellParams::LBWEIGHTCOUNTER] *= 8.0;
                  }
                  continue;   // Refinement failed and we're bailing out
               } else {
                  globalflags::bailingOut = false; // Reset this
               }
            }

            // Calculate new dt limits since we might break CFL when refining
            phiprof::Timer computeDtimer {"compute-dt-amr"};
            calculateSpatialTranslation(mpiGrid,0.0);
            calculateAcceleration(mpiGrid,0.0);
         }
         // This now uses the block-based count just copied between the two refinement calls above.
         balanceLoad(mpiGrid, sysBoundaryContainer, technicalGrid);
         addTimedBarrier("barrier-end-load-balance");
         logFile << "(LB): ... done!"  << endl << writeVerbose;
         P::prepareForRebalance = false;

         overrideRebalanceNow = false;

         // Make sure the ionosphere communicator is up-to-date, in case inner boundary cells
         // moved.
         SBC::ionosphereGrid.updateIonosphereCommunicator(mpiGrid, technicalGrid);
      }
      
      //get local cells
      const vector<CellID>& cells = getLocalCells();

      //compute how many spatial cells we solve for this step
      computedCells=0;
      for(size_t i=0; i<cells.size(); i++) {
         for (uint popID=0; popID<getObjectWrapper().particleSpecies.size(); ++popID)
            computedCells += mpiGrid[cells[i]]->get_number_of_velocity_blocks(popID)*WID3;
      }
      computedTotalCells+=computedCells;
      
      //Check if dt needs to be changed, and propagate V back a half-step to change dt and set up new situation
      //do not compute new dt on first step (in restarts dt comes from file, otherwise it was initialized before we entered
      //simulation loop
      // FIXME what if dt changes at a restart??
      if(P::dynamicTimestep  && P::tstep > P::tstep_min) {
         computeNewTimeStep(mpiGrid, technicalGrid, newDt, dtIsChanged);
         addTimedBarrier("barrier-check-dt");
         if(dtIsChanged) {
            phiprof::Timer updateDtimer {"update-dt"};
            //propagate velocity space back to real-time
            if( P::propagateVlasovAcceleration ) {
               // Back half dt to real time, forward by new half dt
               calculateAcceleration(mpiGrid,-0.5*P::dt + 0.5*newDt);
            }
            else {
               //zero step to set up moments _v
               calculateAcceleration(mpiGrid, 0.0);
            }
            
            P::dt=newDt;
            
            logFile <<" dt changed to "<<P::dt <<"s, distribution function was half-stepped to real-time and back"<<endl<<writeVerbose;
            updateDtimer.stop();
            continue; //
            addTimedBarrier("barrier-new-dt-set");
         }
      }
      
      if (P::tstep % P::rebalanceInterval == P::rebalanceInterval-1 || P::prepareForRebalance == true) {
         if(P::prepareForRebalance == true) {
            overrideRebalanceNow = true;
         } else {
            P::prepareForRebalance = true;
         }
         #pragma omp parallel for
         for (size_t c=0; c<cells.size(); ++c) {
            mpiGrid[cells[c]]->get_cell_parameters()[CellParams::LBWEIGHTCOUNTER] = 0;
         }
      }
      
      phiprof::Timer propagateTimer {"Propagate"};
      //Propagate the state of simulation forward in time by dt:
      
      // Update boundary condition states (time-varying)
      if (P::propagateVlasovTranslation || P::propagateVlasovAcceleration) {
         phiprof::Timer timer {"Update system boundaries (Vlasov pre-translation)"};
         sysBoundaryContainer.updateState(mpiGrid, perBGrid, BgBGrid, P::t + 0.5 * P::dt);
         timer.stop();
         addTimedBarrier("barrier-boundary-conditions");
      }

      phiprof::Timer spatialSpaceTimer {"Spatial-space"};
      if( P::propagateVlasovTranslation) {
         calculateSpatialTranslation(mpiGrid,P::dt);
      } else {
         calculateSpatialTranslation(mpiGrid,0.0);
      }
      spatialSpaceTimer.stop(computedCells, "Cells");
      
      // Apply boundary conditions
      if (P::propagateVlasovTranslation || P::propagateVlasovAcceleration ) {
         phiprof::Timer timer {"Update system boundaries (Vlasov post-translation)"};
         sysBoundaryContainer.applySysBoundaryVlasovConditions(mpiGrid, P::t+0.5*P::dt, false);
         timer.stop();
         addTimedBarrier("barrier-boundary-conditions");
      }
      
      phiprof::Timer momentsTimer {"Compute interp moments"};
      calculateInterpolatedVelocityMoments(
         mpiGrid,
         CellParams::RHOM_DT2,
         CellParams::VX_DT2,
         CellParams::VY_DT2,
         CellParams::VZ_DT2,
         CellParams::RHOQ_DT2,
         CellParams::P_11_DT2,
         CellParams::P_22_DT2,
         CellParams::P_33_DT2
      );
      momentsTimer.stop();
      
      // Propagate fields forward in time by dt. This needs to be done before the
      // moments for t + dt are computed (field uses t and t+0.5dt)
      if (P::propagateField) {
         phiprof::Timer propagateTimer {"Propagate Fields"};

         phiprof::Timer couplingInTimer {"fsgrid-coupling-in"};
         // Copy moments over into the fsgrid.
         //setupTechnicalFsGrid(mpiGrid, cells, technicalGrid);
         feedMomentsIntoFsGrid(mpiGrid, cells, momentsGrid, technicalGrid, false);
         feedMomentsIntoFsGrid(mpiGrid, cells, momentsDt2Grid, technicalGrid, true);
         couplingInTimer.stop();
         
         propagateFields(
            perBGrid,
            perBDt2Grid,
            EGrid,
            EDt2Grid,
            EHallGrid,
            EGradPeGrid,
            EGradPeDt2Grid,
            momentsGrid,
            momentsDt2Grid,
            dPerBGrid,
            dMomentsGrid,
            dMomentsDt2Grid,
            BgBGrid,
            volGrid,
            technicalGrid,
            sysBoundaryContainer,
            P::dt,
            P::fieldSolverSubcycles
         );

         phiprof::Timer getFieldsTimer {"getFieldsFromFsGrid"};
         // Copy results back from fsgrid.
         volGrid.updateGhostCells();
         technicalGrid.updateGhostCells();
         getFieldsFromFsGrid(volGrid, BgBGrid, EGradPeGrid, technicalGrid, mpiGrid, cells);
         getFieldsTimer.stop();
         propagateTimer.stop(cells.size(),"SpatialCells");
         addTimedBarrier("barrier-after-field-solver");
      }
      
      if(FieldTracing::fieldTracingParameters.useCache) {
         FieldTracing::resetReconstructionCoefficientsCache();
      }

      // Map current data down into the ionosphere
      // momentsGrid was ghost-updated in the field solver above, volGrid just after a few lines above.
      // perBGrid was ghost-updated before derivatives were computed in the field solver.
      // dPerBGrid was updated before the electric fields.
      if(SBC::ionosphereGrid.nodes.size() > 0 && ((P::t > SBC::Ionosphere::solveCount * SBC::Ionosphere::couplingInterval && SBC::Ionosphere::couplingInterval > 0) || SBC::Ionosphere::couplingInterval == 0)) {
         FieldTracing::calculateIonosphereFsgridCoupling(technicalGrid, perBGrid, dPerBGrid, SBC::ionosphereGrid.nodes, SBC::Ionosphere::radius);
         SBC::ionosphereGrid.mapDownBoundaryData(perBGrid, dPerBGrid, momentsGrid, volGrid, technicalGrid);
         SBC::ionosphereGrid.calculateConductivityTensor(SBC::Ionosphere::F10_7, SBC::Ionosphere::recombAlpha, SBC::Ionosphere::backgroundIonisation);

         // Solve ionosphere
         int nIterations, nRestarts;
         Real residual, minPotentialN, maxPotentialN, minPotentialS, maxPotentialS;
         SBC::ionosphereGrid.solve(nIterations, nRestarts, residual, minPotentialN, maxPotentialN, minPotentialS, maxPotentialS);
         logFile << "tstep = " << P::tstep
         << " t = " << P::t
         << " ionosphere iterations = " << nIterations
         << " restarts = " << nRestarts
         << " residual = " << std::scientific << residual << std::defaultfloat
         << " N potential min " << minPotentialN
         << " max " << maxPotentialN
         << " difference " << maxPotentialN - minPotentialN
         << " S potential min " << minPotentialS
         << " max " << maxPotentialS
         << " difference " << maxPotentialS - minPotentialS
         << endl;
         SBC::Ionosphere::solveCount++;
         globalflags::ionosphereJustSolved = true;
         // Reset flag in all cells
         #pragma omp parallel for
         for(size_t i=0; i<cells.size(); i++) {
            if(mpiGrid[cells[i]]->parameters[CellParams::FORCING_CELL_NUM] == 1) {
               mpiGrid[cells[i]]->parameters[CellParams::FORCING_CELL_NUM] = 0;
            }
         }
      }
      
      phiprof::Timer vspaceTimer {"Velocity-space"};
      if ( P::propagateVlasovAcceleration ) {
         calculateAcceleration(mpiGrid,P::dt);
         addTimedBarrier("barrier-after-ad just-blocks");
      } else {
         //zero step to set up moments _v
         calculateAcceleration(mpiGrid, 0.0);
      }
      vspaceTimer.stop(computedCells, "Cells");
      addTimedBarrier("barrier-after-acceleration");
      
      if (P::propagateVlasovTranslation || P::propagateVlasovAcceleration ) {
         phiprof::Timer timer {"Update system boundaries (Vlasov post-acceleration)"};
         sysBoundaryContainer.applySysBoundaryVlasovConditions(mpiGrid, P::t + 0.5 * P::dt, true);
         timer.stop();
         addTimedBarrier("barrier-boundary-conditions");
      }
      
      momentsTimer.start();
      // *here we compute rho and rho_v for timestep t + dt, so next
      // timestep * //
      calculateInterpolatedVelocityMoments(
         mpiGrid,
         CellParams::RHOM,
         CellParams::VX,
         CellParams::VY,
         CellParams::VZ,
         CellParams::RHOQ,
         CellParams::P_11,
         CellParams::P_22,
         CellParams::P_33
      );
      momentsTimer.stop();

      propagateTimer.stop(computedCells,"Cells");
      
      phiprof::Timer endStepTimer {"Project endTimeStep"};
      project->hook(hook::END_OF_TIME_STEP, mpiGrid, perBGrid);
      endStepTimer.stop();

      // Check timestep
      if (P::dt < P::bailout_min_dt) {
         stringstream s;
         s << "The timestep dt=" << P::dt << " went below bailout.bailout_min_dt (" << to_string(P::bailout_min_dt) << ")." << endl;
         bailout(true, s.str(), __FILE__, __LINE__);
      }
      //Move forward in time
      P::meshRepartitioned = false;
      globalflags::ionosphereJustSolved = false;
      ++P::tstep;
      P::t += P::dt;

   }

   double after = MPI_Wtime();

   simulationTimer.stop();
   phiprof::Timer finalizationTimer {"Finalization"};
   if (myRank == MASTER_RANK) {
      if (doBailout > 0) {
         logFile << "(BAILOUT): Bailing out, see error log for details." << endl;
      }
      
      double timePerStep;
      if (P::tstep == P::tstep_min) {
         timePerStep=0.0;
      } else {
         timePerStep=double(after  - startTime) / (P::tstep-P::tstep_min);
      }
      double timePerSecond=double(after  - startTime) / (P::t-P::t_min+DT_EPSILON);
      logFile << "(MAIN): All timesteps calculated." << endl;
      logFile << "\t (TIME) total run time " << after - startTime << " s, total simulated time " << P::t -P::t_min<< " s" << endl;
      if(P::t != 0.0) {
         logFile << "\t (TIME) seconds per timestep " << timePerStep  <<
         ", seconds per simulated second " <<  timePerSecond << endl;
      }
      logFile << writeVerbose;
   }
   
   finalizationTimer.stop();
   mainTimer.stop();
   
   phiprof::print(MPI_COMM_WORLD,"phiprof");
   
   if (myRank == MASTER_RANK) {
      logFile << "(MAIN): Exiting." << endl << writeVerbose;
   }
   logFile.close();
   if (P::diagnosticInterval != 0) {
      diagnostic.close();
   }

   return 0;
}

int main(int argn, char* args[]) {
   // Before MPI_Init we hardwire some settings, if we are in OpenMPI
   int myRank;
   int required=MPI_THREAD_FUNNELED;
   int provided, resultlen;
   char mpiversion[MPI_MAX_LIBRARY_VERSION_STRING];
   bool overrideMCAompio = false;

   MPI_Get_library_version(mpiversion, &resultlen);
   string versionstr = string(mpiversion);
   stringstream mpiioMessage;

   if(versionstr.find("Open MPI") != std::string::npos) {
      #ifdef VLASIATOR_ALLOW_MCA_OMPIO
         mpiioMessage << "We detected OpenMPI but the compilation flag VLASIATOR_ALLOW_MCA_OMPIO was set so we do not override the default MCA io flag." << endl;
      #else
         overrideMCAompio = true;
         int index, count;
         char io_value[64];
         MPI_T_cvar_handle io_handle;
         
         MPI_T_init_thread(required, &provided);
         MPI_T_cvar_get_index("io", &index);
         MPI_T_cvar_handle_alloc(index, NULL, &io_handle, &count);
         MPI_T_cvar_write(io_handle, "^ompio");
         MPI_T_cvar_read(io_handle, io_value);
         MPI_T_cvar_handle_free(&io_handle);
         mpiioMessage << "We detected OpenMPI so we set the cvars value to disable ompio, MCA io: " << io_value << endl;
      #endif
   }
   
<<<<<<< HEAD
   // After the MPI_T settings we can init MPI all right.
   MPI_Init_thread(&argn,&args,required,&provided);
   MPI_Comm_rank(MPI_COMM_WORLD,&myRank);
   if (required > provided){
      if(myRank==MASTER_RANK) {
         cerr << "(MAIN): MPI_Init_thread failed! Got " << provided << ", need "<<required <<endl;
      }
      exit(1);
   }
   if (myRank == MASTER_RANK) {
      const char* mpiioenv = std::getenv("OMPI_MCA_io");
      if(mpiioenv != nullptr) {
         std::string mpiioenvstr(mpiioenv);
         if(mpiioenvstr.find("^ompio") == std::string::npos) {
            cout << mpiioMessage.str();
         }
      }
   }

   int ret {simulate(argn, args)};
=======
   perBGrid.finalize();
   perBDt2Grid.finalize();
   EGrid.finalize();
   EDt2Grid.finalize();
   EHallGrid.finalize();
   EGradPeGrid.finalize();
   EGradPeDt2Grid.finalize();
   momentsGrid.finalize();
   momentsDt2Grid.finalize();
   dPerBGrid.finalize();
   dMomentsGrid.finalize();
   dMomentsDt2Grid.finalize();
   BgBGrid.finalize();
   volGrid.finalize();
   technicalGrid.finalize();
>>>>>>> 6c4be1b8

   if(overrideMCAompio) {
      MPI_T_finalize();
   }
   MPI_Finalize();

   return ret;
}<|MERGE_RESOLUTION|>--- conflicted
+++ resolved
@@ -1379,7 +1379,6 @@
       #endif
    }
    
-<<<<<<< HEAD
    // After the MPI_T settings we can init MPI all right.
    MPI_Init_thread(&argn,&args,required,&provided);
    MPI_Comm_rank(MPI_COMM_WORLD,&myRank);
@@ -1400,23 +1399,6 @@
    }
 
    int ret {simulate(argn, args)};
-=======
-   perBGrid.finalize();
-   perBDt2Grid.finalize();
-   EGrid.finalize();
-   EDt2Grid.finalize();
-   EHallGrid.finalize();
-   EGradPeGrid.finalize();
-   EGradPeDt2Grid.finalize();
-   momentsGrid.finalize();
-   momentsDt2Grid.finalize();
-   dPerBGrid.finalize();
-   dMomentsGrid.finalize();
-   dMomentsDt2Grid.finalize();
-   BgBGrid.finalize();
-   volGrid.finalize();
-   technicalGrid.finalize();
->>>>>>> 6c4be1b8
 
    if(overrideMCAompio) {
       MPI_T_finalize();
