/*
 * This file is part of Vlasiator.
 * Copyright 2010-2016 Finnish Meteorological Institute
 *
 * For details of usage, see the COPYING file and read the "Rules of the Road"
 * at http://www.physics.helsinki.fi/vlasiator/
 *
 * This program is free software; you can redistribute it and/or modify
 * it under the terms of the GNU General Public License as published by
 * the Free Software Foundation; either version 2 of the License, or
 * (at your option) any later version.
 *
 * This program is distributed in the hope that it will be useful,
 * but WITHOUT ANY WARRANTY; without even the implied warranty of
 * MERCHANTABILITY or FITNESS FOR A PARTICULAR PURPOSE.  See the
 * GNU General Public License for more details.
 *
 * You should have received a copy of the GNU General Public License along
 * with this program; if not, write to the Free Software Foundation, Inc.,
 * 51 Franklin Street, Fifth Floor, Boston, MA 02110-1301 USA.
 */

#ifndef CPU_1D_PPM_H
#define CPU_1D_PPM_H

#include <iostream>
#include "vec.h"
#include "algorithm"
#include "cmath"
#include "cpu_slope_limiters.hpp"
#include "cpu_face_estimates.hpp"

using namespace std;

/*
  Compute parabolic reconstruction with an explicit scheme
*/
<<<<<<< HEAD
inline void compute_ppm_coeff(const Vec * const values, face_estimate_order order, uint k, Vec a[3], const Real threshold){
=======
inline void compute_ppm_coeff(const Vec * const values, face_estimate_order order, uint k, Vec a[3], const Realv threshold){
>>>>>>> d8c3a01b
   Vec fv_l; /*left face value*/
   Vec fv_r; /*right face value*/
   compute_filtered_face_values(values, k, order, fv_l, fv_r, threshold); 
   
   //Coella et al, check for monotonicity   
   Vec m_face = fv_l;
   Vec p_face = fv_r;
   m_face = select((p_face - m_face) * (values[k] - 0.5 * (m_face + p_face)) >
                   (p_face - m_face)*(p_face - m_face) * one_sixth,
                   3 * values[k] - 2 * p_face,
                   m_face);
   p_face = select(-(p_face - m_face) * (p_face - m_face) * one_sixth >
                   (p_face - m_face) * (values[k] - 0.5 * (m_face + p_face)),
                  3 * values[k] - 2 * m_face,
                  p_face);
   
   //Fit a second order polynomial for reconstruction see, e.g., White
   //2008 (PQM article) (note additional integration factors built in,
   //contrary to White (2008) eq. 4
   a[0] = m_face;
   a[1] = 3.0 * values[k] - 2.0 * m_face - p_face;
   a[2] = (m_face + p_face - 2.0 * values[k]);

   //std::cout << "value = " << values[k][0] << ", m_face = " << m_face[0] << ", p_face = " << p_face[0] << "\n";
   //std::cout << values[k][0] - m_face[0] << ", " << values[k][0] - p_face[0] << "\n";

   //std::cout << values[k][0] << " " << m_face[0] << " " << p_face[0] << "\n";
}

#endif<|MERGE_RESOLUTION|>--- conflicted
+++ resolved
@@ -35,11 +35,7 @@
 /*
   Compute parabolic reconstruction with an explicit scheme
 */
-<<<<<<< HEAD
-inline void compute_ppm_coeff(const Vec * const values, face_estimate_order order, uint k, Vec a[3], const Real threshold){
-=======
 inline void compute_ppm_coeff(const Vec * const values, face_estimate_order order, uint k, Vec a[3], const Realv threshold){
->>>>>>> d8c3a01b
    Vec fv_l; /*left face value*/
    Vec fv_r; /*right face value*/
    compute_filtered_face_values(values, k, order, fv_l, fv_r, threshold); 
