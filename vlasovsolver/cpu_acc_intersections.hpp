--- conflicted
+++ resolved
@@ -52,34 +52,6 @@
 */
 
 
-<<<<<<< HEAD
-void compute_intersections_z(const SpatialCell* spatial_cell,
-			     const Transform<Real,3,Affine>& bwd_transform,const Transform<Real,3,Affine>& fwd_transform,
-			     Real& intersection,Real& intersection_di,Real& intersection_dj,Real& intersection_dk){
-  
-  const Eigen::Matrix<Real,3,1> plane_normal = bwd_transform.linear()*Eigen::Matrix<Real,3,1>(0,0,1.0); //Normal of lagrangian planes
-  const Eigen::Matrix<Real,3,1> plane_point =  bwd_transform*Eigen::Matrix<Real,3,1>(0.0,0.0,SpatialCell::get_velocity_grid_min_limits()[2]); /*<Point on lowest potential lagrangian plane */
-  const Eigen::Matrix<Real,3,1> line_direction = Eigen::Matrix<Real,3,1>(0,0,1.0); //line along euclidian z direction, unit vector
-  const Eigen::Matrix<Real,3,1> line_point(0.5*SpatialCell::get_velocity_base_grid_cell_size()[0]+SpatialCell::get_velocity_grid_min_limits()[0],
-					   0.5*SpatialCell::get_velocity_base_grid_cell_size()[1]+SpatialCell::get_velocity_grid_min_limits()[1],
-					   0.0);
-
-  const Eigen::Matrix<Real,3,1> euclidian_di  = Eigen::Matrix<Real,3,1>(SpatialCell::get_velocity_base_grid_cell_size()[0],0,0.0);
-  const Eigen::Matrix<Real,3,1> euclidian_dj  = Eigen::Matrix<Real,3,1>(0,SpatialCell::get_velocity_base_grid_cell_size()[1],0.0);
-  const Eigen::Matrix<Real,3,1> lagrangian_dk = bwd_transform.linear()*Eigen::Matrix<Real,3,1>(0.0,0.0,SpatialCell::get_velocity_base_grid_cell_size()[2]);
-  
-  /*compute intersections, varying lines and plane in i,j,k*/
-  const Eigen::Matrix<Real,3,1> intersection_0_0_0 = line_plane_intersection(line_point,line_direction,plane_point,plane_normal);
-  const Eigen::Matrix<Real,3,1> intersection_1_0_0 = line_plane_intersection(line_point + euclidian_di, line_direction, plane_point, plane_normal);
-  const Eigen::Matrix<Real,3,1> intersection_0_1_0 = line_plane_intersection(line_point + euclidian_dj, line_direction, plane_point, plane_normal);
-  const Eigen::Matrix<Real,3,1> intersection_0_0_1 = line_plane_intersection(line_point, line_direction, plane_point + lagrangian_dk, plane_normal);
-
-  intersection=intersection_0_0_0[2];
-  intersection_di=intersection_1_0_0[2]-intersection_0_0_0[2];
-  intersection_dj=intersection_0_1_0[2]-intersection_0_0_0[2];
-  intersection_dk=intersection_0_0_1[2]-intersection_0_0_0[2];
-}
-=======
 void compute_intersections_1st(const SpatialCell* spatial_cell,
                                const Transform<Real,3,Affine>& bwd_transform,const Transform<Real,3,Affine>& fwd_transform,
                                uint dimension,
@@ -87,14 +59,14 @@
    if(dimension == 0) {
           //Prepare intersections for mapping along X first (mapping order X-Y-Z)     
           const Eigen::Matrix<Real,3,1> plane_normal = bwd_transform.linear()*Eigen::Matrix<Real,3,1>(1.0, 0.0, 0.0); //Normal of lagrangian planes
-          const Eigen::Matrix<Real,3,1> plane_point =  bwd_transform*Eigen::Matrix<Real,3,1>(SpatialCell::vx_min, 0.0, 0.0); /*<Point on lowest potential lagrangian plane */
+          const Eigen::Matrix<Real,3,1> plane_point =  bwd_transform*Eigen::Matrix<Real,3,1>(SpatialCell::get_velocity_grid_min_limits()[0], 0.0, 0.0); /*<Point on lowest potential lagrangian plane */
           const Eigen::Matrix<Real,3,1> line_direction = Eigen::Matrix<Real,3,1>(1.0, 0.0, 0.0); //line along euclidian x direction, unit vector
           const Eigen::Matrix<Real,3,1> line_point(0.0,
-                                                   0.5*SpatialCell::cell_dvy+SpatialCell::vy_min,
-                                                   0.5*SpatialCell::cell_dvz+SpatialCell::vz_min);
-          const Eigen::Matrix<Real,3,1> lagrangian_di = bwd_transform.linear()*Eigen::Matrix<Real,3,1>(SpatialCell::cell_dvx,0,0.0);
-          const Eigen::Matrix<Real,3,1> euclidian_dj  = Eigen::Matrix<Real,3,1>(0,SpatialCell::cell_dvy,0.0);
-          const Eigen::Matrix<Real,3,1> euclidian_dk  = Eigen::Matrix<Real,3,1>(0.0,0.0,SpatialCell::cell_dvz);
+                                                   0.5*SpatialCell::get_velocity_base_grid_cell_size()[1]+SpatialCell::get_velocity_grid_min_limits()[1],
+                                                   0.5*SpatialCell::get_velocity_base_grid_cell_size()[2]+SpatialCell::get_velocity_grid_min_limits()[2]);
+          const Eigen::Matrix<Real,3,1> lagrangian_di = bwd_transform.linear()*Eigen::Matrix<Real,3,1>(SpatialCell::get_velocity_base_grid_cell_size()[0],0,0.0);
+          const Eigen::Matrix<Real,3,1> euclidian_dj  = Eigen::Matrix<Real,3,1>(0,SpatialCell::get_velocity_base_grid_cell_size()[1],0.0);
+          const Eigen::Matrix<Real,3,1> euclidian_dk  = Eigen::Matrix<Real,3,1>(0.0,0.0,SpatialCell::get_velocity_base_grid_cell_size()[2]);
           /*compute intersections, varying lines and plane in i,j,k*/
           const Eigen::Matrix<Real,3,1> intersection_0_0_0 = line_plane_intersection(line_point, line_direction, plane_point, plane_normal);
           const Eigen::Matrix<Real,3,1> intersection_1_0_0 = line_plane_intersection(line_point, line_direction, plane_point + lagrangian_di, plane_normal);
@@ -109,18 +81,15 @@
           //Prepare intersections for mapping along Y first (mapping order Y-Z-X)
 
           const Eigen::Matrix<Real,3,1> plane_normal = bwd_transform.linear()*Eigen::Matrix<Real,3,1>(0.0, 1.0, 0.0); //Normal of lagrangian planes
-          const Eigen::Matrix<Real,3,1> plane_point =  bwd_transform*Eigen::Matrix<Real,3,1>(0.0, SpatialCell::vy_min, 0.0); /*<Point on lowest potential lagrangian plane */
+          const Eigen::Matrix<Real,3,1> plane_point =  bwd_transform*Eigen::Matrix<Real,3,1>(0.0, SpatialCell::get_velocity_grid_min_limits()[1], 0.0); /*<Point on lowest potential lagrangian plane */
           const Eigen::Matrix<Real,3,1> line_direction = Eigen::Matrix<Real,3,1>(0.0, 1.0, 0.0); //line along euclidian y direction, unit vector
-          const Eigen::Matrix<Real,3,1> line_point(0.5*SpatialCell::cell_dvx+SpatialCell::vx_min,
+          const Eigen::Matrix<Real,3,1> line_point(0.5*SpatialCell::get_velocity_base_grid_cell_size()[0]+SpatialCell::get_velocity_grid_min_limits()[0],
                                                    0.0,
-                                                   0.5*SpatialCell::cell_dvz+SpatialCell::vz_min);
+                                                   0.5*SpatialCell::get_velocity_base_grid_cell_size()[2]+SpatialCell::get_velocity_grid_min_limits()[2]);
           
-          const Eigen::Matrix<Real,3,1> euclidian_di  = Eigen::Matrix<Real,3,1>(SpatialCell::cell_dvx, 0.0, 0.0); 
-          const Eigen::Matrix<Real,3,1> lagrangian_dj = bwd_transform.linear()*Eigen::Matrix<Real,3,1>(0.0 ,SpatialCell::cell_dvy, 0.0); 
-          const Eigen::Matrix<Real,3,1> euclidian_dk  = Eigen::Matrix<Real,3,1>(0.0 , 0.0 ,SpatialCell::cell_dvz); 
->>>>>>> 07768b79
-
-            
+          const Eigen::Matrix<Real,3,1> euclidian_di  = Eigen::Matrix<Real,3,1>(SpatialCell::get_velocity_base_grid_cell_size()[0], 0.0, 0.0); 
+          const Eigen::Matrix<Real,3,1> lagrangian_dj = bwd_transform.linear()*Eigen::Matrix<Real,3,1>(0.0 ,SpatialCell::get_velocity_base_grid_cell_size()[1], 0.0); 
+          const Eigen::Matrix<Real,3,1> euclidian_dk  = Eigen::Matrix<Real,3,1>(0.0 , 0.0 ,SpatialCell::get_velocity_base_grid_cell_size()[2]); 
           /*compute intersections, varying lines a      nd plane in i,j,k*/
           const Eigen::Matrix<Real,3,1> intersection_0_0_0 = line_plane_intersection(line_point,line_direction,plane_point,plane_normal);
           const Eigen::Matrix<Real,3,1> intersection_1_0_0 = line_plane_intersection(line_point + euclidian_di, line_direction, plane_point, plane_normal);
@@ -137,15 +106,15 @@
       //This is the  case presented in the Slice 3D article
       //Prepare intersections for mapping along Z first (mapping order Z-X-Y)
       const Eigen::Matrix<Real,3,1> plane_normal = bwd_transform.linear()*Eigen::Matrix<Real,3,1>(0,0,1.0); //Normal of lagrangian planes
-      const Eigen::Matrix<Real,3,1> plane_point =  bwd_transform*Eigen::Matrix<Real,3,1>(0.0,0.0,SpatialCell::vz_min); /*<Point on lowest potential lagrangian plane */
+      const Eigen::Matrix<Real,3,1> plane_point =  bwd_transform*Eigen::Matrix<Real,3,1>(0.0,0.0,SpatialCell::get_velocity_grid_min_limits()[2]); /*<Point on lowest potential lagrangian plane */
       const Eigen::Matrix<Real,3,1> line_direction = Eigen::Matrix<Real,3,1>(0,0,1.0); //line along euclidian z direction, unit vector
-      const Eigen::Matrix<Real,3,1> line_point(0.5*SpatialCell::cell_dvx+SpatialCell::vx_min,
-                                               0.5*SpatialCell::cell_dvy+SpatialCell::vy_min,
+      const Eigen::Matrix<Real,3,1> line_point(0.5*SpatialCell::get_velocity_base_grid_cell_size()[0]+SpatialCell::get_velocity_grid_min_limits()[0],
+                                               0.5*SpatialCell::get_velocity_base_grid_cell_size()[1]+SpatialCell::get_velocity_grid_min_limits()[1],
                                                0.0);
           
-      const Eigen::Matrix<Real,3,1> euclidian_di  = Eigen::Matrix<Real,3,1>(SpatialCell::cell_dvx,0,0.0); 
-      const Eigen::Matrix<Real,3,1> euclidian_dj  = Eigen::Matrix<Real,3,1>(0,SpatialCell::cell_dvy,0.0); 
-      const Eigen::Matrix<Real,3,1> lagrangian_dk = bwd_transform.linear()*Eigen::Matrix<Real,3,1>(0.0,0.0,SpatialCell::cell_dvz); 
+      const Eigen::Matrix<Real,3,1> euclidian_di  = Eigen::Matrix<Real,3,1>(SpatialCell::get_velocity_base_grid_cell_size()[0],0,0.0); 
+      const Eigen::Matrix<Real,3,1> euclidian_dj  = Eigen::Matrix<Real,3,1>(0,SpatialCell::get_velocity_base_grid_cell_size()[1],0.0); 
+      const Eigen::Matrix<Real,3,1> lagrangian_dk = bwd_transform.linear()*Eigen::Matrix<Real,3,1>(0.0,0.0,SpatialCell::get_velocity_base_grid_cell_size()[2]); 
       
       /*compute intersections, varying lines a      nd plane in i,j,k*/
       const Eigen::Matrix<Real,3,1> intersection_0_0_0 = line_plane_intersection(line_point,line_direction,plane_point,plane_normal);
@@ -172,23 +141,7 @@
   \param intersection_dj Change in x-coordinate for a change in j index of 1
   \param intersection_dk Change in x-coordinate for a change in k index of 1
 */
-<<<<<<< HEAD
-void compute_intersections_x(const SpatialCell* spatial_cell,
-			     const Transform<Real,3,Affine>& bwd_transform,const Transform<Real,3,Affine>& fwd_transform,
-			     Real& intersection,Real& intersection_di,Real& intersection_dj,Real& intersection_dk){
-
-  const Eigen::Matrix<Real,3,1> plane_normal = Eigen::Matrix<Real,3,1>(0.0, 1.0, 0.0); //Normal of Euclidian y-plane
-  Eigen::Matrix<Real,3,1> plane_point =  Eigen::Matrix<Real,3,1>(0,SpatialCell::get_velocity_grid_min_limits()[1]+SpatialCell::get_velocity_base_grid_cell_size()[1]*0.5,0); //Point on lowest euclidian y-plane through middle of cells
-  const Eigen::Matrix<Real,3,1> lagrangian_di = bwd_transform.linear() * Eigen::Matrix<Real,3,1>(SpatialCell::get_velocity_base_grid_cell_size()[0],0,0.0); 
-  const Eigen::Matrix<Real,3,1> euclidian_dj  = Eigen::Matrix<Real,3,1>(0,SpatialCell::get_velocity_base_grid_cell_size()[1],0.0); //Distance between euclidian planes
-  const Eigen::Matrix<Real,3,1> lagrangian_dk = bwd_transform.linear() * Eigen::Matrix<Real,3,1>(0.0,0.0,SpatialCell::get_velocity_base_grid_cell_size()[2]); 
-  
-  
-  const Eigen::Matrix<Real,3,1> line_direction = bwd_transform.linear() * Eigen::Matrix<Real,3,1>(0,1.0,0.0); //line along lagrangian y line, unit vector. Only rotation here, not translation
-  const Eigen::Matrix<Real,3,1> line_point = bwd_transform * Eigen::Matrix<Real,3,1>(SpatialCell::get_velocity_grid_min_limits()[0],
-										     0.5*SpatialCell::get_velocity_base_grid_cell_size()[1]+SpatialCell::get_velocity_grid_min_limits()[1],
-										     0.5*SpatialCell::get_velocity_base_grid_cell_size()[2]+SpatialCell::get_velocity_grid_min_limits()[2]);  
-=======
+
 void compute_intersections_2nd(const SpatialCell* spatial_cell,
                                const Transform<Real,3,Affine>& bwd_transform,const Transform<Real,3,Affine>& fwd_transform,
                                uint dimension,
@@ -198,16 +151,15 @@
       //This is the case presented in the Slice 3D article, Data along z has beenmove to lagrangian coordinates
       //Prepare intersections for mapping along X second (mapping order Z-X-Y)       
       const Eigen::Matrix<Real,3,1> plane_normal = Eigen::Matrix<Real,3,1>(0.0, 1.0, 0.0); //Normal of Euclidian y-plane
-      Eigen::Matrix<Real,3,1> plane_point =  Eigen::Matrix<Real,3,1>(0,SpatialCell::vy_min+SpatialCell::cell_dvy*0.5,0); //Point on lowest euclidian y-plane through middle of cells
-      const Eigen::Matrix<Real,3,1> lagrangian_di = bwd_transform.linear() * Eigen::Matrix<Real,3,1>(SpatialCell::cell_dvx,0,0.0); 
-      const Eigen::Matrix<Real,3,1> euclidian_dj  = Eigen::Matrix<Real,3,1>(0,SpatialCell::cell_dvy,0.0); //Distance between euclidian planes
-      const Eigen::Matrix<Real,3,1> lagrangian_dk = bwd_transform.linear() * Eigen::Matrix<Real,3,1>(0.0,0.0,SpatialCell::cell_dvz); 
+      Eigen::Matrix<Real,3,1> plane_point =  Eigen::Matrix<Real,3,1>(0,SpatialCell::get_velocity_grid_min_limits()[1]+SpatialCell::get_velocity_base_grid_cell_size()[1]*0.5,0); //Point on lowest euclidian y-plane through middle of cells
+      const Eigen::Matrix<Real,3,1> lagrangian_di = bwd_transform.linear() * Eigen::Matrix<Real,3,1>(SpatialCell::get_velocity_base_grid_cell_size()[0],0,0.0); 
+      const Eigen::Matrix<Real,3,1> euclidian_dj  = Eigen::Matrix<Real,3,1>(0,SpatialCell::get_velocity_base_grid_cell_size()[1],0.0); //Distance between euclidian planes
+      const Eigen::Matrix<Real,3,1> lagrangian_dk = bwd_transform.linear() * Eigen::Matrix<Real,3,1>(0.0,0.0,SpatialCell::get_velocity_base_grid_cell_size()[2]);
       
-  
       const Eigen::Matrix<Real,3,1> line_direction = bwd_transform.linear() * Eigen::Matrix<Real,3,1>(0,1.0,0.0); //line along lagrangian y line, unit vector. Only rotation here, not translation
-      const Eigen::Matrix<Real,3,1> line_point = bwd_transform * Eigen::Matrix<Real,3,1>(SpatialCell::vx_min,
-                                                                                         0.5*SpatialCell::cell_dvy+SpatialCell::vy_min,
-                                                                                         0.5*SpatialCell::cell_dvz+SpatialCell::vz_min);  
+      const Eigen::Matrix<Real,3,1> line_point = bwd_transform * Eigen::Matrix<Real,3,1>(SpatialCell::get_velocity_grid_min_limits()[0],
+                                                                                         0.5*SpatialCell::get_velocity_base_grid_cell_size()[1]+SpatialCell::get_velocity_grid_min_limits()[1],
+                                                                                         0.5*SpatialCell::get_velocity_base_grid_cell_size()[2]+SpatialCell::get_velocity_grid_min_limits()[2]);  
       /*Compute two intersections between lagrangian line (absolute position does not matter so set to 0,0,0, and two euclidian planes*/
       Eigen::Matrix<Real,3,1> intersect_0_0_0 = line_plane_intersection(line_point,line_direction,plane_point,plane_normal);
       Eigen::Matrix<Real,3,1> intersect_1_0_0 = line_plane_intersection(line_point + lagrangian_di, line_direction, plane_point, plane_normal);
@@ -225,18 +177,16 @@
           
       //Prepare intersections for mapping along Y second (mapping order X-Y-Z)
       const Eigen::Matrix<Real,3,1> plane_normal = Eigen::Matrix<Real,3,1>(0.0, 0.0, 1.0); //Normal of Euclidian z-plane
-      Eigen::Matrix<Real,3,1> plane_point =  Eigen::Matrix<Real,3,1>(0.0, 0.0,SpatialCell::vz_min+SpatialCell::cell_dvz * 0.5); //Point on lowest euclidian z-plane through middle of cells
-
-      const Eigen::Matrix<Real,3,1> lagrangian_di = bwd_transform.linear() * Eigen::Matrix<Real,3,1>(SpatialCell::cell_dvx, 0.0,  0.0); 
-      const Eigen::Matrix<Real,3,1> lagrangian_dj = bwd_transform.linear() * Eigen::Matrix<Real,3,1>(0.0, SpatialCell::cell_dvy, 0.0); 
-      const Eigen::Matrix<Real,3,1> euclidian_dk  = Eigen::Matrix<Real,3,1>(0.0, 0.0, SpatialCell::cell_dvz); //Distance between euclidian planes
-      
->>>>>>> 07768b79
+      Eigen::Matrix<Real,3,1> plane_point =  Eigen::Matrix<Real,3,1>(0.0, 0.0,SpatialCell::get_velocity_grid_min_limits()[2]+SpatialCell::get_velocity_base_grid_cell_size()[2] * 0.5); //Point on lowest euclidian z-plane through middle of cells
+
+      const Eigen::Matrix<Real,3,1> lagrangian_di = bwd_transform.linear() * Eigen::Matrix<Real,3,1>(SpatialCell::get_velocity_base_grid_cell_size()[0], 0.0,  0.0); 
+      const Eigen::Matrix<Real,3,1> lagrangian_dj = bwd_transform.linear() * Eigen::Matrix<Real,3,1>(0.0, SpatialCell::get_velocity_base_grid_cell_size()[1], 0.0); 
+      const Eigen::Matrix<Real,3,1> euclidian_dk  = Eigen::Matrix<Real,3,1>(0.0, 0.0, SpatialCell::get_velocity_base_grid_cell_size()[2]); //Distance between euclidian planes
   
       const Eigen::Matrix<Real,3,1> line_direction = bwd_transform.linear() * Eigen::Matrix<Real,3,1>(0.0, 0.0, 1.0); //line along lagrangian z line, unit vector. Only rotation here, not translation
-      const Eigen::Matrix<Real,3,1> line_point = bwd_transform * Eigen::Matrix<Real,3,1>(0.5*SpatialCell::cell_dvx + SpatialCell::vx_min,
-                                                                                         SpatialCell::vy_min,
-                                                                                         0.5*SpatialCell::cell_dvz + SpatialCell::vz_min);  
+      const Eigen::Matrix<Real,3,1> line_point = bwd_transform * Eigen::Matrix<Real,3,1>(0.5*SpatialCell::get_velocity_base_grid_cell_size()[0] + SpatialCell::get_velocity_grid_min_limits()[0],
+                                                                                         SpatialCell::get_velocity_grid_min_limits()[1],
+                                                                                         0.5*SpatialCell::get_velocity_base_grid_cell_size()[2] + SpatialCell::get_velocity_grid_min_limits()[2]);  
       /*Compute two intersections between lagrangian line (absolute position does not matter so set to 0,0,0, and two euclidian planes*/
       Eigen::Matrix<Real,3,1> intersect_0_0_0 = line_plane_intersection(line_point,line_direction,plane_point,plane_normal);
       Eigen::Matrix<Real,3,1> intersect_1_0_0 = line_plane_intersection(line_point + lagrangian_di, line_direction, plane_point, plane_normal);
@@ -252,15 +202,15 @@
    if(dimension == 2){
       //Prepare intersections for mapping along Z second (mapping order Y-Z-X)                    
       const Eigen::Matrix<Real,3,1> plane_normal = Eigen::Matrix<Real,3,1>(1.0, 0.0, 0.0); //Normal of Euclidian x-plane
-      Eigen::Matrix<Real,3,1> plane_point =  Eigen::Matrix<Real,3,1>(SpatialCell::vx_min+SpatialCell::cell_dvx*0.5, 0.0, 0.0); //Point on lowest euclidian x-plane through middle of cells
-      const Eigen::Matrix<Real,3,1> euclidian_di  = Eigen::Matrix<Real,3,1>(SpatialCell::cell_dvx, 0.0, 0.0); //Distance between euclidian planes
-      const Eigen::Matrix<Real,3,1> lagrangian_dj = bwd_transform.linear() * Eigen::Matrix<Real,3,1>(0.0, SpatialCell::cell_dvy, 0.0); 
-      const Eigen::Matrix<Real,3,1> lagrangian_dk = bwd_transform.linear() * Eigen::Matrix<Real,3,1>(0.0, 0.0, SpatialCell::cell_dvz); 
+      Eigen::Matrix<Real,3,1> plane_point =  Eigen::Matrix<Real,3,1>(SpatialCell::get_velocity_grid_min_limits()[0]+SpatialCell::get_velocity_base_grid_cell_size()[0]*0.5, 0.0, 0.0); //Point on lowest euclidian x-plane through middle of cells
+      const Eigen::Matrix<Real,3,1> euclidian_di  = Eigen::Matrix<Real,3,1>(SpatialCell::get_velocity_base_grid_cell_size()[0], 0.0, 0.0); //Distance between euclidian planes
+      const Eigen::Matrix<Real,3,1> lagrangian_dj = bwd_transform.linear() * Eigen::Matrix<Real,3,1>(0.0, SpatialCell::get_velocity_base_grid_cell_size()[1], 0.0); 
+      const Eigen::Matrix<Real,3,1> lagrangian_dk = bwd_transform.linear() * Eigen::Matrix<Real,3,1>(0.0, 0.0, SpatialCell::get_velocity_base_grid_cell_size()[2]); 
   
       const Eigen::Matrix<Real,3,1> line_direction = bwd_transform.linear() * Eigen::Matrix<Real,3,1>(1.0, 0.0, 0.0); //line along lagrangian x line, unit vector. Only rotation here, not translation
-      const Eigen::Matrix<Real,3,1> line_point = bwd_transform * Eigen::Matrix<Real,3,1>(0.5 * SpatialCell::cell_dvx + SpatialCell::vx_min,
-                                                                                         0.5 * SpatialCell::cell_dvy + SpatialCell::vy_min,
-                                                                                         SpatialCell::vz_min);  
+      const Eigen::Matrix<Real,3,1> line_point = bwd_transform * Eigen::Matrix<Real,3,1>(0.5 * SpatialCell::get_velocity_base_grid_cell_size()[0] + SpatialCell::get_velocity_grid_min_limits()[0],
+                                                                                         0.5 * SpatialCell::get_velocity_base_grid_cell_size()[1] + SpatialCell::get_velocity_grid_min_limits()[1],
+                                                                                         SpatialCell::get_velocity_grid_min_limits()[2]);  
       /*Compute two intersections between lagrangian line (absolute position does not matter so set to 0,0,0, and two euclidian planes*/
       Eigen::Matrix<Real,3,1> intersect_0_0_0 = line_plane_intersection(line_point,line_direction,plane_point,plane_normal);
       Eigen::Matrix<Real,3,1> intersect_1_0_0 = line_plane_intersection(line_point, line_direction, plane_point + euclidian_di, plane_normal);
@@ -290,25 +240,7 @@
 
   euclidian y goes from vy_min to vy_max, this is mapped to wherever y plane is in lagrangian
   
-<<<<<<< HEAD
-  const Eigen::Matrix<Real,3,1> point_0_0_0 = bwd_transform*Eigen::Matrix<Real,3,1>(0.5 * SpatialCell::get_velocity_base_grid_cell_size()[0] + SpatialCell::get_velocity_grid_min_limits()[0],
-										    SpatialCell::get_velocity_grid_min_limits()[1],
-										    0.5 * SpatialCell::get_velocity_base_grid_cell_size()[2] + SpatialCell::get_velocity_grid_min_limits()[2]);
-  const Eigen::Matrix<Real,3,1> point_1_0_0 = bwd_transform*Eigen::Matrix<Real,3,1>(1.5 * SpatialCell::get_velocity_base_grid_cell_size()[0] + SpatialCell::get_velocity_grid_min_limits()[0],
-										    SpatialCell::get_velocity_grid_min_limits()[1],
-										    0.5 * SpatialCell::get_velocity_base_grid_cell_size()[2] + SpatialCell::get_velocity_grid_min_limits()[2]);
-  const Eigen::Matrix<Real,3,1> point_0_1_0 = bwd_transform*Eigen::Matrix<Real,3,1>(0.5 * SpatialCell::get_velocity_base_grid_cell_size()[0] + SpatialCell::get_velocity_grid_min_limits()[0],
-										    1.0 * SpatialCell::get_velocity_base_grid_cell_size()[1] + SpatialCell::get_velocity_grid_min_limits()[1],
-										    0.5 * SpatialCell::get_velocity_base_grid_cell_size()[2] + SpatialCell::get_velocity_grid_min_limits()[2]);
-  const Eigen::Matrix<Real,3,1> point_0_0_1 = bwd_transform*Eigen::Matrix<Real,3,1>(0.5 * SpatialCell::get_velocity_base_grid_cell_size()[0] + SpatialCell::get_velocity_grid_min_limits()[0],
-										    SpatialCell::get_velocity_grid_min_limits()[1],
-										    1.5 * SpatialCell::get_velocity_base_grid_cell_size()[2] + SpatialCell::get_velocity_grid_min_limits()[2]);
-
-  intersection = point_0_0_0[1];
-  intersection_di = point_1_0_0[1]-point_0_0_0[1];
-  intersection_dj = point_0_1_0[1]-point_0_0_0[1];
-  intersection_dk = point_0_0_1[1]-point_0_0_0[1];
-=======
+
 */
 void compute_intersections_3rd(const SpatialCell* spatial_cell,
                                const Transform<Real,3,Affine>& bwd_transform,const Transform<Real,3,Affine>& fwd_transform,
@@ -316,18 +248,18 @@
                                Real& intersection,Real& intersection_di,Real& intersection_dj,Real& intersection_dk){
    if(dimension == 0){
           //Prepare intersections for mapping along X third (mapping order Y-Z-X)           
-          const Eigen::Matrix<Real,3,1> point_0_0_0 = bwd_transform*Eigen::Matrix<Real,3,1>(0.0 * SpatialCell::cell_dvx + SpatialCell::vx_min,
-                                                                                            0.5 * SpatialCell::cell_dvy + SpatialCell::vy_min,
-                                                                                            0.5 * SpatialCell::cell_dvz + SpatialCell::vz_min);
-          const Eigen::Matrix<Real,3,1> point_1_0_0 = bwd_transform*Eigen::Matrix<Real,3,1>(1.0 * SpatialCell::cell_dvx + SpatialCell::vx_min,
-                                                                                            0.5 * SpatialCell::cell_dvy + SpatialCell::vy_min,
-                                                                                            0.5 * SpatialCell::cell_dvz + SpatialCell::vz_min);
-          const Eigen::Matrix<Real,3,1> point_0_1_0 = bwd_transform*Eigen::Matrix<Real,3,1>(0.0 * SpatialCell::cell_dvx + SpatialCell::vx_min,
-                                                                                            1.5 * SpatialCell::cell_dvy + SpatialCell::vy_min,
-                                                                                            0.5 * SpatialCell::cell_dvz + SpatialCell::vz_min);
-          const Eigen::Matrix<Real,3,1> point_0_0_1 = bwd_transform*Eigen::Matrix<Real,3,1>(0.0 * SpatialCell::cell_dvx + SpatialCell::vx_min,
-                                                                                            0.5 * SpatialCell::cell_dvy + SpatialCell::vy_min,
-                                                                                            1.5 * SpatialCell::cell_dvz + SpatialCell::vz_min);
+          const Eigen::Matrix<Real,3,1> point_0_0_0 = bwd_transform*Eigen::Matrix<Real,3,1>(0.0 * SpatialCell::get_velocity_base_grid_cell_size()[0] + SpatialCell::get_velocity_grid_min_limits()[0],
+                                                                                            0.5 * SpatialCell::get_velocity_base_grid_cell_size()[1] + SpatialCell::get_velocity_grid_min_limits()[1],
+                                                                                            0.5 * SpatialCell::get_velocity_base_grid_cell_size()[2] + SpatialCell::get_velocity_grid_min_limits()[2]);
+          const Eigen::Matrix<Real,3,1> point_1_0_0 = bwd_transform*Eigen::Matrix<Real,3,1>(1.0 * SpatialCell::get_velocity_base_grid_cell_size()[0] + SpatialCell::get_velocity_grid_min_limits()[0],
+                                                                                            0.5 * SpatialCell::get_velocity_base_grid_cell_size()[1] + SpatialCell::get_velocity_grid_min_limits()[1],
+                                                                                            0.5 * SpatialCell::get_velocity_base_grid_cell_size()[2] + SpatialCell::get_velocity_grid_min_limits()[2]);
+          const Eigen::Matrix<Real,3,1> point_0_1_0 = bwd_transform*Eigen::Matrix<Real,3,1>(0.0 * SpatialCell::get_velocity_base_grid_cell_size()[0] + SpatialCell::get_velocity_grid_min_limits()[0],
+                                                                                            1.5 * SpatialCell::get_velocity_base_grid_cell_size()[1] + SpatialCell::get_velocity_grid_min_limits()[1],
+                                                                                            0.5 * SpatialCell::get_velocity_base_grid_cell_size()[2] + SpatialCell::get_velocity_grid_min_limits()[2]);
+          const Eigen::Matrix<Real,3,1> point_0_0_1 = bwd_transform*Eigen::Matrix<Real,3,1>(0.0 * SpatialCell::get_velocity_base_grid_cell_size()[0] + SpatialCell::get_velocity_grid_min_limits()[0],
+                                                                                            0.5 * SpatialCell::get_velocity_base_grid_cell_size()[1] + SpatialCell::get_velocity_grid_min_limits()[1],
+                                                                                            1.5 * SpatialCell::get_velocity_base_grid_cell_size()[2] + SpatialCell::get_velocity_grid_min_limits()[2]);
           intersection = point_0_0_0[dimension];
           intersection_di = point_1_0_0[dimension]-point_0_0_0[dimension];
           intersection_dj = point_0_1_0[dimension]-point_0_0_0[dimension];
@@ -336,18 +268,18 @@
    if(dimension == 1){
           //This is the case presented in the Slice 3D article, Data along z has beenmove to lagrangian coordinates
           //Prepare intersections for mapping along Y third (mapping order Z-X-Y)       
-          const Eigen::Matrix<Real,3,1> point_0_0_0 = bwd_transform*Eigen::Matrix<Real,3,1>(0.5 * SpatialCell::cell_dvx + SpatialCell::vx_min,
-                                                                                            SpatialCell::vy_min,
-                                                                                            0.5 * SpatialCell::cell_dvz + SpatialCell::vz_min);
-          const Eigen::Matrix<Real,3,1> point_1_0_0 = bwd_transform*Eigen::Matrix<Real,3,1>(1.5 * SpatialCell::cell_dvx + SpatialCell::vx_min,
-                                                                                            SpatialCell::vy_min,
-                                                                                            0.5 * SpatialCell::cell_dvz + SpatialCell::vz_min);
-          const Eigen::Matrix<Real,3,1> point_0_1_0 = bwd_transform*Eigen::Matrix<Real,3,1>(0.5 * SpatialCell::cell_dvx + SpatialCell::vx_min,
-                                                                                            1.0 * SpatialCell::cell_dvy + SpatialCell::vy_min,
-                                                                                            0.5 * SpatialCell::cell_dvz + SpatialCell::vz_min);
-          const Eigen::Matrix<Real,3,1> point_0_0_1 = bwd_transform*Eigen::Matrix<Real,3,1>(0.5 * SpatialCell::cell_dvx + SpatialCell::vx_min,
-                                                                                            SpatialCell::vy_min,
-                                                                                            1.5 * SpatialCell::cell_dvz + SpatialCell::vz_min);
+          const Eigen::Matrix<Real,3,1> point_0_0_0 = bwd_transform*Eigen::Matrix<Real,3,1>(0.5 * SpatialCell::get_velocity_base_grid_cell_size()[0] + SpatialCell::get_velocity_grid_min_limits()[0],
+                                                                                            SpatialCell::get_velocity_grid_min_limits()[1],
+                                                                                            0.5 * SpatialCell::get_velocity_base_grid_cell_size()[2] + SpatialCell::get_velocity_grid_min_limits()[2]);
+          const Eigen::Matrix<Real,3,1> point_1_0_0 = bwd_transform*Eigen::Matrix<Real,3,1>(1.5 * SpatialCell::get_velocity_base_grid_cell_size()[0] + SpatialCell::get_velocity_grid_min_limits()[0],
+                                                                                            SpatialCell::get_velocity_grid_min_limits()[1],
+                                                                                            0.5 * SpatialCell::get_velocity_base_grid_cell_size()[2] + SpatialCell::get_velocity_grid_min_limits()[2]);
+          const Eigen::Matrix<Real,3,1> point_0_1_0 = bwd_transform*Eigen::Matrix<Real,3,1>(0.5 * SpatialCell::get_velocity_base_grid_cell_size()[0] + SpatialCell::get_velocity_grid_min_limits()[0],
+                                                                                            1.0 * SpatialCell::get_velocity_base_grid_cell_size()[1] + SpatialCell::get_velocity_grid_min_limits()[1],
+                                                                                            0.5 * SpatialCell::get_velocity_base_grid_cell_size()[2] + SpatialCell::get_velocity_grid_min_limits()[2]);
+          const Eigen::Matrix<Real,3,1> point_0_0_1 = bwd_transform*Eigen::Matrix<Real,3,1>(0.5 * SpatialCell::get_velocity_base_grid_cell_size()[0] + SpatialCell::get_velocity_grid_min_limits()[0],
+                                                                                            SpatialCell::get_velocity_grid_min_limits()[1],
+                                                                                            1.5 * SpatialCell::get_velocity_base_grid_cell_size()[2] + SpatialCell::get_velocity_grid_min_limits()[2]);
           intersection = point_0_0_0[dimension];
           intersection_di = point_1_0_0[dimension]-point_0_0_0[dimension];
           intersection_dj = point_0_1_0[dimension]-point_0_0_0[dimension];
@@ -356,26 +288,24 @@
    }
    if(dimension == 2) {
           //Prepare intersections for mapping along Z third (mapping order X-Y-Z)
-          const Eigen::Matrix<Real,3,1> point_0_0_0 = bwd_transform*Eigen::Matrix<Real,3,1>(0.5 * SpatialCell::cell_dvx + SpatialCell::vx_min,
-                                                                                            0.5 * SpatialCell::cell_dvy + SpatialCell::vy_min,
-                                                                                            0.0 * SpatialCell::cell_dvz + SpatialCell::vz_min);
-          const Eigen::Matrix<Real,3,1> point_1_0_0 = bwd_transform*Eigen::Matrix<Real,3,1>(1.5 * SpatialCell::cell_dvx + SpatialCell::vx_min,
-                                                                                            0.5 * SpatialCell::cell_dvy + SpatialCell::vy_min,
-                                                                                            0.0 * SpatialCell::cell_dvz + SpatialCell::vz_min);
-          const Eigen::Matrix<Real,3,1> point_0_1_0 = bwd_transform*Eigen::Matrix<Real,3,1>(0.5 * SpatialCell::cell_dvx + SpatialCell::vx_min,
-                                                                                            1.5 * SpatialCell::cell_dvy + SpatialCell::vy_min,
-                                                                                            0.0 * SpatialCell::cell_dvz + SpatialCell::vz_min);
-          const Eigen::Matrix<Real,3,1> point_0_0_1 = bwd_transform*Eigen::Matrix<Real,3,1>(0.5 * SpatialCell::cell_dvx + SpatialCell::vx_min,
-                                                                                            0.5 * SpatialCell::cell_dvy + SpatialCell::vy_min,
-                                                                                            1.0 * SpatialCell::cell_dvz + SpatialCell::vz_min);
+          const Eigen::Matrix<Real,3,1> point_0_0_0 = bwd_transform*Eigen::Matrix<Real,3,1>(0.5 * SpatialCell::get_velocity_base_grid_cell_size()[0] + SpatialCell::get_velocity_grid_min_limits()[0],
+                                                                                            0.5 * SpatialCell::get_velocity_base_grid_cell_size()[1] + SpatialCell::get_velocity_grid_min_limits()[1],
+                                                                                            0.0 * SpatialCell::get_velocity_base_grid_cell_size()[2] + SpatialCell::get_velocity_grid_min_limits()[2]);
+          const Eigen::Matrix<Real,3,1> point_1_0_0 = bwd_transform*Eigen::Matrix<Real,3,1>(1.5 * SpatialCell::get_velocity_base_grid_cell_size()[0] + SpatialCell::get_velocity_grid_min_limits()[0],
+                                                                                            0.5 * SpatialCell::get_velocity_base_grid_cell_size()[1] + SpatialCell::get_velocity_grid_min_limits()[1],
+                                                                                            0.0 * SpatialCell::get_velocity_base_grid_cell_size()[2] + SpatialCell::get_velocity_grid_min_limits()[2]);
+          const Eigen::Matrix<Real,3,1> point_0_1_0 = bwd_transform*Eigen::Matrix<Real,3,1>(0.5 * SpatialCell::get_velocity_base_grid_cell_size()[0] + SpatialCell::get_velocity_grid_min_limits()[0],
+                                                                                            1.5 * SpatialCell::get_velocity_base_grid_cell_size()[1] + SpatialCell::get_velocity_grid_min_limits()[1],
+                                                                                            0.0 * SpatialCell::get_velocity_base_grid_cell_size()[2] + SpatialCell::get_velocity_grid_min_limits()[2]);
+          const Eigen::Matrix<Real,3,1> point_0_0_1 = bwd_transform*Eigen::Matrix<Real,3,1>(0.5 * SpatialCell::get_velocity_base_grid_cell_size()[0] + SpatialCell::get_velocity_grid_min_limits()[0],
+                                                                                            0.5 * SpatialCell::get_velocity_base_grid_cell_size()[1] + SpatialCell::get_velocity_grid_min_limits()[1],
+                                                                                            1.0 * SpatialCell::get_velocity_base_grid_cell_size()[2] + SpatialCell::get_velocity_grid_min_limits()[2]);
           intersection = point_0_0_0[dimension];
           intersection_di = point_1_0_0[dimension]-point_0_0_0[dimension];
           intersection_dj = point_0_1_0[dimension]-point_0_0_0[dimension];
           intersection_dk = point_0_0_1[dimension]-point_0_0_0[dimension];
 
    }
-
->>>>>>> 07768b79
 }
 
 
