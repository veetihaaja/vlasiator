/*
 * This file is part of Vlasiator.
 * Copyright 2010-2016 Finnish Meteorological Institute, 
 * 2017 CSC - IT center for Science
 *
 * For details of usage, see the COPYING file and read the "Rules of the Road"
 * at http://www.physics.helsinki.fi/vlasiator/
 *
 * This program is free software; you can redistribute it and/or modify
 * it under the terms of the GNU General Public License as published by
 * the Free Software Foundation; either version 2 of the License, or
 * (at your option) any later version.
 *
 * This program is distributed in the hope that it will be useful,
 * but WITHOUT ANY WARRANTY; without even the implied warranty of
 * MERCHANTABILITY or FITNESS FOR A PARTICULAR PURPOSE.  See the
 * GNU General Public License for more details.
 *
 * You should have received a copy of the GNU General Public License along
 * with this program; if not, write to the Free Software Foundation, Inc.,
 * 51 Franklin Street, Fifth Floor, Boston, MA 02110-1301 USA.
 */


#include "vec.h"
#include "cpu_acc_load_blocks.hpp"

void loadColumnBlockData(
   const vmesh::VelocityMesh<vmesh::GlobalID,vmesh::LocalID>& vmesh,
   vmesh::VelocityBlockContainer<vmesh::LocalID>& blockContainer,
   vmesh::GlobalID* blocks,
   vmesh::LocalID n_blocks,
   const int dimension,
   Vec* __restrict__ values) {
   // first set the 0 values for the two empty blocks 
   // we store above and below the existing blocks

   for (uint k=0; k<WID; ++k) {
      for (uint j = 0; j < WID; j += VECL/WID){ 
         values[i_pcolumnv(j, k, -1, n_blocks)] = Vec(0);
         values[i_pcolumnv(j, k, n_blocks, n_blocks)] = Vec(0);
      }
   }

   /*[[[cog
import cog
WIDs = [4,8]
for wi, WID in enumerate(WIDs):
   WID2 = WID * WID
   if wi == 0:
      cog.outl("#if WID == %d " % WID)
   else:
      cog.outl("#elif WID == %d " % WID)      

   for dimension in range(0, 2):
      if dimension == 0:    
            cell_indices_to_id = [ WID2, WID, 1]
      if dimension == 1:    
            cell_indices_to_id = [ 1, WID2, WID]
      if dimension == 2:    
            cell_indices_to_id = [ 1, WID, WID2]

      cellid_transpose=[]
      for k in range(0,WID):
            for j in range(0,WID):
                  for i in range(0,WID):
                    cellid_transpose.append(i * cell_indices_to_id[0] +  j * cell_indices_to_id[1] + k * cell_indices_to_id[2])

      cog.outl("if(dimension == %s) {" % dimension)
      cog.outl("   for (vmesh::LocalID block_k=0; block_k<n_blocks; ++block_k) {")
      cog.outl("      Realf* __restrict__ data = blockContainer.getData(vmesh.getLocalID(blocks[block_k]));")    
      init = True
      noinitlist = False
      if noinitlist:
            for vecl in [4, 8, 16, 32, 64]:
                  # guard against WID2//vecl == 0 and more exotic truncations, and vecl < WID not supported
                  if vecl*(WID2//vecl) != WID2 or vecl < WID:
                        continue
                  # Agner supports up to 16elem f, 8elem d, so not going further than that!
                  for accuracy in ["f", "d"]:
                        if accuracy == "f" and vecl > 16:
                              continue
                        if accuracy == "d" and vecl > 8:
                              continue
                        if init:
                              cog.outl("#if defined(VEC%d%s_AGNER) && VECL == %d" % (vecl, accuracy.upper(), vecl))
                              init = False
                        else:
                              cog.outl("#elif defined(VEC%d%s_AGNER) && VECL == %d" % (vecl, accuracy.upper(), vecl))
                        cell = 0
                        cog.outl("// WID %d, vecl %d" % (WID, vecl))
                        for k in range(0, WID):
                          for planeVector in range(0, WID2//vecl):
                              cog.out("      values[i_pcolumnv_b(%d, %d, block_k, n_blocks)] = gather%d%s<" % (planeVector, k, vecl, accuracy) )
                              for vi in range(0,vecl):
                                    cog.out("%d" %cellid_transpose[cell])
                                    if vi < vecl-1:
                                      cog.out(", ")
                                    cell = cell + 1
                              cog.outl(">(data);")

                  cog.outl("#elif defined(VEC_FALLBACK_GENERIC) && VECL == %d " % vecl)
                  cog.outl("// WID %d, vecl %d" % (WID, vecl))
                  cell = 0
                  for k in range(0, WID):
                        for planeVector in range(0, WID2//vecl):
                              cog.out("      values[i_pcolumnv_b(%d, %d, block_k, n_blocks)] = Vec({" % (planeVector, k) )
                              for vi in range(0,vecl):
                                    cog.out("data[%d]" %cellid_transpose[cell])
                                    if vi < vecl-1:
                                          cog.out(", ")
                                    cell = cell + 1
                              cog.outl("});")
      else:
                  for vecl in [4, 8, 16, 32, 64]:
                        # guard against WID2//vecl == 0 and more exotic truncations, and vecl < WID not supported
                        if vecl*(WID2//vecl) != WID2 or vecl < WID:
                              continue
                        if init:
                              cog.out("#if ")
                              init = False
                        else:
                              cog.out("#elif ")

                        # Agner supports up to 16elem f, 8elem d, so not going further than that!
                        if vecl > 16:
                              cog.outl("defined(VEC_FALLBACK_GENERIC) && VECL == %d" % vecl)
                        elif vecl > 8:
                              cog.outl("(defined(VEC%dF_AGNER) || defined(VEC_FALLBACK_GENERIC)) && VECL == %d" % (vecl, vecl))
                        else:
                              cog.outl("(defined(VEC%dD_AGNER) || defined(VEC%dF_AGNER) || defined(VEC_FALLBACK_GENERIC)) && VECL == %d" % (vecl, vecl, vecl))
                        cell = 0
                        cog.outl("// WID %d, vecl %d" % (WID, vecl))
                        for k in range(0, WID):
                              for planeVector in range(0, WID2//vecl):
                                cog.out("      values[i_pcolumnv_b(%d, %d, block_k, n_blocks)] = Vec({" % (planeVector, k) )
                                for vi in range(0,vecl):
                                    cog.out("data[%d]" %cellid_transpose[cell])
                                    if vi < vecl-1:
                                          cog.out(", ")
                                    cell = cell + 1
                                cog.outl("});")

      cog.outl("#else // Fell through, never fall into this particular pit again")
      cog.outl("      std::cerr << \"Undefined VECTORCLASS flag or implementation missing in loadColumnBlockData() before \" << __FILE__ << \":\" << __LINE__ << std::endl;")
      cog.outl("      abort();")
      cog.outl("#endif")  



      cog.outl("      //zero old output data")
      cog.outl("      for (uint i=0; i<WID3; ++i) {")
      cog.outl("         data[i]=0;")
      cog.outl("      }")
      cog.outl("   }")                
      cog.outl("}")

cog.outl("#else")
cog.outl("   std::cerr << \"Undefined WID (\" <<WID<< \") encountered in \" << __FILE__ << \":\" << __LINE__ << std::endl;")
cog.outl("   abort();")      
cog.outl("#endif")          

    ]]]*/
   #if WID == 4 
   if(dimension == 0) {
      for (vmesh::LocalID block_k=0; block_k<n_blocks; ++block_k) {
         Realf* __restrict__ data = blockContainer.getData(vmesh.getLocalID(blocks[block_k]));
   #if (defined(VEC4D_AGNER) || defined(VEC4F_AGNER) || defined(VEC_FALLBACK_GENERIC)) && VECL == 4
   // WID 4, vecl 4
         values[i_pcolumnv_b(0, 0, block_k, n_blocks)] = Vec({data[0], data[16], data[32], data[48]});
         values[i_pcolumnv_b(1, 0, block_k, n_blocks)] = Vec({data[4], data[20], data[36], data[52]});
         values[i_pcolumnv_b(2, 0, block_k, n_blocks)] = Vec({data[8], data[24], data[40], data[56]});
         values[i_pcolumnv_b(3, 0, block_k, n_blocks)] = Vec({data[12], data[28], data[44], data[60]});
         values[i_pcolumnv_b(0, 1, block_k, n_blocks)] = Vec({data[1], data[17], data[33], data[49]});
         values[i_pcolumnv_b(1, 1, block_k, n_blocks)] = Vec({data[5], data[21], data[37], data[53]});
         values[i_pcolumnv_b(2, 1, block_k, n_blocks)] = Vec({data[9], data[25], data[41], data[57]});
         values[i_pcolumnv_b(3, 1, block_k, n_blocks)] = Vec({data[13], data[29], data[45], data[61]});
         values[i_pcolumnv_b(0, 2, block_k, n_blocks)] = Vec({data[2], data[18], data[34], data[50]});
         values[i_pcolumnv_b(1, 2, block_k, n_blocks)] = Vec({data[6], data[22], data[38], data[54]});
         values[i_pcolumnv_b(2, 2, block_k, n_blocks)] = Vec({data[10], data[26], data[42], data[58]});
         values[i_pcolumnv_b(3, 2, block_k, n_blocks)] = Vec({data[14], data[30], data[46], data[62]});
         values[i_pcolumnv_b(0, 3, block_k, n_blocks)] = Vec({data[3], data[19], data[35], data[51]});
         values[i_pcolumnv_b(1, 3, block_k, n_blocks)] = Vec({data[7], data[23], data[39], data[55]});
         values[i_pcolumnv_b(2, 3, block_k, n_blocks)] = Vec({data[11], data[27], data[43], data[59]});
         values[i_pcolumnv_b(3, 3, block_k, n_blocks)] = Vec({data[15], data[31], data[47], data[63]});
   #elif (defined(VEC8D_AGNER) || defined(VEC8F_AGNER) || defined(VEC_FALLBACK_GENERIC)) && VECL == 8
   // WID 4, vecl 8
         values[i_pcolumnv_b(0, 0, block_k, n_blocks)] = Vec({data[0], data[16], data[32], data[48], data[4], data[20], data[36], data[52]});
         values[i_pcolumnv_b(1, 0, block_k, n_blocks)] = Vec({data[8], data[24], data[40], data[56], data[12], data[28], data[44], data[60]});
         values[i_pcolumnv_b(0, 1, block_k, n_blocks)] = Vec({data[1], data[17], data[33], data[49], data[5], data[21], data[37], data[53]});
         values[i_pcolumnv_b(1, 1, block_k, n_blocks)] = Vec({data[9], data[25], data[41], data[57], data[13], data[29], data[45], data[61]});
         values[i_pcolumnv_b(0, 2, block_k, n_blocks)] = Vec({data[2], data[18], data[34], data[50], data[6], data[22], data[38], data[54]});
         values[i_pcolumnv_b(1, 2, block_k, n_blocks)] = Vec({data[10], data[26], data[42], data[58], data[14], data[30], data[46], data[62]});
         values[i_pcolumnv_b(0, 3, block_k, n_blocks)] = Vec({data[3], data[19], data[35], data[51], data[7], data[23], data[39], data[55]});
         values[i_pcolumnv_b(1, 3, block_k, n_blocks)] = Vec({data[11], data[27], data[43], data[59], data[15], data[31], data[47], data[63]});
   #elif (defined(VEC16F_AGNER) || defined(VEC_FALLBACK_GENERIC)) && VECL == 16
   // WID 4, vecl 16
         values[i_pcolumnv_b(0, 0, block_k, n_blocks)] = Vec({data[0], data[16], data[32], data[48], data[4], data[20], data[36], data[52], data[8], data[24], data[40], data[56], data[12], data[28], data[44], data[60]});
         values[i_pcolumnv_b(0, 1, block_k, n_blocks)] = Vec({data[1], data[17], data[33], data[49], data[5], data[21], data[37], data[53], data[9], data[25], data[41], data[57], data[13], data[29], data[45], data[61]});
         values[i_pcolumnv_b(0, 2, block_k, n_blocks)] = Vec({data[2], data[18], data[34], data[50], data[6], data[22], data[38], data[54], data[10], data[26], data[42], data[58], data[14], data[30], data[46], data[62]});
         values[i_pcolumnv_b(0, 3, block_k, n_blocks)] = Vec({data[3], data[19], data[35], data[51], data[7], data[23], data[39], data[55], data[11], data[27], data[43], data[59], data[15], data[31], data[47], data[63]});
   #else // Fell through, never fall into this particular pit again
         std::cerr << "Undefined VECTORCLASS flag or implementation missing for WID=" << WID << " in loadColumnBlockData() before " << __FILE__ << ":" << __LINE__ << std::endl;
         abort();
   #endif
         //zero old output data
         for (uint i=0; i<WID3; ++i) {
            data[i]=0;
         }
      }
   }
   if(dimension == 1) {
      for (vmesh::LocalID block_k=0; block_k<n_blocks; ++block_k) {
         Realf* __restrict__ data = blockContainer.getData(vmesh.getLocalID(blocks[block_k]));
<<<<<<< HEAD
   #ifdef VEC4F_AGNER
         values[i_pcolumnv_b(0, 0, block_k, n_blocks)] = gather4f<0 ,1 ,2 ,3>(data);
         values[i_pcolumnv_b(1, 0, block_k, n_blocks)] = gather4f<16 ,17 ,18 ,19>(data);
         values[i_pcolumnv_b(2, 0, block_k, n_blocks)] = gather4f<32 ,33 ,34 ,35>(data);
         values[i_pcolumnv_b(3, 0, block_k, n_blocks)] = gather4f<48 ,49 ,50 ,51>(data);
         values[i_pcolumnv_b(0, 1, block_k, n_blocks)] = gather4f<4 ,5 ,6 ,7>(data);
         values[i_pcolumnv_b(1, 1, block_k, n_blocks)] = gather4f<20 ,21 ,22 ,23>(data);
         values[i_pcolumnv_b(2, 1, block_k, n_blocks)] = gather4f<36 ,37 ,38 ,39>(data);
         values[i_pcolumnv_b(3, 1, block_k, n_blocks)] = gather4f<52 ,53 ,54 ,55>(data);
         values[i_pcolumnv_b(0, 2, block_k, n_blocks)] = gather4f<8 ,9 ,10 ,11>(data);
         values[i_pcolumnv_b(1, 2, block_k, n_blocks)] = gather4f<24 ,25 ,26 ,27>(data);
         values[i_pcolumnv_b(2, 2, block_k, n_blocks)] = gather4f<40 ,41 ,42 ,43>(data);
         values[i_pcolumnv_b(3, 2, block_k, n_blocks)] = gather4f<56 ,57 ,58 ,59>(data);
         values[i_pcolumnv_b(0, 3, block_k, n_blocks)] = gather4f<12 ,13 ,14 ,15>(data);
         values[i_pcolumnv_b(1, 3, block_k, n_blocks)] = gather4f<28 ,29 ,30 ,31>(data);
         values[i_pcolumnv_b(2, 3, block_k, n_blocks)] = gather4f<44 ,45 ,46 ,47>(data);
         values[i_pcolumnv_b(3, 3, block_k, n_blocks)] = gather4f<60 ,61 ,62 ,63>(data);
   #endif //VEC4F_AGNER

#if defined(VEC4F_FALLBACK) || defined(VEC4D_FALLBACK)
         values[i_pcolumnv_b(0, 0, block_k, n_blocks)] = Vec(data[0], data[1], data[2], data[3]);
         values[i_pcolumnv_b(1, 0, block_k, n_blocks)] = Vec(data[16], data[17], data[18], data[19]);
         values[i_pcolumnv_b(2, 0, block_k, n_blocks)] = Vec(data[32], data[33], data[34], data[35]);
         values[i_pcolumnv_b(3, 0, block_k, n_blocks)] = Vec(data[48], data[49], data[50], data[51]);
         values[i_pcolumnv_b(0, 1, block_k, n_blocks)] = Vec(data[4], data[5], data[6], data[7]);
         values[i_pcolumnv_b(1, 1, block_k, n_blocks)] = Vec(data[20], data[21], data[22], data[23]);
         values[i_pcolumnv_b(2, 1, block_k, n_blocks)] = Vec(data[36], data[37], data[38], data[39]);
         values[i_pcolumnv_b(3, 1, block_k, n_blocks)] = Vec(data[52], data[53], data[54], data[55]);
         values[i_pcolumnv_b(0, 2, block_k, n_blocks)] = Vec(data[8], data[9], data[10], data[11]);
         values[i_pcolumnv_b(1, 2, block_k, n_blocks)] = Vec(data[24], data[25], data[26], data[27]);
         values[i_pcolumnv_b(2, 2, block_k, n_blocks)] = Vec(data[40], data[41], data[42], data[43]);
         values[i_pcolumnv_b(3, 2, block_k, n_blocks)] = Vec(data[56], data[57], data[58], data[59]);
         values[i_pcolumnv_b(0, 3, block_k, n_blocks)] = Vec(data[12], data[13], data[14], data[15]);
         values[i_pcolumnv_b(1, 3, block_k, n_blocks)] = Vec(data[28], data[29], data[30], data[31]);
         values[i_pcolumnv_b(2, 3, block_k, n_blocks)] = Vec(data[44], data[45], data[46], data[47]);
         values[i_pcolumnv_b(3, 3, block_k, n_blocks)] = Vec(data[60], data[61], data[62], data[63]);
#endif //VEC4F_FALLBACK || VEC4D_FALLBACK

   #ifdef VEC4D_AGNER
         values[i_pcolumnv_b(0, 0, block_k, n_blocks)] = gather4d<0 ,1 ,2 ,3>(data);
         values[i_pcolumnv_b(1, 0, block_k, n_blocks)] = gather4d<16 ,17 ,18 ,19>(data);
         values[i_pcolumnv_b(2, 0, block_k, n_blocks)] = gather4d<32 ,33 ,34 ,35>(data);
         values[i_pcolumnv_b(3, 0, block_k, n_blocks)] = gather4d<48 ,49 ,50 ,51>(data);
         values[i_pcolumnv_b(0, 1, block_k, n_blocks)] = gather4d<4 ,5 ,6 ,7>(data);
         values[i_pcolumnv_b(1, 1, block_k, n_blocks)] = gather4d<20 ,21 ,22 ,23>(data);
         values[i_pcolumnv_b(2, 1, block_k, n_blocks)] = gather4d<36 ,37 ,38 ,39>(data);
         values[i_pcolumnv_b(3, 1, block_k, n_blocks)] = gather4d<52 ,53 ,54 ,55>(data);
         values[i_pcolumnv_b(0, 2, block_k, n_blocks)] = gather4d<8 ,9 ,10 ,11>(data);
         values[i_pcolumnv_b(1, 2, block_k, n_blocks)] = gather4d<24 ,25 ,26 ,27>(data);
         values[i_pcolumnv_b(2, 2, block_k, n_blocks)] = gather4d<40 ,41 ,42 ,43>(data);
         values[i_pcolumnv_b(3, 2, block_k, n_blocks)] = gather4d<56 ,57 ,58 ,59>(data);
         values[i_pcolumnv_b(0, 3, block_k, n_blocks)] = gather4d<12 ,13 ,14 ,15>(data);
         values[i_pcolumnv_b(1, 3, block_k, n_blocks)] = gather4d<28 ,29 ,30 ,31>(data);
         values[i_pcolumnv_b(2, 3, block_k, n_blocks)] = gather4d<44 ,45 ,46 ,47>(data);
         values[i_pcolumnv_b(3, 3, block_k, n_blocks)] = gather4d<60 ,61 ,62 ,63>(data);
   #endif //VEC4D_AGNER
   #ifdef VEC8F_AGNER
         values[i_pcolumnv_b(0, 0, block_k, n_blocks)] = gather8f<0 ,1 ,2 ,3 ,16 ,17 ,18 ,19>(data);
         values[i_pcolumnv_b(1, 0, block_k, n_blocks)] = gather8f<32 ,33 ,34 ,35 ,48 ,49 ,50 ,51>(data);
         values[i_pcolumnv_b(0, 1, block_k, n_blocks)] = gather8f<4 ,5 ,6 ,7 ,20 ,21 ,22 ,23>(data);
         values[i_pcolumnv_b(1, 1, block_k, n_blocks)] = gather8f<36 ,37 ,38 ,39 ,52 ,53 ,54 ,55>(data);
         values[i_pcolumnv_b(0, 2, block_k, n_blocks)] = gather8f<8 ,9 ,10 ,11 ,24 ,25 ,26 ,27>(data);
         values[i_pcolumnv_b(1, 2, block_k, n_blocks)] = gather8f<40 ,41 ,42 ,43 ,56 ,57 ,58 ,59>(data);
         values[i_pcolumnv_b(0, 3, block_k, n_blocks)] = gather8f<12 ,13 ,14 ,15 ,28 ,29 ,30 ,31>(data);
         values[i_pcolumnv_b(1, 3, block_k, n_blocks)] = gather8f<44 ,45 ,46 ,47 ,60 ,61 ,62 ,63>(data);
   #endif //VEC8F_AGNER
   #ifdef VEC8D_AGNER
         values[i_pcolumnv_b(0, 0, block_k, n_blocks)] = gather8d<0 ,1 ,2 ,3 ,16 ,17 ,18 ,19>(data);
         values[i_pcolumnv_b(1, 0, block_k, n_blocks)] = gather8d<32 ,33 ,34 ,35 ,48 ,49 ,50 ,51>(data);
         values[i_pcolumnv_b(0, 1, block_k, n_blocks)] = gather8d<4 ,5 ,6 ,7 ,20 ,21 ,22 ,23>(data);
         values[i_pcolumnv_b(1, 1, block_k, n_blocks)] = gather8d<36 ,37 ,38 ,39 ,52 ,53 ,54 ,55>(data);
         values[i_pcolumnv_b(0, 2, block_k, n_blocks)] = gather8d<8 ,9 ,10 ,11 ,24 ,25 ,26 ,27>(data);
         values[i_pcolumnv_b(1, 2, block_k, n_blocks)] = gather8d<40 ,41 ,42 ,43 ,56 ,57 ,58 ,59>(data);
         values[i_pcolumnv_b(0, 3, block_k, n_blocks)] = gather8d<12 ,13 ,14 ,15 ,28 ,29 ,30 ,31>(data);
         values[i_pcolumnv_b(1, 3, block_k, n_blocks)] = gather8d<44 ,45 ,46 ,47 ,60 ,61 ,62 ,63>(data);
   #endif //VEC8D_AGNER

#if defined (VEC8F_FALLBACK) || defined (VEC8D_FALLBACK)
         values[i_pcolumnv_b(0, 0, block_k, n_blocks)] = Vec(data[0], data[1], data[2], data[3], data[16], data[17], data[18], data[19]);
         values[i_pcolumnv_b(1, 0, block_k, n_blocks)] = Vec(data[32], data[33], data[34], data[35], data[48], data[49], data[50], data[51]);
         values[i_pcolumnv_b(0, 1, block_k, n_blocks)] = Vec(data[4], data[5], data[6], data[7], data[20], data[21], data[22], data[23]);
         values[i_pcolumnv_b(1, 1, block_k, n_blocks)] = Vec(data[36], data[37], data[38], data[39], data[52], data[53], data[54], data[55]);
         values[i_pcolumnv_b(0, 2, block_k, n_blocks)] = Vec(data[8], data[9], data[10], data[11], data[24], data[25], data[26], data[27]);
         values[i_pcolumnv_b(1, 2, block_k, n_blocks)] = Vec(data[40], data[41], data[42], data[43], data[56], data[57], data[58], data[59]);
         values[i_pcolumnv_b(0, 3, block_k, n_blocks)] = Vec(data[12], data[13], data[14], data[15], data[28], data[29], data[30], data[31]);
         values[i_pcolumnv_b(1, 3, block_k, n_blocks)] = Vec(data[44], data[45], data[46], data[47], data[60], data[61], data[62], data[63]);
#endif //VEC8F_FALLBACK || VEC8D_FALLBACK

   #ifdef VEC16F_AGNER
         values[i_pcolumnv_b(0, 0, block_k, n_blocks)] = gather16f<0 ,1 ,2 ,3 ,16 ,17 ,18 ,19 ,32 ,33 ,34 ,35 ,48 ,49 ,50 ,51>(data);
         values[i_pcolumnv_b(0, 1, block_k, n_blocks)] = gather16f<4 ,5 ,6 ,7 ,20 ,21 ,22 ,23 ,36 ,37 ,38 ,39 ,52 ,53 ,54 ,55>(data);
         values[i_pcolumnv_b(0, 2, block_k, n_blocks)] = gather16f<8 ,9 ,10 ,11 ,24 ,25 ,26 ,27 ,40 ,41 ,42 ,43 ,56 ,57 ,58 ,59>(data);
         values[i_pcolumnv_b(0, 3, block_k, n_blocks)] = gather16f<12 ,13 ,14 ,15 ,28 ,29 ,30 ,31 ,44 ,45 ,46 ,47 ,60 ,61 ,62 ,63>(data);
   #endif //VEC16F_AGNER
   #ifdef VEC16D_AGNER
         values[i_pcolumnv_b(0, 0, block_k, n_blocks)] = gather16d<0 ,1 ,2 ,3 ,16 ,17 ,18 ,19 ,32 ,33 ,34 ,35 ,48 ,49 ,50 ,51>(data);
         values[i_pcolumnv_b(0, 1, block_k, n_blocks)] = gather16d<4 ,5 ,6 ,7 ,20 ,21 ,22 ,23 ,36 ,37 ,38 ,39 ,52 ,53 ,54 ,55>(data);
         values[i_pcolumnv_b(0, 2, block_k, n_blocks)] = gather16d<8 ,9 ,10 ,11 ,24 ,25 ,26 ,27 ,40 ,41 ,42 ,43 ,56 ,57 ,58 ,59>(data);
         values[i_pcolumnv_b(0, 3, block_k, n_blocks)] = gather16d<12 ,13 ,14 ,15 ,28 ,29 ,30 ,31 ,44 ,45 ,46 ,47 ,60 ,61 ,62 ,63>(data);
   #endif //VEC16D_AGNER
   #if defined(VEC4D_FALLBACK) || defined(VEC4F_FALLBACK) || defined(VEC8F_FALLBACK) || defined(VEC8D_FALLBACK)
	 //if dimension == 1:    
	 uint cell_indices_to_id[3];
	 cell_indices_to_id[0]=1;
	 cell_indices_to_id[1]=WID2;
	 cell_indices_to_id[2]=WID;
	 Realv blockValues[WID3];  
	 uint offset = 0;
	 unsigned char cellid_transpose[WID3]; 
	 /*< defines the transpose for the solver internal (transposed) id: i + j*WID + k*WID2 to actual one*/
	 // init plane_index_to_id.
	 for (uint k=0; k<WID; ++k) {
	    for (uint j=0; j<WID; ++j) {
	       for (uint i=0; i<WID; ++i) {
	          const uint cell = i * cell_indices_to_id[0] + j * cell_indices_to_id[1] + k * cell_indices_to_id[2];
	          cellid_transpose[ i + j * WID + k * WID2] = cell;
               }
            }
         } 
	 //  Copy volume averages of this block, taking into account the dimension shifting
         for (uint i=0; i<WID3; ++i) {
            blockValues[i] = data[cellid_transpose[i]];
         }
         // now load values into the actual values table..
         for (uint k=0; k<WID; ++k) {
            for(uint planeVector = 0; planeVector < VEC_PER_PLANE; planeVector++){
               // load data from blockValues which already has shifted dimensions
               values[i_pcolumnv_b(planeVector, k, block_k, n_blocks)].load(blockValues + offset);
               offset += VECL;
            }
         }
=======
   #if (defined(VEC4D_AGNER) || defined(VEC4F_AGNER) || defined(VEC_FALLBACK_GENERIC)) && VECL == 4
   // WID 4, vecl 4
         values[i_pcolumnv_b(0, 0, block_k, n_blocks)] = Vec({data[0], data[1], data[2], data[3]});
         values[i_pcolumnv_b(1, 0, block_k, n_blocks)] = Vec({data[16], data[17], data[18], data[19]});
         values[i_pcolumnv_b(2, 0, block_k, n_blocks)] = Vec({data[32], data[33], data[34], data[35]});
         values[i_pcolumnv_b(3, 0, block_k, n_blocks)] = Vec({data[48], data[49], data[50], data[51]});
         values[i_pcolumnv_b(0, 1, block_k, n_blocks)] = Vec({data[4], data[5], data[6], data[7]});
         values[i_pcolumnv_b(1, 1, block_k, n_blocks)] = Vec({data[20], data[21], data[22], data[23]});
         values[i_pcolumnv_b(2, 1, block_k, n_blocks)] = Vec({data[36], data[37], data[38], data[39]});
         values[i_pcolumnv_b(3, 1, block_k, n_blocks)] = Vec({data[52], data[53], data[54], data[55]});
         values[i_pcolumnv_b(0, 2, block_k, n_blocks)] = Vec({data[8], data[9], data[10], data[11]});
         values[i_pcolumnv_b(1, 2, block_k, n_blocks)] = Vec({data[24], data[25], data[26], data[27]});
         values[i_pcolumnv_b(2, 2, block_k, n_blocks)] = Vec({data[40], data[41], data[42], data[43]});
         values[i_pcolumnv_b(3, 2, block_k, n_blocks)] = Vec({data[56], data[57], data[58], data[59]});
         values[i_pcolumnv_b(0, 3, block_k, n_blocks)] = Vec({data[12], data[13], data[14], data[15]});
         values[i_pcolumnv_b(1, 3, block_k, n_blocks)] = Vec({data[28], data[29], data[30], data[31]});
         values[i_pcolumnv_b(2, 3, block_k, n_blocks)] = Vec({data[44], data[45], data[46], data[47]});
         values[i_pcolumnv_b(3, 3, block_k, n_blocks)] = Vec({data[60], data[61], data[62], data[63]});
   #elif (defined(VEC8D_AGNER) || defined(VEC8F_AGNER) || defined(VEC_FALLBACK_GENERIC)) && VECL == 8
   // WID 4, vecl 8
         values[i_pcolumnv_b(0, 0, block_k, n_blocks)] = Vec({data[0], data[1], data[2], data[3], data[16], data[17], data[18], data[19]});
         values[i_pcolumnv_b(1, 0, block_k, n_blocks)] = Vec({data[32], data[33], data[34], data[35], data[48], data[49], data[50], data[51]});
         values[i_pcolumnv_b(0, 1, block_k, n_blocks)] = Vec({data[4], data[5], data[6], data[7], data[20], data[21], data[22], data[23]});
         values[i_pcolumnv_b(1, 1, block_k, n_blocks)] = Vec({data[36], data[37], data[38], data[39], data[52], data[53], data[54], data[55]});
         values[i_pcolumnv_b(0, 2, block_k, n_blocks)] = Vec({data[8], data[9], data[10], data[11], data[24], data[25], data[26], data[27]});
         values[i_pcolumnv_b(1, 2, block_k, n_blocks)] = Vec({data[40], data[41], data[42], data[43], data[56], data[57], data[58], data[59]});
         values[i_pcolumnv_b(0, 3, block_k, n_blocks)] = Vec({data[12], data[13], data[14], data[15], data[28], data[29], data[30], data[31]});
         values[i_pcolumnv_b(1, 3, block_k, n_blocks)] = Vec({data[44], data[45], data[46], data[47], data[60], data[61], data[62], data[63]});
   #elif (defined(VEC16F_AGNER) || defined(VEC_FALLBACK_GENERIC)) && VECL == 16
   // WID 4, vecl 16
         values[i_pcolumnv_b(0, 0, block_k, n_blocks)] = Vec({data[0], data[1], data[2], data[3], data[16], data[17], data[18], data[19], data[32], data[33], data[34], data[35], data[48], data[49], data[50], data[51]});
         values[i_pcolumnv_b(0, 1, block_k, n_blocks)] = Vec({data[4], data[5], data[6], data[7], data[20], data[21], data[22], data[23], data[36], data[37], data[38], data[39], data[52], data[53], data[54], data[55]});
         values[i_pcolumnv_b(0, 2, block_k, n_blocks)] = Vec({data[8], data[9], data[10], data[11], data[24], data[25], data[26], data[27], data[40], data[41], data[42], data[43], data[56], data[57], data[58], data[59]});
         values[i_pcolumnv_b(0, 3, block_k, n_blocks)] = Vec({data[12], data[13], data[14], data[15], data[28], data[29], data[30], data[31], data[44], data[45], data[46], data[47], data[60], data[61], data[62], data[63]});
   #else // Fell through, never fall into this particular pit again
         std::cerr << "Undefined VECTORCLASS flag or implementation missing for WID=" << WID << " in loadColumnBlockData() before " << __FILE__ << ":" << __LINE__ << std::endl;
         abort();
   #endif
         //zero old output data
         for (uint i=0; i<WID3; ++i) {
            data[i]=0;
         }
      }
   }
   #elif WID == 8 
   if(dimension == 0) {
      for (vmesh::LocalID block_k=0; block_k<n_blocks; ++block_k) {
         Realf* __restrict__ data = blockContainer.getData(vmesh.getLocalID(blocks[block_k]));
   #if (defined(VEC8D_AGNER) || defined(VEC8F_AGNER) || defined(VEC_FALLBACK_GENERIC)) && VECL == 8
   // WID 8, vecl 8
         values[i_pcolumnv_b(0, 0, block_k, n_blocks)] = Vec({data[0], data[64], data[128], data[192], data[256], data[320], data[384], data[448]});
         values[i_pcolumnv_b(1, 0, block_k, n_blocks)] = Vec({data[8], data[72], data[136], data[200], data[264], data[328], data[392], data[456]});
         values[i_pcolumnv_b(2, 0, block_k, n_blocks)] = Vec({data[16], data[80], data[144], data[208], data[272], data[336], data[400], data[464]});
         values[i_pcolumnv_b(3, 0, block_k, n_blocks)] = Vec({data[24], data[88], data[152], data[216], data[280], data[344], data[408], data[472]});
         values[i_pcolumnv_b(4, 0, block_k, n_blocks)] = Vec({data[32], data[96], data[160], data[224], data[288], data[352], data[416], data[480]});
         values[i_pcolumnv_b(5, 0, block_k, n_blocks)] = Vec({data[40], data[104], data[168], data[232], data[296], data[360], data[424], data[488]});
         values[i_pcolumnv_b(6, 0, block_k, n_blocks)] = Vec({data[48], data[112], data[176], data[240], data[304], data[368], data[432], data[496]});
         values[i_pcolumnv_b(7, 0, block_k, n_blocks)] = Vec({data[56], data[120], data[184], data[248], data[312], data[376], data[440], data[504]});
         values[i_pcolumnv_b(0, 1, block_k, n_blocks)] = Vec({data[1], data[65], data[129], data[193], data[257], data[321], data[385], data[449]});
         values[i_pcolumnv_b(1, 1, block_k, n_blocks)] = Vec({data[9], data[73], data[137], data[201], data[265], data[329], data[393], data[457]});
         values[i_pcolumnv_b(2, 1, block_k, n_blocks)] = Vec({data[17], data[81], data[145], data[209], data[273], data[337], data[401], data[465]});
         values[i_pcolumnv_b(3, 1, block_k, n_blocks)] = Vec({data[25], data[89], data[153], data[217], data[281], data[345], data[409], data[473]});
         values[i_pcolumnv_b(4, 1, block_k, n_blocks)] = Vec({data[33], data[97], data[161], data[225], data[289], data[353], data[417], data[481]});
         values[i_pcolumnv_b(5, 1, block_k, n_blocks)] = Vec({data[41], data[105], data[169], data[233], data[297], data[361], data[425], data[489]});
         values[i_pcolumnv_b(6, 1, block_k, n_blocks)] = Vec({data[49], data[113], data[177], data[241], data[305], data[369], data[433], data[497]});
         values[i_pcolumnv_b(7, 1, block_k, n_blocks)] = Vec({data[57], data[121], data[185], data[249], data[313], data[377], data[441], data[505]});
         values[i_pcolumnv_b(0, 2, block_k, n_blocks)] = Vec({data[2], data[66], data[130], data[194], data[258], data[322], data[386], data[450]});
         values[i_pcolumnv_b(1, 2, block_k, n_blocks)] = Vec({data[10], data[74], data[138], data[202], data[266], data[330], data[394], data[458]});
         values[i_pcolumnv_b(2, 2, block_k, n_blocks)] = Vec({data[18], data[82], data[146], data[210], data[274], data[338], data[402], data[466]});
         values[i_pcolumnv_b(3, 2, block_k, n_blocks)] = Vec({data[26], data[90], data[154], data[218], data[282], data[346], data[410], data[474]});
         values[i_pcolumnv_b(4, 2, block_k, n_blocks)] = Vec({data[34], data[98], data[162], data[226], data[290], data[354], data[418], data[482]});
         values[i_pcolumnv_b(5, 2, block_k, n_blocks)] = Vec({data[42], data[106], data[170], data[234], data[298], data[362], data[426], data[490]});
         values[i_pcolumnv_b(6, 2, block_k, n_blocks)] = Vec({data[50], data[114], data[178], data[242], data[306], data[370], data[434], data[498]});
         values[i_pcolumnv_b(7, 2, block_k, n_blocks)] = Vec({data[58], data[122], data[186], data[250], data[314], data[378], data[442], data[506]});
         values[i_pcolumnv_b(0, 3, block_k, n_blocks)] = Vec({data[3], data[67], data[131], data[195], data[259], data[323], data[387], data[451]});
         values[i_pcolumnv_b(1, 3, block_k, n_blocks)] = Vec({data[11], data[75], data[139], data[203], data[267], data[331], data[395], data[459]});
         values[i_pcolumnv_b(2, 3, block_k, n_blocks)] = Vec({data[19], data[83], data[147], data[211], data[275], data[339], data[403], data[467]});
         values[i_pcolumnv_b(3, 3, block_k, n_blocks)] = Vec({data[27], data[91], data[155], data[219], data[283], data[347], data[411], data[475]});
         values[i_pcolumnv_b(4, 3, block_k, n_blocks)] = Vec({data[35], data[99], data[163], data[227], data[291], data[355], data[419], data[483]});
         values[i_pcolumnv_b(5, 3, block_k, n_blocks)] = Vec({data[43], data[107], data[171], data[235], data[299], data[363], data[427], data[491]});
         values[i_pcolumnv_b(6, 3, block_k, n_blocks)] = Vec({data[51], data[115], data[179], data[243], data[307], data[371], data[435], data[499]});
         values[i_pcolumnv_b(7, 3, block_k, n_blocks)] = Vec({data[59], data[123], data[187], data[251], data[315], data[379], data[443], data[507]});
         values[i_pcolumnv_b(0, 4, block_k, n_blocks)] = Vec({data[4], data[68], data[132], data[196], data[260], data[324], data[388], data[452]});
         values[i_pcolumnv_b(1, 4, block_k, n_blocks)] = Vec({data[12], data[76], data[140], data[204], data[268], data[332], data[396], data[460]});
         values[i_pcolumnv_b(2, 4, block_k, n_blocks)] = Vec({data[20], data[84], data[148], data[212], data[276], data[340], data[404], data[468]});
         values[i_pcolumnv_b(3, 4, block_k, n_blocks)] = Vec({data[28], data[92], data[156], data[220], data[284], data[348], data[412], data[476]});
         values[i_pcolumnv_b(4, 4, block_k, n_blocks)] = Vec({data[36], data[100], data[164], data[228], data[292], data[356], data[420], data[484]});
         values[i_pcolumnv_b(5, 4, block_k, n_blocks)] = Vec({data[44], data[108], data[172], data[236], data[300], data[364], data[428], data[492]});
         values[i_pcolumnv_b(6, 4, block_k, n_blocks)] = Vec({data[52], data[116], data[180], data[244], data[308], data[372], data[436], data[500]});
         values[i_pcolumnv_b(7, 4, block_k, n_blocks)] = Vec({data[60], data[124], data[188], data[252], data[316], data[380], data[444], data[508]});
         values[i_pcolumnv_b(0, 5, block_k, n_blocks)] = Vec({data[5], data[69], data[133], data[197], data[261], data[325], data[389], data[453]});
         values[i_pcolumnv_b(1, 5, block_k, n_blocks)] = Vec({data[13], data[77], data[141], data[205], data[269], data[333], data[397], data[461]});
         values[i_pcolumnv_b(2, 5, block_k, n_blocks)] = Vec({data[21], data[85], data[149], data[213], data[277], data[341], data[405], data[469]});
         values[i_pcolumnv_b(3, 5, block_k, n_blocks)] = Vec({data[29], data[93], data[157], data[221], data[285], data[349], data[413], data[477]});
         values[i_pcolumnv_b(4, 5, block_k, n_blocks)] = Vec({data[37], data[101], data[165], data[229], data[293], data[357], data[421], data[485]});
         values[i_pcolumnv_b(5, 5, block_k, n_blocks)] = Vec({data[45], data[109], data[173], data[237], data[301], data[365], data[429], data[493]});
         values[i_pcolumnv_b(6, 5, block_k, n_blocks)] = Vec({data[53], data[117], data[181], data[245], data[309], data[373], data[437], data[501]});
         values[i_pcolumnv_b(7, 5, block_k, n_blocks)] = Vec({data[61], data[125], data[189], data[253], data[317], data[381], data[445], data[509]});
         values[i_pcolumnv_b(0, 6, block_k, n_blocks)] = Vec({data[6], data[70], data[134], data[198], data[262], data[326], data[390], data[454]});
         values[i_pcolumnv_b(1, 6, block_k, n_blocks)] = Vec({data[14], data[78], data[142], data[206], data[270], data[334], data[398], data[462]});
         values[i_pcolumnv_b(2, 6, block_k, n_blocks)] = Vec({data[22], data[86], data[150], data[214], data[278], data[342], data[406], data[470]});
         values[i_pcolumnv_b(3, 6, block_k, n_blocks)] = Vec({data[30], data[94], data[158], data[222], data[286], data[350], data[414], data[478]});
         values[i_pcolumnv_b(4, 6, block_k, n_blocks)] = Vec({data[38], data[102], data[166], data[230], data[294], data[358], data[422], data[486]});
         values[i_pcolumnv_b(5, 6, block_k, n_blocks)] = Vec({data[46], data[110], data[174], data[238], data[302], data[366], data[430], data[494]});
         values[i_pcolumnv_b(6, 6, block_k, n_blocks)] = Vec({data[54], data[118], data[182], data[246], data[310], data[374], data[438], data[502]});
         values[i_pcolumnv_b(7, 6, block_k, n_blocks)] = Vec({data[62], data[126], data[190], data[254], data[318], data[382], data[446], data[510]});
         values[i_pcolumnv_b(0, 7, block_k, n_blocks)] = Vec({data[7], data[71], data[135], data[199], data[263], data[327], data[391], data[455]});
         values[i_pcolumnv_b(1, 7, block_k, n_blocks)] = Vec({data[15], data[79], data[143], data[207], data[271], data[335], data[399], data[463]});
         values[i_pcolumnv_b(2, 7, block_k, n_blocks)] = Vec({data[23], data[87], data[151], data[215], data[279], data[343], data[407], data[471]});
         values[i_pcolumnv_b(3, 7, block_k, n_blocks)] = Vec({data[31], data[95], data[159], data[223], data[287], data[351], data[415], data[479]});
         values[i_pcolumnv_b(4, 7, block_k, n_blocks)] = Vec({data[39], data[103], data[167], data[231], data[295], data[359], data[423], data[487]});
         values[i_pcolumnv_b(5, 7, block_k, n_blocks)] = Vec({data[47], data[111], data[175], data[239], data[303], data[367], data[431], data[495]});
         values[i_pcolumnv_b(6, 7, block_k, n_blocks)] = Vec({data[55], data[119], data[183], data[247], data[311], data[375], data[439], data[503]});
         values[i_pcolumnv_b(7, 7, block_k, n_blocks)] = Vec({data[63], data[127], data[191], data[255], data[319], data[383], data[447], data[511]});
   #elif (defined(VEC16F_AGNER) || defined(VEC_FALLBACK_GENERIC)) && VECL == 16
   // WID 8, vecl 16
         values[i_pcolumnv_b(0, 0, block_k, n_blocks)] = Vec({data[0], data[64], data[128], data[192], data[256], data[320], data[384], data[448], data[8], data[72], data[136], data[200], data[264], data[328], data[392], data[456]});
         values[i_pcolumnv_b(1, 0, block_k, n_blocks)] = Vec({data[16], data[80], data[144], data[208], data[272], data[336], data[400], data[464], data[24], data[88], data[152], data[216], data[280], data[344], data[408], data[472]});
         values[i_pcolumnv_b(2, 0, block_k, n_blocks)] = Vec({data[32], data[96], data[160], data[224], data[288], data[352], data[416], data[480], data[40], data[104], data[168], data[232], data[296], data[360], data[424], data[488]});
         values[i_pcolumnv_b(3, 0, block_k, n_blocks)] = Vec({data[48], data[112], data[176], data[240], data[304], data[368], data[432], data[496], data[56], data[120], data[184], data[248], data[312], data[376], data[440], data[504]});
         values[i_pcolumnv_b(0, 1, block_k, n_blocks)] = Vec({data[1], data[65], data[129], data[193], data[257], data[321], data[385], data[449], data[9], data[73], data[137], data[201], data[265], data[329], data[393], data[457]});
         values[i_pcolumnv_b(1, 1, block_k, n_blocks)] = Vec({data[17], data[81], data[145], data[209], data[273], data[337], data[401], data[465], data[25], data[89], data[153], data[217], data[281], data[345], data[409], data[473]});
         values[i_pcolumnv_b(2, 1, block_k, n_blocks)] = Vec({data[33], data[97], data[161], data[225], data[289], data[353], data[417], data[481], data[41], data[105], data[169], data[233], data[297], data[361], data[425], data[489]});
         values[i_pcolumnv_b(3, 1, block_k, n_blocks)] = Vec({data[49], data[113], data[177], data[241], data[305], data[369], data[433], data[497], data[57], data[121], data[185], data[249], data[313], data[377], data[441], data[505]});
         values[i_pcolumnv_b(0, 2, block_k, n_blocks)] = Vec({data[2], data[66], data[130], data[194], data[258], data[322], data[386], data[450], data[10], data[74], data[138], data[202], data[266], data[330], data[394], data[458]});
         values[i_pcolumnv_b(1, 2, block_k, n_blocks)] = Vec({data[18], data[82], data[146], data[210], data[274], data[338], data[402], data[466], data[26], data[90], data[154], data[218], data[282], data[346], data[410], data[474]});
         values[i_pcolumnv_b(2, 2, block_k, n_blocks)] = Vec({data[34], data[98], data[162], data[226], data[290], data[354], data[418], data[482], data[42], data[106], data[170], data[234], data[298], data[362], data[426], data[490]});
         values[i_pcolumnv_b(3, 2, block_k, n_blocks)] = Vec({data[50], data[114], data[178], data[242], data[306], data[370], data[434], data[498], data[58], data[122], data[186], data[250], data[314], data[378], data[442], data[506]});
         values[i_pcolumnv_b(0, 3, block_k, n_blocks)] = Vec({data[3], data[67], data[131], data[195], data[259], data[323], data[387], data[451], data[11], data[75], data[139], data[203], data[267], data[331], data[395], data[459]});
         values[i_pcolumnv_b(1, 3, block_k, n_blocks)] = Vec({data[19], data[83], data[147], data[211], data[275], data[339], data[403], data[467], data[27], data[91], data[155], data[219], data[283], data[347], data[411], data[475]});
         values[i_pcolumnv_b(2, 3, block_k, n_blocks)] = Vec({data[35], data[99], data[163], data[227], data[291], data[355], data[419], data[483], data[43], data[107], data[171], data[235], data[299], data[363], data[427], data[491]});
         values[i_pcolumnv_b(3, 3, block_k, n_blocks)] = Vec({data[51], data[115], data[179], data[243], data[307], data[371], data[435], data[499], data[59], data[123], data[187], data[251], data[315], data[379], data[443], data[507]});
         values[i_pcolumnv_b(0, 4, block_k, n_blocks)] = Vec({data[4], data[68], data[132], data[196], data[260], data[324], data[388], data[452], data[12], data[76], data[140], data[204], data[268], data[332], data[396], data[460]});
         values[i_pcolumnv_b(1, 4, block_k, n_blocks)] = Vec({data[20], data[84], data[148], data[212], data[276], data[340], data[404], data[468], data[28], data[92], data[156], data[220], data[284], data[348], data[412], data[476]});
         values[i_pcolumnv_b(2, 4, block_k, n_blocks)] = Vec({data[36], data[100], data[164], data[228], data[292], data[356], data[420], data[484], data[44], data[108], data[172], data[236], data[300], data[364], data[428], data[492]});
         values[i_pcolumnv_b(3, 4, block_k, n_blocks)] = Vec({data[52], data[116], data[180], data[244], data[308], data[372], data[436], data[500], data[60], data[124], data[188], data[252], data[316], data[380], data[444], data[508]});
         values[i_pcolumnv_b(0, 5, block_k, n_blocks)] = Vec({data[5], data[69], data[133], data[197], data[261], data[325], data[389], data[453], data[13], data[77], data[141], data[205], data[269], data[333], data[397], data[461]});
         values[i_pcolumnv_b(1, 5, block_k, n_blocks)] = Vec({data[21], data[85], data[149], data[213], data[277], data[341], data[405], data[469], data[29], data[93], data[157], data[221], data[285], data[349], data[413], data[477]});
         values[i_pcolumnv_b(2, 5, block_k, n_blocks)] = Vec({data[37], data[101], data[165], data[229], data[293], data[357], data[421], data[485], data[45], data[109], data[173], data[237], data[301], data[365], data[429], data[493]});
         values[i_pcolumnv_b(3, 5, block_k, n_blocks)] = Vec({data[53], data[117], data[181], data[245], data[309], data[373], data[437], data[501], data[61], data[125], data[189], data[253], data[317], data[381], data[445], data[509]});
         values[i_pcolumnv_b(0, 6, block_k, n_blocks)] = Vec({data[6], data[70], data[134], data[198], data[262], data[326], data[390], data[454], data[14], data[78], data[142], data[206], data[270], data[334], data[398], data[462]});
         values[i_pcolumnv_b(1, 6, block_k, n_blocks)] = Vec({data[22], data[86], data[150], data[214], data[278], data[342], data[406], data[470], data[30], data[94], data[158], data[222], data[286], data[350], data[414], data[478]});
         values[i_pcolumnv_b(2, 6, block_k, n_blocks)] = Vec({data[38], data[102], data[166], data[230], data[294], data[358], data[422], data[486], data[46], data[110], data[174], data[238], data[302], data[366], data[430], data[494]});
         values[i_pcolumnv_b(3, 6, block_k, n_blocks)] = Vec({data[54], data[118], data[182], data[246], data[310], data[374], data[438], data[502], data[62], data[126], data[190], data[254], data[318], data[382], data[446], data[510]});
         values[i_pcolumnv_b(0, 7, block_k, n_blocks)] = Vec({data[7], data[71], data[135], data[199], data[263], data[327], data[391], data[455], data[15], data[79], data[143], data[207], data[271], data[335], data[399], data[463]});
         values[i_pcolumnv_b(1, 7, block_k, n_blocks)] = Vec({data[23], data[87], data[151], data[215], data[279], data[343], data[407], data[471], data[31], data[95], data[159], data[223], data[287], data[351], data[415], data[479]});
         values[i_pcolumnv_b(2, 7, block_k, n_blocks)] = Vec({data[39], data[103], data[167], data[231], data[295], data[359], data[423], data[487], data[47], data[111], data[175], data[239], data[303], data[367], data[431], data[495]});
         values[i_pcolumnv_b(3, 7, block_k, n_blocks)] = Vec({data[55], data[119], data[183], data[247], data[311], data[375], data[439], data[503], data[63], data[127], data[191], data[255], data[319], data[383], data[447], data[511]});
   #elif defined(VEC_FALLBACK_GENERIC) && VECL == 32
   // WID 8, vecl 32
         values[i_pcolumnv_b(0, 0, block_k, n_blocks)] = Vec({data[0], data[64], data[128], data[192], data[256], data[320], data[384], data[448], data[8], data[72], data[136], data[200], data[264], data[328], data[392], data[456], data[16], data[80], data[144], data[208], data[272], data[336], data[400], data[464], data[24], data[88], data[152], data[216], data[280], data[344], data[408], data[472]});
         values[i_pcolumnv_b(1, 0, block_k, n_blocks)] = Vec({data[32], data[96], data[160], data[224], data[288], data[352], data[416], data[480], data[40], data[104], data[168], data[232], data[296], data[360], data[424], data[488], data[48], data[112], data[176], data[240], data[304], data[368], data[432], data[496], data[56], data[120], data[184], data[248], data[312], data[376], data[440], data[504]});
         values[i_pcolumnv_b(0, 1, block_k, n_blocks)] = Vec({data[1], data[65], data[129], data[193], data[257], data[321], data[385], data[449], data[9], data[73], data[137], data[201], data[265], data[329], data[393], data[457], data[17], data[81], data[145], data[209], data[273], data[337], data[401], data[465], data[25], data[89], data[153], data[217], data[281], data[345], data[409], data[473]});
         values[i_pcolumnv_b(1, 1, block_k, n_blocks)] = Vec({data[33], data[97], data[161], data[225], data[289], data[353], data[417], data[481], data[41], data[105], data[169], data[233], data[297], data[361], data[425], data[489], data[49], data[113], data[177], data[241], data[305], data[369], data[433], data[497], data[57], data[121], data[185], data[249], data[313], data[377], data[441], data[505]});
         values[i_pcolumnv_b(0, 2, block_k, n_blocks)] = Vec({data[2], data[66], data[130], data[194], data[258], data[322], data[386], data[450], data[10], data[74], data[138], data[202], data[266], data[330], data[394], data[458], data[18], data[82], data[146], data[210], data[274], data[338], data[402], data[466], data[26], data[90], data[154], data[218], data[282], data[346], data[410], data[474]});
         values[i_pcolumnv_b(1, 2, block_k, n_blocks)] = Vec({data[34], data[98], data[162], data[226], data[290], data[354], data[418], data[482], data[42], data[106], data[170], data[234], data[298], data[362], data[426], data[490], data[50], data[114], data[178], data[242], data[306], data[370], data[434], data[498], data[58], data[122], data[186], data[250], data[314], data[378], data[442], data[506]});
         values[i_pcolumnv_b(0, 3, block_k, n_blocks)] = Vec({data[3], data[67], data[131], data[195], data[259], data[323], data[387], data[451], data[11], data[75], data[139], data[203], data[267], data[331], data[395], data[459], data[19], data[83], data[147], data[211], data[275], data[339], data[403], data[467], data[27], data[91], data[155], data[219], data[283], data[347], data[411], data[475]});
         values[i_pcolumnv_b(1, 3, block_k, n_blocks)] = Vec({data[35], data[99], data[163], data[227], data[291], data[355], data[419], data[483], data[43], data[107], data[171], data[235], data[299], data[363], data[427], data[491], data[51], data[115], data[179], data[243], data[307], data[371], data[435], data[499], data[59], data[123], data[187], data[251], data[315], data[379], data[443], data[507]});
         values[i_pcolumnv_b(0, 4, block_k, n_blocks)] = Vec({data[4], data[68], data[132], data[196], data[260], data[324], data[388], data[452], data[12], data[76], data[140], data[204], data[268], data[332], data[396], data[460], data[20], data[84], data[148], data[212], data[276], data[340], data[404], data[468], data[28], data[92], data[156], data[220], data[284], data[348], data[412], data[476]});
         values[i_pcolumnv_b(1, 4, block_k, n_blocks)] = Vec({data[36], data[100], data[164], data[228], data[292], data[356], data[420], data[484], data[44], data[108], data[172], data[236], data[300], data[364], data[428], data[492], data[52], data[116], data[180], data[244], data[308], data[372], data[436], data[500], data[60], data[124], data[188], data[252], data[316], data[380], data[444], data[508]});
         values[i_pcolumnv_b(0, 5, block_k, n_blocks)] = Vec({data[5], data[69], data[133], data[197], data[261], data[325], data[389], data[453], data[13], data[77], data[141], data[205], data[269], data[333], data[397], data[461], data[21], data[85], data[149], data[213], data[277], data[341], data[405], data[469], data[29], data[93], data[157], data[221], data[285], data[349], data[413], data[477]});
         values[i_pcolumnv_b(1, 5, block_k, n_blocks)] = Vec({data[37], data[101], data[165], data[229], data[293], data[357], data[421], data[485], data[45], data[109], data[173], data[237], data[301], data[365], data[429], data[493], data[53], data[117], data[181], data[245], data[309], data[373], data[437], data[501], data[61], data[125], data[189], data[253], data[317], data[381], data[445], data[509]});
         values[i_pcolumnv_b(0, 6, block_k, n_blocks)] = Vec({data[6], data[70], data[134], data[198], data[262], data[326], data[390], data[454], data[14], data[78], data[142], data[206], data[270], data[334], data[398], data[462], data[22], data[86], data[150], data[214], data[278], data[342], data[406], data[470], data[30], data[94], data[158], data[222], data[286], data[350], data[414], data[478]});
         values[i_pcolumnv_b(1, 6, block_k, n_blocks)] = Vec({data[38], data[102], data[166], data[230], data[294], data[358], data[422], data[486], data[46], data[110], data[174], data[238], data[302], data[366], data[430], data[494], data[54], data[118], data[182], data[246], data[310], data[374], data[438], data[502], data[62], data[126], data[190], data[254], data[318], data[382], data[446], data[510]});
         values[i_pcolumnv_b(0, 7, block_k, n_blocks)] = Vec({data[7], data[71], data[135], data[199], data[263], data[327], data[391], data[455], data[15], data[79], data[143], data[207], data[271], data[335], data[399], data[463], data[23], data[87], data[151], data[215], data[279], data[343], data[407], data[471], data[31], data[95], data[159], data[223], data[287], data[351], data[415], data[479]});
         values[i_pcolumnv_b(1, 7, block_k, n_blocks)] = Vec({data[39], data[103], data[167], data[231], data[295], data[359], data[423], data[487], data[47], data[111], data[175], data[239], data[303], data[367], data[431], data[495], data[55], data[119], data[183], data[247], data[311], data[375], data[439], data[503], data[63], data[127], data[191], data[255], data[319], data[383], data[447], data[511]});
   #elif defined(VEC_FALLBACK_GENERIC) && VECL == 64
   // WID 8, vecl 64
         values[i_pcolumnv_b(0, 0, block_k, n_blocks)] = Vec({data[0], data[64], data[128], data[192], data[256], data[320], data[384], data[448], data[8], data[72], data[136], data[200], data[264], data[328], data[392], data[456], data[16], data[80], data[144], data[208], data[272], data[336], data[400], data[464], data[24], data[88], data[152], data[216], data[280], data[344], data[408], data[472], data[32], data[96], data[160], data[224], data[288], data[352], data[416], data[480], data[40], data[104], data[168], data[232], data[296], data[360], data[424], data[488], data[48], data[112], data[176], data[240], data[304], data[368], data[432], data[496], data[56], data[120], data[184], data[248], data[312], data[376], data[440], data[504]});
         values[i_pcolumnv_b(0, 1, block_k, n_blocks)] = Vec({data[1], data[65], data[129], data[193], data[257], data[321], data[385], data[449], data[9], data[73], data[137], data[201], data[265], data[329], data[393], data[457], data[17], data[81], data[145], data[209], data[273], data[337], data[401], data[465], data[25], data[89], data[153], data[217], data[281], data[345], data[409], data[473], data[33], data[97], data[161], data[225], data[289], data[353], data[417], data[481], data[41], data[105], data[169], data[233], data[297], data[361], data[425], data[489], data[49], data[113], data[177], data[241], data[305], data[369], data[433], data[497], data[57], data[121], data[185], data[249], data[313], data[377], data[441], data[505]});
         values[i_pcolumnv_b(0, 2, block_k, n_blocks)] = Vec({data[2], data[66], data[130], data[194], data[258], data[322], data[386], data[450], data[10], data[74], data[138], data[202], data[266], data[330], data[394], data[458], data[18], data[82], data[146], data[210], data[274], data[338], data[402], data[466], data[26], data[90], data[154], data[218], data[282], data[346], data[410], data[474], data[34], data[98], data[162], data[226], data[290], data[354], data[418], data[482], data[42], data[106], data[170], data[234], data[298], data[362], data[426], data[490], data[50], data[114], data[178], data[242], data[306], data[370], data[434], data[498], data[58], data[122], data[186], data[250], data[314], data[378], data[442], data[506]});
         values[i_pcolumnv_b(0, 3, block_k, n_blocks)] = Vec({data[3], data[67], data[131], data[195], data[259], data[323], data[387], data[451], data[11], data[75], data[139], data[203], data[267], data[331], data[395], data[459], data[19], data[83], data[147], data[211], data[275], data[339], data[403], data[467], data[27], data[91], data[155], data[219], data[283], data[347], data[411], data[475], data[35], data[99], data[163], data[227], data[291], data[355], data[419], data[483], data[43], data[107], data[171], data[235], data[299], data[363], data[427], data[491], data[51], data[115], data[179], data[243], data[307], data[371], data[435], data[499], data[59], data[123], data[187], data[251], data[315], data[379], data[443], data[507]});
         values[i_pcolumnv_b(0, 4, block_k, n_blocks)] = Vec({data[4], data[68], data[132], data[196], data[260], data[324], data[388], data[452], data[12], data[76], data[140], data[204], data[268], data[332], data[396], data[460], data[20], data[84], data[148], data[212], data[276], data[340], data[404], data[468], data[28], data[92], data[156], data[220], data[284], data[348], data[412], data[476], data[36], data[100], data[164], data[228], data[292], data[356], data[420], data[484], data[44], data[108], data[172], data[236], data[300], data[364], data[428], data[492], data[52], data[116], data[180], data[244], data[308], data[372], data[436], data[500], data[60], data[124], data[188], data[252], data[316], data[380], data[444], data[508]});
         values[i_pcolumnv_b(0, 5, block_k, n_blocks)] = Vec({data[5], data[69], data[133], data[197], data[261], data[325], data[389], data[453], data[13], data[77], data[141], data[205], data[269], data[333], data[397], data[461], data[21], data[85], data[149], data[213], data[277], data[341], data[405], data[469], data[29], data[93], data[157], data[221], data[285], data[349], data[413], data[477], data[37], data[101], data[165], data[229], data[293], data[357], data[421], data[485], data[45], data[109], data[173], data[237], data[301], data[365], data[429], data[493], data[53], data[117], data[181], data[245], data[309], data[373], data[437], data[501], data[61], data[125], data[189], data[253], data[317], data[381], data[445], data[509]});
         values[i_pcolumnv_b(0, 6, block_k, n_blocks)] = Vec({data[6], data[70], data[134], data[198], data[262], data[326], data[390], data[454], data[14], data[78], data[142], data[206], data[270], data[334], data[398], data[462], data[22], data[86], data[150], data[214], data[278], data[342], data[406], data[470], data[30], data[94], data[158], data[222], data[286], data[350], data[414], data[478], data[38], data[102], data[166], data[230], data[294], data[358], data[422], data[486], data[46], data[110], data[174], data[238], data[302], data[366], data[430], data[494], data[54], data[118], data[182], data[246], data[310], data[374], data[438], data[502], data[62], data[126], data[190], data[254], data[318], data[382], data[446], data[510]});
         values[i_pcolumnv_b(0, 7, block_k, n_blocks)] = Vec({data[7], data[71], data[135], data[199], data[263], data[327], data[391], data[455], data[15], data[79], data[143], data[207], data[271], data[335], data[399], data[463], data[23], data[87], data[151], data[215], data[279], data[343], data[407], data[471], data[31], data[95], data[159], data[223], data[287], data[351], data[415], data[479], data[39], data[103], data[167], data[231], data[295], data[359], data[423], data[487], data[47], data[111], data[175], data[239], data[303], data[367], data[431], data[495], data[55], data[119], data[183], data[247], data[311], data[375], data[439], data[503], data[63], data[127], data[191], data[255], data[319], data[383], data[447], data[511]});
   #else // Fell through, never fall into this particular pit again
         std::cerr << "Undefined VECTORCLASS flag or implementation missing in loadColumnBlockData() before " << __FILE__ << ":" << __LINE__ << std::endl;
         abort();
   #endif
         //zero old output data
         for (uint i=0; i<WID3; ++i) {
            data[i]=0;
         }
      }
   }
   if(dimension == 1) {
      for (vmesh::LocalID block_k=0; block_k<n_blocks; ++block_k) {
         Realf* __restrict__ data = blockContainer.getData(vmesh.getLocalID(blocks[block_k]));
   #if (defined(VEC8D_AGNER) || defined(VEC8F_AGNER) || defined(VEC_FALLBACK_GENERIC)) && VECL == 8
   // WID 8, vecl 8
         values[i_pcolumnv_b(0, 0, block_k, n_blocks)] = Vec({data[0], data[1], data[2], data[3], data[4], data[5], data[6], data[7]});
         values[i_pcolumnv_b(1, 0, block_k, n_blocks)] = Vec({data[64], data[65], data[66], data[67], data[68], data[69], data[70], data[71]});
         values[i_pcolumnv_b(2, 0, block_k, n_blocks)] = Vec({data[128], data[129], data[130], data[131], data[132], data[133], data[134], data[135]});
         values[i_pcolumnv_b(3, 0, block_k, n_blocks)] = Vec({data[192], data[193], data[194], data[195], data[196], data[197], data[198], data[199]});
         values[i_pcolumnv_b(4, 0, block_k, n_blocks)] = Vec({data[256], data[257], data[258], data[259], data[260], data[261], data[262], data[263]});
         values[i_pcolumnv_b(5, 0, block_k, n_blocks)] = Vec({data[320], data[321], data[322], data[323], data[324], data[325], data[326], data[327]});
         values[i_pcolumnv_b(6, 0, block_k, n_blocks)] = Vec({data[384], data[385], data[386], data[387], data[388], data[389], data[390], data[391]});
         values[i_pcolumnv_b(7, 0, block_k, n_blocks)] = Vec({data[448], data[449], data[450], data[451], data[452], data[453], data[454], data[455]});
         values[i_pcolumnv_b(0, 1, block_k, n_blocks)] = Vec({data[8], data[9], data[10], data[11], data[12], data[13], data[14], data[15]});
         values[i_pcolumnv_b(1, 1, block_k, n_blocks)] = Vec({data[72], data[73], data[74], data[75], data[76], data[77], data[78], data[79]});
         values[i_pcolumnv_b(2, 1, block_k, n_blocks)] = Vec({data[136], data[137], data[138], data[139], data[140], data[141], data[142], data[143]});
         values[i_pcolumnv_b(3, 1, block_k, n_blocks)] = Vec({data[200], data[201], data[202], data[203], data[204], data[205], data[206], data[207]});
         values[i_pcolumnv_b(4, 1, block_k, n_blocks)] = Vec({data[264], data[265], data[266], data[267], data[268], data[269], data[270], data[271]});
         values[i_pcolumnv_b(5, 1, block_k, n_blocks)] = Vec({data[328], data[329], data[330], data[331], data[332], data[333], data[334], data[335]});
         values[i_pcolumnv_b(6, 1, block_k, n_blocks)] = Vec({data[392], data[393], data[394], data[395], data[396], data[397], data[398], data[399]});
         values[i_pcolumnv_b(7, 1, block_k, n_blocks)] = Vec({data[456], data[457], data[458], data[459], data[460], data[461], data[462], data[463]});
         values[i_pcolumnv_b(0, 2, block_k, n_blocks)] = Vec({data[16], data[17], data[18], data[19], data[20], data[21], data[22], data[23]});
         values[i_pcolumnv_b(1, 2, block_k, n_blocks)] = Vec({data[80], data[81], data[82], data[83], data[84], data[85], data[86], data[87]});
         values[i_pcolumnv_b(2, 2, block_k, n_blocks)] = Vec({data[144], data[145], data[146], data[147], data[148], data[149], data[150], data[151]});
         values[i_pcolumnv_b(3, 2, block_k, n_blocks)] = Vec({data[208], data[209], data[210], data[211], data[212], data[213], data[214], data[215]});
         values[i_pcolumnv_b(4, 2, block_k, n_blocks)] = Vec({data[272], data[273], data[274], data[275], data[276], data[277], data[278], data[279]});
         values[i_pcolumnv_b(5, 2, block_k, n_blocks)] = Vec({data[336], data[337], data[338], data[339], data[340], data[341], data[342], data[343]});
         values[i_pcolumnv_b(6, 2, block_k, n_blocks)] = Vec({data[400], data[401], data[402], data[403], data[404], data[405], data[406], data[407]});
         values[i_pcolumnv_b(7, 2, block_k, n_blocks)] = Vec({data[464], data[465], data[466], data[467], data[468], data[469], data[470], data[471]});
         values[i_pcolumnv_b(0, 3, block_k, n_blocks)] = Vec({data[24], data[25], data[26], data[27], data[28], data[29], data[30], data[31]});
         values[i_pcolumnv_b(1, 3, block_k, n_blocks)] = Vec({data[88], data[89], data[90], data[91], data[92], data[93], data[94], data[95]});
         values[i_pcolumnv_b(2, 3, block_k, n_blocks)] = Vec({data[152], data[153], data[154], data[155], data[156], data[157], data[158], data[159]});
         values[i_pcolumnv_b(3, 3, block_k, n_blocks)] = Vec({data[216], data[217], data[218], data[219], data[220], data[221], data[222], data[223]});
         values[i_pcolumnv_b(4, 3, block_k, n_blocks)] = Vec({data[280], data[281], data[282], data[283], data[284], data[285], data[286], data[287]});
         values[i_pcolumnv_b(5, 3, block_k, n_blocks)] = Vec({data[344], data[345], data[346], data[347], data[348], data[349], data[350], data[351]});
         values[i_pcolumnv_b(6, 3, block_k, n_blocks)] = Vec({data[408], data[409], data[410], data[411], data[412], data[413], data[414], data[415]});
         values[i_pcolumnv_b(7, 3, block_k, n_blocks)] = Vec({data[472], data[473], data[474], data[475], data[476], data[477], data[478], data[479]});
         values[i_pcolumnv_b(0, 4, block_k, n_blocks)] = Vec({data[32], data[33], data[34], data[35], data[36], data[37], data[38], data[39]});
         values[i_pcolumnv_b(1, 4, block_k, n_blocks)] = Vec({data[96], data[97], data[98], data[99], data[100], data[101], data[102], data[103]});
         values[i_pcolumnv_b(2, 4, block_k, n_blocks)] = Vec({data[160], data[161], data[162], data[163], data[164], data[165], data[166], data[167]});
         values[i_pcolumnv_b(3, 4, block_k, n_blocks)] = Vec({data[224], data[225], data[226], data[227], data[228], data[229], data[230], data[231]});
         values[i_pcolumnv_b(4, 4, block_k, n_blocks)] = Vec({data[288], data[289], data[290], data[291], data[292], data[293], data[294], data[295]});
         values[i_pcolumnv_b(5, 4, block_k, n_blocks)] = Vec({data[352], data[353], data[354], data[355], data[356], data[357], data[358], data[359]});
         values[i_pcolumnv_b(6, 4, block_k, n_blocks)] = Vec({data[416], data[417], data[418], data[419], data[420], data[421], data[422], data[423]});
         values[i_pcolumnv_b(7, 4, block_k, n_blocks)] = Vec({data[480], data[481], data[482], data[483], data[484], data[485], data[486], data[487]});
         values[i_pcolumnv_b(0, 5, block_k, n_blocks)] = Vec({data[40], data[41], data[42], data[43], data[44], data[45], data[46], data[47]});
         values[i_pcolumnv_b(1, 5, block_k, n_blocks)] = Vec({data[104], data[105], data[106], data[107], data[108], data[109], data[110], data[111]});
         values[i_pcolumnv_b(2, 5, block_k, n_blocks)] = Vec({data[168], data[169], data[170], data[171], data[172], data[173], data[174], data[175]});
         values[i_pcolumnv_b(3, 5, block_k, n_blocks)] = Vec({data[232], data[233], data[234], data[235], data[236], data[237], data[238], data[239]});
         values[i_pcolumnv_b(4, 5, block_k, n_blocks)] = Vec({data[296], data[297], data[298], data[299], data[300], data[301], data[302], data[303]});
         values[i_pcolumnv_b(5, 5, block_k, n_blocks)] = Vec({data[360], data[361], data[362], data[363], data[364], data[365], data[366], data[367]});
         values[i_pcolumnv_b(6, 5, block_k, n_blocks)] = Vec({data[424], data[425], data[426], data[427], data[428], data[429], data[430], data[431]});
         values[i_pcolumnv_b(7, 5, block_k, n_blocks)] = Vec({data[488], data[489], data[490], data[491], data[492], data[493], data[494], data[495]});
         values[i_pcolumnv_b(0, 6, block_k, n_blocks)] = Vec({data[48], data[49], data[50], data[51], data[52], data[53], data[54], data[55]});
         values[i_pcolumnv_b(1, 6, block_k, n_blocks)] = Vec({data[112], data[113], data[114], data[115], data[116], data[117], data[118], data[119]});
         values[i_pcolumnv_b(2, 6, block_k, n_blocks)] = Vec({data[176], data[177], data[178], data[179], data[180], data[181], data[182], data[183]});
         values[i_pcolumnv_b(3, 6, block_k, n_blocks)] = Vec({data[240], data[241], data[242], data[243], data[244], data[245], data[246], data[247]});
         values[i_pcolumnv_b(4, 6, block_k, n_blocks)] = Vec({data[304], data[305], data[306], data[307], data[308], data[309], data[310], data[311]});
         values[i_pcolumnv_b(5, 6, block_k, n_blocks)] = Vec({data[368], data[369], data[370], data[371], data[372], data[373], data[374], data[375]});
         values[i_pcolumnv_b(6, 6, block_k, n_blocks)] = Vec({data[432], data[433], data[434], data[435], data[436], data[437], data[438], data[439]});
         values[i_pcolumnv_b(7, 6, block_k, n_blocks)] = Vec({data[496], data[497], data[498], data[499], data[500], data[501], data[502], data[503]});
         values[i_pcolumnv_b(0, 7, block_k, n_blocks)] = Vec({data[56], data[57], data[58], data[59], data[60], data[61], data[62], data[63]});
         values[i_pcolumnv_b(1, 7, block_k, n_blocks)] = Vec({data[120], data[121], data[122], data[123], data[124], data[125], data[126], data[127]});
         values[i_pcolumnv_b(2, 7, block_k, n_blocks)] = Vec({data[184], data[185], data[186], data[187], data[188], data[189], data[190], data[191]});
         values[i_pcolumnv_b(3, 7, block_k, n_blocks)] = Vec({data[248], data[249], data[250], data[251], data[252], data[253], data[254], data[255]});
         values[i_pcolumnv_b(4, 7, block_k, n_blocks)] = Vec({data[312], data[313], data[314], data[315], data[316], data[317], data[318], data[319]});
         values[i_pcolumnv_b(5, 7, block_k, n_blocks)] = Vec({data[376], data[377], data[378], data[379], data[380], data[381], data[382], data[383]});
         values[i_pcolumnv_b(6, 7, block_k, n_blocks)] = Vec({data[440], data[441], data[442], data[443], data[444], data[445], data[446], data[447]});
         values[i_pcolumnv_b(7, 7, block_k, n_blocks)] = Vec({data[504], data[505], data[506], data[507], data[508], data[509], data[510], data[511]});
   #elif (defined(VEC16F_AGNER) || defined(VEC_FALLBACK_GENERIC)) && VECL == 16
   // WID 8, vecl 16
         values[i_pcolumnv_b(0, 0, block_k, n_blocks)] = Vec({data[0], data[1], data[2], data[3], data[4], data[5], data[6], data[7], data[64], data[65], data[66], data[67], data[68], data[69], data[70], data[71]});
         values[i_pcolumnv_b(1, 0, block_k, n_blocks)] = Vec({data[128], data[129], data[130], data[131], data[132], data[133], data[134], data[135], data[192], data[193], data[194], data[195], data[196], data[197], data[198], data[199]});
         values[i_pcolumnv_b(2, 0, block_k, n_blocks)] = Vec({data[256], data[257], data[258], data[259], data[260], data[261], data[262], data[263], data[320], data[321], data[322], data[323], data[324], data[325], data[326], data[327]});
         values[i_pcolumnv_b(3, 0, block_k, n_blocks)] = Vec({data[384], data[385], data[386], data[387], data[388], data[389], data[390], data[391], data[448], data[449], data[450], data[451], data[452], data[453], data[454], data[455]});
         values[i_pcolumnv_b(0, 1, block_k, n_blocks)] = Vec({data[8], data[9], data[10], data[11], data[12], data[13], data[14], data[15], data[72], data[73], data[74], data[75], data[76], data[77], data[78], data[79]});
         values[i_pcolumnv_b(1, 1, block_k, n_blocks)] = Vec({data[136], data[137], data[138], data[139], data[140], data[141], data[142], data[143], data[200], data[201], data[202], data[203], data[204], data[205], data[206], data[207]});
         values[i_pcolumnv_b(2, 1, block_k, n_blocks)] = Vec({data[264], data[265], data[266], data[267], data[268], data[269], data[270], data[271], data[328], data[329], data[330], data[331], data[332], data[333], data[334], data[335]});
         values[i_pcolumnv_b(3, 1, block_k, n_blocks)] = Vec({data[392], data[393], data[394], data[395], data[396], data[397], data[398], data[399], data[456], data[457], data[458], data[459], data[460], data[461], data[462], data[463]});
         values[i_pcolumnv_b(0, 2, block_k, n_blocks)] = Vec({data[16], data[17], data[18], data[19], data[20], data[21], data[22], data[23], data[80], data[81], data[82], data[83], data[84], data[85], data[86], data[87]});
         values[i_pcolumnv_b(1, 2, block_k, n_blocks)] = Vec({data[144], data[145], data[146], data[147], data[148], data[149], data[150], data[151], data[208], data[209], data[210], data[211], data[212], data[213], data[214], data[215]});
         values[i_pcolumnv_b(2, 2, block_k, n_blocks)] = Vec({data[272], data[273], data[274], data[275], data[276], data[277], data[278], data[279], data[336], data[337], data[338], data[339], data[340], data[341], data[342], data[343]});
         values[i_pcolumnv_b(3, 2, block_k, n_blocks)] = Vec({data[400], data[401], data[402], data[403], data[404], data[405], data[406], data[407], data[464], data[465], data[466], data[467], data[468], data[469], data[470], data[471]});
         values[i_pcolumnv_b(0, 3, block_k, n_blocks)] = Vec({data[24], data[25], data[26], data[27], data[28], data[29], data[30], data[31], data[88], data[89], data[90], data[91], data[92], data[93], data[94], data[95]});
         values[i_pcolumnv_b(1, 3, block_k, n_blocks)] = Vec({data[152], data[153], data[154], data[155], data[156], data[157], data[158], data[159], data[216], data[217], data[218], data[219], data[220], data[221], data[222], data[223]});
         values[i_pcolumnv_b(2, 3, block_k, n_blocks)] = Vec({data[280], data[281], data[282], data[283], data[284], data[285], data[286], data[287], data[344], data[345], data[346], data[347], data[348], data[349], data[350], data[351]});
         values[i_pcolumnv_b(3, 3, block_k, n_blocks)] = Vec({data[408], data[409], data[410], data[411], data[412], data[413], data[414], data[415], data[472], data[473], data[474], data[475], data[476], data[477], data[478], data[479]});
         values[i_pcolumnv_b(0, 4, block_k, n_blocks)] = Vec({data[32], data[33], data[34], data[35], data[36], data[37], data[38], data[39], data[96], data[97], data[98], data[99], data[100], data[101], data[102], data[103]});
         values[i_pcolumnv_b(1, 4, block_k, n_blocks)] = Vec({data[160], data[161], data[162], data[163], data[164], data[165], data[166], data[167], data[224], data[225], data[226], data[227], data[228], data[229], data[230], data[231]});
         values[i_pcolumnv_b(2, 4, block_k, n_blocks)] = Vec({data[288], data[289], data[290], data[291], data[292], data[293], data[294], data[295], data[352], data[353], data[354], data[355], data[356], data[357], data[358], data[359]});
         values[i_pcolumnv_b(3, 4, block_k, n_blocks)] = Vec({data[416], data[417], data[418], data[419], data[420], data[421], data[422], data[423], data[480], data[481], data[482], data[483], data[484], data[485], data[486], data[487]});
         values[i_pcolumnv_b(0, 5, block_k, n_blocks)] = Vec({data[40], data[41], data[42], data[43], data[44], data[45], data[46], data[47], data[104], data[105], data[106], data[107], data[108], data[109], data[110], data[111]});
         values[i_pcolumnv_b(1, 5, block_k, n_blocks)] = Vec({data[168], data[169], data[170], data[171], data[172], data[173], data[174], data[175], data[232], data[233], data[234], data[235], data[236], data[237], data[238], data[239]});
         values[i_pcolumnv_b(2, 5, block_k, n_blocks)] = Vec({data[296], data[297], data[298], data[299], data[300], data[301], data[302], data[303], data[360], data[361], data[362], data[363], data[364], data[365], data[366], data[367]});
         values[i_pcolumnv_b(3, 5, block_k, n_blocks)] = Vec({data[424], data[425], data[426], data[427], data[428], data[429], data[430], data[431], data[488], data[489], data[490], data[491], data[492], data[493], data[494], data[495]});
         values[i_pcolumnv_b(0, 6, block_k, n_blocks)] = Vec({data[48], data[49], data[50], data[51], data[52], data[53], data[54], data[55], data[112], data[113], data[114], data[115], data[116], data[117], data[118], data[119]});
         values[i_pcolumnv_b(1, 6, block_k, n_blocks)] = Vec({data[176], data[177], data[178], data[179], data[180], data[181], data[182], data[183], data[240], data[241], data[242], data[243], data[244], data[245], data[246], data[247]});
         values[i_pcolumnv_b(2, 6, block_k, n_blocks)] = Vec({data[304], data[305], data[306], data[307], data[308], data[309], data[310], data[311], data[368], data[369], data[370], data[371], data[372], data[373], data[374], data[375]});
         values[i_pcolumnv_b(3, 6, block_k, n_blocks)] = Vec({data[432], data[433], data[434], data[435], data[436], data[437], data[438], data[439], data[496], data[497], data[498], data[499], data[500], data[501], data[502], data[503]});
         values[i_pcolumnv_b(0, 7, block_k, n_blocks)] = Vec({data[56], data[57], data[58], data[59], data[60], data[61], data[62], data[63], data[120], data[121], data[122], data[123], data[124], data[125], data[126], data[127]});
         values[i_pcolumnv_b(1, 7, block_k, n_blocks)] = Vec({data[184], data[185], data[186], data[187], data[188], data[189], data[190], data[191], data[248], data[249], data[250], data[251], data[252], data[253], data[254], data[255]});
         values[i_pcolumnv_b(2, 7, block_k, n_blocks)] = Vec({data[312], data[313], data[314], data[315], data[316], data[317], data[318], data[319], data[376], data[377], data[378], data[379], data[380], data[381], data[382], data[383]});
         values[i_pcolumnv_b(3, 7, block_k, n_blocks)] = Vec({data[440], data[441], data[442], data[443], data[444], data[445], data[446], data[447], data[504], data[505], data[506], data[507], data[508], data[509], data[510], data[511]});
   #elif defined(VEC_FALLBACK_GENERIC) && VECL == 32
   // WID 8, vecl 32
         values[i_pcolumnv_b(0, 0, block_k, n_blocks)] = Vec({data[0], data[1], data[2], data[3], data[4], data[5], data[6], data[7], data[64], data[65], data[66], data[67], data[68], data[69], data[70], data[71], data[128], data[129], data[130], data[131], data[132], data[133], data[134], data[135], data[192], data[193], data[194], data[195], data[196], data[197], data[198], data[199]});
         values[i_pcolumnv_b(1, 0, block_k, n_blocks)] = Vec({data[256], data[257], data[258], data[259], data[260], data[261], data[262], data[263], data[320], data[321], data[322], data[323], data[324], data[325], data[326], data[327], data[384], data[385], data[386], data[387], data[388], data[389], data[390], data[391], data[448], data[449], data[450], data[451], data[452], data[453], data[454], data[455]});
         values[i_pcolumnv_b(0, 1, block_k, n_blocks)] = Vec({data[8], data[9], data[10], data[11], data[12], data[13], data[14], data[15], data[72], data[73], data[74], data[75], data[76], data[77], data[78], data[79], data[136], data[137], data[138], data[139], data[140], data[141], data[142], data[143], data[200], data[201], data[202], data[203], data[204], data[205], data[206], data[207]});
         values[i_pcolumnv_b(1, 1, block_k, n_blocks)] = Vec({data[264], data[265], data[266], data[267], data[268], data[269], data[270], data[271], data[328], data[329], data[330], data[331], data[332], data[333], data[334], data[335], data[392], data[393], data[394], data[395], data[396], data[397], data[398], data[399], data[456], data[457], data[458], data[459], data[460], data[461], data[462], data[463]});
         values[i_pcolumnv_b(0, 2, block_k, n_blocks)] = Vec({data[16], data[17], data[18], data[19], data[20], data[21], data[22], data[23], data[80], data[81], data[82], data[83], data[84], data[85], data[86], data[87], data[144], data[145], data[146], data[147], data[148], data[149], data[150], data[151], data[208], data[209], data[210], data[211], data[212], data[213], data[214], data[215]});
         values[i_pcolumnv_b(1, 2, block_k, n_blocks)] = Vec({data[272], data[273], data[274], data[275], data[276], data[277], data[278], data[279], data[336], data[337], data[338], data[339], data[340], data[341], data[342], data[343], data[400], data[401], data[402], data[403], data[404], data[405], data[406], data[407], data[464], data[465], data[466], data[467], data[468], data[469], data[470], data[471]});
         values[i_pcolumnv_b(0, 3, block_k, n_blocks)] = Vec({data[24], data[25], data[26], data[27], data[28], data[29], data[30], data[31], data[88], data[89], data[90], data[91], data[92], data[93], data[94], data[95], data[152], data[153], data[154], data[155], data[156], data[157], data[158], data[159], data[216], data[217], data[218], data[219], data[220], data[221], data[222], data[223]});
         values[i_pcolumnv_b(1, 3, block_k, n_blocks)] = Vec({data[280], data[281], data[282], data[283], data[284], data[285], data[286], data[287], data[344], data[345], data[346], data[347], data[348], data[349], data[350], data[351], data[408], data[409], data[410], data[411], data[412], data[413], data[414], data[415], data[472], data[473], data[474], data[475], data[476], data[477], data[478], data[479]});
         values[i_pcolumnv_b(0, 4, block_k, n_blocks)] = Vec({data[32], data[33], data[34], data[35], data[36], data[37], data[38], data[39], data[96], data[97], data[98], data[99], data[100], data[101], data[102], data[103], data[160], data[161], data[162], data[163], data[164], data[165], data[166], data[167], data[224], data[225], data[226], data[227], data[228], data[229], data[230], data[231]});
         values[i_pcolumnv_b(1, 4, block_k, n_blocks)] = Vec({data[288], data[289], data[290], data[291], data[292], data[293], data[294], data[295], data[352], data[353], data[354], data[355], data[356], data[357], data[358], data[359], data[416], data[417], data[418], data[419], data[420], data[421], data[422], data[423], data[480], data[481], data[482], data[483], data[484], data[485], data[486], data[487]});
         values[i_pcolumnv_b(0, 5, block_k, n_blocks)] = Vec({data[40], data[41], data[42], data[43], data[44], data[45], data[46], data[47], data[104], data[105], data[106], data[107], data[108], data[109], data[110], data[111], data[168], data[169], data[170], data[171], data[172], data[173], data[174], data[175], data[232], data[233], data[234], data[235], data[236], data[237], data[238], data[239]});
         values[i_pcolumnv_b(1, 5, block_k, n_blocks)] = Vec({data[296], data[297], data[298], data[299], data[300], data[301], data[302], data[303], data[360], data[361], data[362], data[363], data[364], data[365], data[366], data[367], data[424], data[425], data[426], data[427], data[428], data[429], data[430], data[431], data[488], data[489], data[490], data[491], data[492], data[493], data[494], data[495]});
         values[i_pcolumnv_b(0, 6, block_k, n_blocks)] = Vec({data[48], data[49], data[50], data[51], data[52], data[53], data[54], data[55], data[112], data[113], data[114], data[115], data[116], data[117], data[118], data[119], data[176], data[177], data[178], data[179], data[180], data[181], data[182], data[183], data[240], data[241], data[242], data[243], data[244], data[245], data[246], data[247]});
         values[i_pcolumnv_b(1, 6, block_k, n_blocks)] = Vec({data[304], data[305], data[306], data[307], data[308], data[309], data[310], data[311], data[368], data[369], data[370], data[371], data[372], data[373], data[374], data[375], data[432], data[433], data[434], data[435], data[436], data[437], data[438], data[439], data[496], data[497], data[498], data[499], data[500], data[501], data[502], data[503]});
         values[i_pcolumnv_b(0, 7, block_k, n_blocks)] = Vec({data[56], data[57], data[58], data[59], data[60], data[61], data[62], data[63], data[120], data[121], data[122], data[123], data[124], data[125], data[126], data[127], data[184], data[185], data[186], data[187], data[188], data[189], data[190], data[191], data[248], data[249], data[250], data[251], data[252], data[253], data[254], data[255]});
         values[i_pcolumnv_b(1, 7, block_k, n_blocks)] = Vec({data[312], data[313], data[314], data[315], data[316], data[317], data[318], data[319], data[376], data[377], data[378], data[379], data[380], data[381], data[382], data[383], data[440], data[441], data[442], data[443], data[444], data[445], data[446], data[447], data[504], data[505], data[506], data[507], data[508], data[509], data[510], data[511]});
   #elif defined(VEC_FALLBACK_GENERIC) && VECL == 64
   // WID 8, vecl 64
         values[i_pcolumnv_b(0, 0, block_k, n_blocks)] = Vec({data[0], data[1], data[2], data[3], data[4], data[5], data[6], data[7], data[64], data[65], data[66], data[67], data[68], data[69], data[70], data[71], data[128], data[129], data[130], data[131], data[132], data[133], data[134], data[135], data[192], data[193], data[194], data[195], data[196], data[197], data[198], data[199], data[256], data[257], data[258], data[259], data[260], data[261], data[262], data[263], data[320], data[321], data[322], data[323], data[324], data[325], data[326], data[327], data[384], data[385], data[386], data[387], data[388], data[389], data[390], data[391], data[448], data[449], data[450], data[451], data[452], data[453], data[454], data[455]});
         values[i_pcolumnv_b(0, 1, block_k, n_blocks)] = Vec({data[8], data[9], data[10], data[11], data[12], data[13], data[14], data[15], data[72], data[73], data[74], data[75], data[76], data[77], data[78], data[79], data[136], data[137], data[138], data[139], data[140], data[141], data[142], data[143], data[200], data[201], data[202], data[203], data[204], data[205], data[206], data[207], data[264], data[265], data[266], data[267], data[268], data[269], data[270], data[271], data[328], data[329], data[330], data[331], data[332], data[333], data[334], data[335], data[392], data[393], data[394], data[395], data[396], data[397], data[398], data[399], data[456], data[457], data[458], data[459], data[460], data[461], data[462], data[463]});
         values[i_pcolumnv_b(0, 2, block_k, n_blocks)] = Vec({data[16], data[17], data[18], data[19], data[20], data[21], data[22], data[23], data[80], data[81], data[82], data[83], data[84], data[85], data[86], data[87], data[144], data[145], data[146], data[147], data[148], data[149], data[150], data[151], data[208], data[209], data[210], data[211], data[212], data[213], data[214], data[215], data[272], data[273], data[274], data[275], data[276], data[277], data[278], data[279], data[336], data[337], data[338], data[339], data[340], data[341], data[342], data[343], data[400], data[401], data[402], data[403], data[404], data[405], data[406], data[407], data[464], data[465], data[466], data[467], data[468], data[469], data[470], data[471]});
         values[i_pcolumnv_b(0, 3, block_k, n_blocks)] = Vec({data[24], data[25], data[26], data[27], data[28], data[29], data[30], data[31], data[88], data[89], data[90], data[91], data[92], data[93], data[94], data[95], data[152], data[153], data[154], data[155], data[156], data[157], data[158], data[159], data[216], data[217], data[218], data[219], data[220], data[221], data[222], data[223], data[280], data[281], data[282], data[283], data[284], data[285], data[286], data[287], data[344], data[345], data[346], data[347], data[348], data[349], data[350], data[351], data[408], data[409], data[410], data[411], data[412], data[413], data[414], data[415], data[472], data[473], data[474], data[475], data[476], data[477], data[478], data[479]});
         values[i_pcolumnv_b(0, 4, block_k, n_blocks)] = Vec({data[32], data[33], data[34], data[35], data[36], data[37], data[38], data[39], data[96], data[97], data[98], data[99], data[100], data[101], data[102], data[103], data[160], data[161], data[162], data[163], data[164], data[165], data[166], data[167], data[224], data[225], data[226], data[227], data[228], data[229], data[230], data[231], data[288], data[289], data[290], data[291], data[292], data[293], data[294], data[295], data[352], data[353], data[354], data[355], data[356], data[357], data[358], data[359], data[416], data[417], data[418], data[419], data[420], data[421], data[422], data[423], data[480], data[481], data[482], data[483], data[484], data[485], data[486], data[487]});
         values[i_pcolumnv_b(0, 5, block_k, n_blocks)] = Vec({data[40], data[41], data[42], data[43], data[44], data[45], data[46], data[47], data[104], data[105], data[106], data[107], data[108], data[109], data[110], data[111], data[168], data[169], data[170], data[171], data[172], data[173], data[174], data[175], data[232], data[233], data[234], data[235], data[236], data[237], data[238], data[239], data[296], data[297], data[298], data[299], data[300], data[301], data[302], data[303], data[360], data[361], data[362], data[363], data[364], data[365], data[366], data[367], data[424], data[425], data[426], data[427], data[428], data[429], data[430], data[431], data[488], data[489], data[490], data[491], data[492], data[493], data[494], data[495]});
         values[i_pcolumnv_b(0, 6, block_k, n_blocks)] = Vec({data[48], data[49], data[50], data[51], data[52], data[53], data[54], data[55], data[112], data[113], data[114], data[115], data[116], data[117], data[118], data[119], data[176], data[177], data[178], data[179], data[180], data[181], data[182], data[183], data[240], data[241], data[242], data[243], data[244], data[245], data[246], data[247], data[304], data[305], data[306], data[307], data[308], data[309], data[310], data[311], data[368], data[369], data[370], data[371], data[372], data[373], data[374], data[375], data[432], data[433], data[434], data[435], data[436], data[437], data[438], data[439], data[496], data[497], data[498], data[499], data[500], data[501], data[502], data[503]});
         values[i_pcolumnv_b(0, 7, block_k, n_blocks)] = Vec({data[56], data[57], data[58], data[59], data[60], data[61], data[62], data[63], data[120], data[121], data[122], data[123], data[124], data[125], data[126], data[127], data[184], data[185], data[186], data[187], data[188], data[189], data[190], data[191], data[248], data[249], data[250], data[251], data[252], data[253], data[254], data[255], data[312], data[313], data[314], data[315], data[316], data[317], data[318], data[319], data[376], data[377], data[378], data[379], data[380], data[381], data[382], data[383], data[440], data[441], data[442], data[443], data[444], data[445], data[446], data[447], data[504], data[505], data[506], data[507], data[508], data[509], data[510], data[511]});
   #else // Fell through, never fall into this particular pit again
         std::cerr << "Undefined VECTORCLASS flag or implementation missing in loadColumnBlockData() before " << __FILE__ << ":" << __LINE__ << std::endl;
         abort();
>>>>>>> 24574b19
   #endif
         //zero old output data
         for (uint i=0; i<WID3; ++i) {
            data[i]=0;
         }
      }
   }
   #else
      std::cerr << "Undefined WID (" <<WID<< ") encountered in " << __FILE__ << ":" << __LINE__ << std::endl;
      abort();
   #endif
//[[[end]]]

   if (dimension == 2) {
      // copy block data for all blocks. Dimension 2 is easy, here
      // data is in the right order
      for (vmesh::LocalID block_k=0; block_k<n_blocks; ++block_k) {
         Realf* __restrict__ data = blockContainer.getData(vmesh.getLocalID(blocks[block_k]));
         uint offset = 0;
         for (uint k=0; k<WID; ++k) {
            for(uint planeVector = 0; planeVector < VEC_PER_PLANE; planeVector++){
               values[i_pcolumnv_b(planeVector, k, block_k, n_blocks)].load(data + offset);
               offset += VECL;
            }
         }
         //zero old output data
         for (uint i=0; i<WID3; ++i) {
            data[i]=0;
         }
      }
   }
}<|MERGE_RESOLUTION|>--- conflicted
+++ resolved
@@ -212,139 +212,6 @@
    if(dimension == 1) {
       for (vmesh::LocalID block_k=0; block_k<n_blocks; ++block_k) {
          Realf* __restrict__ data = blockContainer.getData(vmesh.getLocalID(blocks[block_k]));
-<<<<<<< HEAD
-   #ifdef VEC4F_AGNER
-         values[i_pcolumnv_b(0, 0, block_k, n_blocks)] = gather4f<0 ,1 ,2 ,3>(data);
-         values[i_pcolumnv_b(1, 0, block_k, n_blocks)] = gather4f<16 ,17 ,18 ,19>(data);
-         values[i_pcolumnv_b(2, 0, block_k, n_blocks)] = gather4f<32 ,33 ,34 ,35>(data);
-         values[i_pcolumnv_b(3, 0, block_k, n_blocks)] = gather4f<48 ,49 ,50 ,51>(data);
-         values[i_pcolumnv_b(0, 1, block_k, n_blocks)] = gather4f<4 ,5 ,6 ,7>(data);
-         values[i_pcolumnv_b(1, 1, block_k, n_blocks)] = gather4f<20 ,21 ,22 ,23>(data);
-         values[i_pcolumnv_b(2, 1, block_k, n_blocks)] = gather4f<36 ,37 ,38 ,39>(data);
-         values[i_pcolumnv_b(3, 1, block_k, n_blocks)] = gather4f<52 ,53 ,54 ,55>(data);
-         values[i_pcolumnv_b(0, 2, block_k, n_blocks)] = gather4f<8 ,9 ,10 ,11>(data);
-         values[i_pcolumnv_b(1, 2, block_k, n_blocks)] = gather4f<24 ,25 ,26 ,27>(data);
-         values[i_pcolumnv_b(2, 2, block_k, n_blocks)] = gather4f<40 ,41 ,42 ,43>(data);
-         values[i_pcolumnv_b(3, 2, block_k, n_blocks)] = gather4f<56 ,57 ,58 ,59>(data);
-         values[i_pcolumnv_b(0, 3, block_k, n_blocks)] = gather4f<12 ,13 ,14 ,15>(data);
-         values[i_pcolumnv_b(1, 3, block_k, n_blocks)] = gather4f<28 ,29 ,30 ,31>(data);
-         values[i_pcolumnv_b(2, 3, block_k, n_blocks)] = gather4f<44 ,45 ,46 ,47>(data);
-         values[i_pcolumnv_b(3, 3, block_k, n_blocks)] = gather4f<60 ,61 ,62 ,63>(data);
-   #endif //VEC4F_AGNER
-
-#if defined(VEC4F_FALLBACK) || defined(VEC4D_FALLBACK)
-         values[i_pcolumnv_b(0, 0, block_k, n_blocks)] = Vec(data[0], data[1], data[2], data[3]);
-         values[i_pcolumnv_b(1, 0, block_k, n_blocks)] = Vec(data[16], data[17], data[18], data[19]);
-         values[i_pcolumnv_b(2, 0, block_k, n_blocks)] = Vec(data[32], data[33], data[34], data[35]);
-         values[i_pcolumnv_b(3, 0, block_k, n_blocks)] = Vec(data[48], data[49], data[50], data[51]);
-         values[i_pcolumnv_b(0, 1, block_k, n_blocks)] = Vec(data[4], data[5], data[6], data[7]);
-         values[i_pcolumnv_b(1, 1, block_k, n_blocks)] = Vec(data[20], data[21], data[22], data[23]);
-         values[i_pcolumnv_b(2, 1, block_k, n_blocks)] = Vec(data[36], data[37], data[38], data[39]);
-         values[i_pcolumnv_b(3, 1, block_k, n_blocks)] = Vec(data[52], data[53], data[54], data[55]);
-         values[i_pcolumnv_b(0, 2, block_k, n_blocks)] = Vec(data[8], data[9], data[10], data[11]);
-         values[i_pcolumnv_b(1, 2, block_k, n_blocks)] = Vec(data[24], data[25], data[26], data[27]);
-         values[i_pcolumnv_b(2, 2, block_k, n_blocks)] = Vec(data[40], data[41], data[42], data[43]);
-         values[i_pcolumnv_b(3, 2, block_k, n_blocks)] = Vec(data[56], data[57], data[58], data[59]);
-         values[i_pcolumnv_b(0, 3, block_k, n_blocks)] = Vec(data[12], data[13], data[14], data[15]);
-         values[i_pcolumnv_b(1, 3, block_k, n_blocks)] = Vec(data[28], data[29], data[30], data[31]);
-         values[i_pcolumnv_b(2, 3, block_k, n_blocks)] = Vec(data[44], data[45], data[46], data[47]);
-         values[i_pcolumnv_b(3, 3, block_k, n_blocks)] = Vec(data[60], data[61], data[62], data[63]);
-#endif //VEC4F_FALLBACK || VEC4D_FALLBACK
-
-   #ifdef VEC4D_AGNER
-         values[i_pcolumnv_b(0, 0, block_k, n_blocks)] = gather4d<0 ,1 ,2 ,3>(data);
-         values[i_pcolumnv_b(1, 0, block_k, n_blocks)] = gather4d<16 ,17 ,18 ,19>(data);
-         values[i_pcolumnv_b(2, 0, block_k, n_blocks)] = gather4d<32 ,33 ,34 ,35>(data);
-         values[i_pcolumnv_b(3, 0, block_k, n_blocks)] = gather4d<48 ,49 ,50 ,51>(data);
-         values[i_pcolumnv_b(0, 1, block_k, n_blocks)] = gather4d<4 ,5 ,6 ,7>(data);
-         values[i_pcolumnv_b(1, 1, block_k, n_blocks)] = gather4d<20 ,21 ,22 ,23>(data);
-         values[i_pcolumnv_b(2, 1, block_k, n_blocks)] = gather4d<36 ,37 ,38 ,39>(data);
-         values[i_pcolumnv_b(3, 1, block_k, n_blocks)] = gather4d<52 ,53 ,54 ,55>(data);
-         values[i_pcolumnv_b(0, 2, block_k, n_blocks)] = gather4d<8 ,9 ,10 ,11>(data);
-         values[i_pcolumnv_b(1, 2, block_k, n_blocks)] = gather4d<24 ,25 ,26 ,27>(data);
-         values[i_pcolumnv_b(2, 2, block_k, n_blocks)] = gather4d<40 ,41 ,42 ,43>(data);
-         values[i_pcolumnv_b(3, 2, block_k, n_blocks)] = gather4d<56 ,57 ,58 ,59>(data);
-         values[i_pcolumnv_b(0, 3, block_k, n_blocks)] = gather4d<12 ,13 ,14 ,15>(data);
-         values[i_pcolumnv_b(1, 3, block_k, n_blocks)] = gather4d<28 ,29 ,30 ,31>(data);
-         values[i_pcolumnv_b(2, 3, block_k, n_blocks)] = gather4d<44 ,45 ,46 ,47>(data);
-         values[i_pcolumnv_b(3, 3, block_k, n_blocks)] = gather4d<60 ,61 ,62 ,63>(data);
-   #endif //VEC4D_AGNER
-   #ifdef VEC8F_AGNER
-         values[i_pcolumnv_b(0, 0, block_k, n_blocks)] = gather8f<0 ,1 ,2 ,3 ,16 ,17 ,18 ,19>(data);
-         values[i_pcolumnv_b(1, 0, block_k, n_blocks)] = gather8f<32 ,33 ,34 ,35 ,48 ,49 ,50 ,51>(data);
-         values[i_pcolumnv_b(0, 1, block_k, n_blocks)] = gather8f<4 ,5 ,6 ,7 ,20 ,21 ,22 ,23>(data);
-         values[i_pcolumnv_b(1, 1, block_k, n_blocks)] = gather8f<36 ,37 ,38 ,39 ,52 ,53 ,54 ,55>(data);
-         values[i_pcolumnv_b(0, 2, block_k, n_blocks)] = gather8f<8 ,9 ,10 ,11 ,24 ,25 ,26 ,27>(data);
-         values[i_pcolumnv_b(1, 2, block_k, n_blocks)] = gather8f<40 ,41 ,42 ,43 ,56 ,57 ,58 ,59>(data);
-         values[i_pcolumnv_b(0, 3, block_k, n_blocks)] = gather8f<12 ,13 ,14 ,15 ,28 ,29 ,30 ,31>(data);
-         values[i_pcolumnv_b(1, 3, block_k, n_blocks)] = gather8f<44 ,45 ,46 ,47 ,60 ,61 ,62 ,63>(data);
-   #endif //VEC8F_AGNER
-   #ifdef VEC8D_AGNER
-         values[i_pcolumnv_b(0, 0, block_k, n_blocks)] = gather8d<0 ,1 ,2 ,3 ,16 ,17 ,18 ,19>(data);
-         values[i_pcolumnv_b(1, 0, block_k, n_blocks)] = gather8d<32 ,33 ,34 ,35 ,48 ,49 ,50 ,51>(data);
-         values[i_pcolumnv_b(0, 1, block_k, n_blocks)] = gather8d<4 ,5 ,6 ,7 ,20 ,21 ,22 ,23>(data);
-         values[i_pcolumnv_b(1, 1, block_k, n_blocks)] = gather8d<36 ,37 ,38 ,39 ,52 ,53 ,54 ,55>(data);
-         values[i_pcolumnv_b(0, 2, block_k, n_blocks)] = gather8d<8 ,9 ,10 ,11 ,24 ,25 ,26 ,27>(data);
-         values[i_pcolumnv_b(1, 2, block_k, n_blocks)] = gather8d<40 ,41 ,42 ,43 ,56 ,57 ,58 ,59>(data);
-         values[i_pcolumnv_b(0, 3, block_k, n_blocks)] = gather8d<12 ,13 ,14 ,15 ,28 ,29 ,30 ,31>(data);
-         values[i_pcolumnv_b(1, 3, block_k, n_blocks)] = gather8d<44 ,45 ,46 ,47 ,60 ,61 ,62 ,63>(data);
-   #endif //VEC8D_AGNER
-
-#if defined (VEC8F_FALLBACK) || defined (VEC8D_FALLBACK)
-         values[i_pcolumnv_b(0, 0, block_k, n_blocks)] = Vec(data[0], data[1], data[2], data[3], data[16], data[17], data[18], data[19]);
-         values[i_pcolumnv_b(1, 0, block_k, n_blocks)] = Vec(data[32], data[33], data[34], data[35], data[48], data[49], data[50], data[51]);
-         values[i_pcolumnv_b(0, 1, block_k, n_blocks)] = Vec(data[4], data[5], data[6], data[7], data[20], data[21], data[22], data[23]);
-         values[i_pcolumnv_b(1, 1, block_k, n_blocks)] = Vec(data[36], data[37], data[38], data[39], data[52], data[53], data[54], data[55]);
-         values[i_pcolumnv_b(0, 2, block_k, n_blocks)] = Vec(data[8], data[9], data[10], data[11], data[24], data[25], data[26], data[27]);
-         values[i_pcolumnv_b(1, 2, block_k, n_blocks)] = Vec(data[40], data[41], data[42], data[43], data[56], data[57], data[58], data[59]);
-         values[i_pcolumnv_b(0, 3, block_k, n_blocks)] = Vec(data[12], data[13], data[14], data[15], data[28], data[29], data[30], data[31]);
-         values[i_pcolumnv_b(1, 3, block_k, n_blocks)] = Vec(data[44], data[45], data[46], data[47], data[60], data[61], data[62], data[63]);
-#endif //VEC8F_FALLBACK || VEC8D_FALLBACK
-
-   #ifdef VEC16F_AGNER
-         values[i_pcolumnv_b(0, 0, block_k, n_blocks)] = gather16f<0 ,1 ,2 ,3 ,16 ,17 ,18 ,19 ,32 ,33 ,34 ,35 ,48 ,49 ,50 ,51>(data);
-         values[i_pcolumnv_b(0, 1, block_k, n_blocks)] = gather16f<4 ,5 ,6 ,7 ,20 ,21 ,22 ,23 ,36 ,37 ,38 ,39 ,52 ,53 ,54 ,55>(data);
-         values[i_pcolumnv_b(0, 2, block_k, n_blocks)] = gather16f<8 ,9 ,10 ,11 ,24 ,25 ,26 ,27 ,40 ,41 ,42 ,43 ,56 ,57 ,58 ,59>(data);
-         values[i_pcolumnv_b(0, 3, block_k, n_blocks)] = gather16f<12 ,13 ,14 ,15 ,28 ,29 ,30 ,31 ,44 ,45 ,46 ,47 ,60 ,61 ,62 ,63>(data);
-   #endif //VEC16F_AGNER
-   #ifdef VEC16D_AGNER
-         values[i_pcolumnv_b(0, 0, block_k, n_blocks)] = gather16d<0 ,1 ,2 ,3 ,16 ,17 ,18 ,19 ,32 ,33 ,34 ,35 ,48 ,49 ,50 ,51>(data);
-         values[i_pcolumnv_b(0, 1, block_k, n_blocks)] = gather16d<4 ,5 ,6 ,7 ,20 ,21 ,22 ,23 ,36 ,37 ,38 ,39 ,52 ,53 ,54 ,55>(data);
-         values[i_pcolumnv_b(0, 2, block_k, n_blocks)] = gather16d<8 ,9 ,10 ,11 ,24 ,25 ,26 ,27 ,40 ,41 ,42 ,43 ,56 ,57 ,58 ,59>(data);
-         values[i_pcolumnv_b(0, 3, block_k, n_blocks)] = gather16d<12 ,13 ,14 ,15 ,28 ,29 ,30 ,31 ,44 ,45 ,46 ,47 ,60 ,61 ,62 ,63>(data);
-   #endif //VEC16D_AGNER
-   #if defined(VEC4D_FALLBACK) || defined(VEC4F_FALLBACK) || defined(VEC8F_FALLBACK) || defined(VEC8D_FALLBACK)
-	 //if dimension == 1:    
-	 uint cell_indices_to_id[3];
-	 cell_indices_to_id[0]=1;
-	 cell_indices_to_id[1]=WID2;
-	 cell_indices_to_id[2]=WID;
-	 Realv blockValues[WID3];  
-	 uint offset = 0;
-	 unsigned char cellid_transpose[WID3]; 
-	 /*< defines the transpose for the solver internal (transposed) id: i + j*WID + k*WID2 to actual one*/
-	 // init plane_index_to_id.
-	 for (uint k=0; k<WID; ++k) {
-	    for (uint j=0; j<WID; ++j) {
-	       for (uint i=0; i<WID; ++i) {
-	          const uint cell = i * cell_indices_to_id[0] + j * cell_indices_to_id[1] + k * cell_indices_to_id[2];
-	          cellid_transpose[ i + j * WID + k * WID2] = cell;
-               }
-            }
-         } 
-	 //  Copy volume averages of this block, taking into account the dimension shifting
-         for (uint i=0; i<WID3; ++i) {
-            blockValues[i] = data[cellid_transpose[i]];
-         }
-         // now load values into the actual values table..
-         for (uint k=0; k<WID; ++k) {
-            for(uint planeVector = 0; planeVector < VEC_PER_PLANE; planeVector++){
-               // load data from blockValues which already has shifted dimensions
-               values[i_pcolumnv_b(planeVector, k, block_k, n_blocks)].load(blockValues + offset);
-               offset += VECL;
-            }
-         }
-=======
    #if (defined(VEC4D_AGNER) || defined(VEC4F_AGNER) || defined(VEC_FALLBACK_GENERIC)) && VECL == 4
    // WID 4, vecl 4
          values[i_pcolumnv_b(0, 0, block_k, n_blocks)] = Vec({data[0], data[1], data[2], data[3]});
@@ -665,7 +532,6 @@
    #else // Fell through, never fall into this particular pit again
          std::cerr << "Undefined VECTORCLASS flag or implementation missing in loadColumnBlockData() before " << __FILE__ << ":" << __LINE__ << std::endl;
          abort();
->>>>>>> 24574b19
    #endif
          //zero old output data
          for (uint i=0; i<WID3; ++i) {
