/*
 * This file is part of Vlasiator.
 * Copyright 2010-2016 Finnish Meteorological Institute
 *
 * For details of usage, see the COPYING file and read the "Rules of the Road"
 * at http://www.physics.helsinki.fi/vlasiator/
 *
 * This program is free software; you can redistribute it and/or modify
 * it under the terms of the GNU General Public License as published by
 * the Free Software Foundation; either version 2 of the License, or
 * (at your option) any later version.
 *
 * This program is distributed in the hope that it will be useful,
 * but WITHOUT ANY WARRANTY; without even the implied warranty of
 * MERCHANTABILITY or FITNESS FOR A PARTICULAR PURPOSE.  See the
 * GNU General Public License for more details.
 *
 * You should have received a copy of the GNU General Public License along
 * with this program; if not, write to the Free Software Foundation, Inc.,
 * 51 Franklin Street, Fifth Floor, Boston, MA 02110-1301 USA.
 */

#include <algorithm>
#include <cmath>
#include <utility>

#include <Eigen/Geometry>
#include <Eigen/Core>

#include "cpu_acc_semilag.hpp"
#include "cpu_acc_transform.hpp"
#include "cpu_acc_intersections.hpp"
#include "cpu_acc_map.hpp"

using namespace std;
using namespace spatial_cell;
using namespace Eigen;

/*!
  Prepare to accelerate species in cell. Sets the maximum allowed dt to the
  correct value.

 * @param spatial_cell Spatial cell containing the accelerated population.
 * @param popID ID of the accelerated particle species.
*/

void prepareAccelerateCell(
   SpatialCell* spatial_cell,
   const uint popID){   
   updateAccelerationMaxdt(spatial_cell, popID);
}

/*!
  Compute the number of subcycles needed for the acceleration of the particle
  species in the spatial cell. Note that one should first prepare to
  accelerate the cell with prepareAccelerateCell.

 * @param spatial_cell Spatial cell containing the accelerated population.
 * @param popID ID of the accelerated particle species.
*/

uint getAccelerationSubcycles(SpatialCell* spatial_cell, Real dt, const uint popID)
{
   return max( convert<uint>(ceil(dt / spatial_cell->get_max_v_dt(popID))), 1u);
}

/*!
  Propagates the distribution function in velocity space of given real
  space cell.

  Based on SLICE-3D algorithm: Zerroukat, M., and T. Allen. "A
  three‐dimensional monotone and conservative semi‐Lagrangian scheme
  (SLICE‐3D) for transport problems." Quarterly Journal of the Royal
  Meteorological Society 138.667 (2012): 1640-1651.

 * @param spatial_cell Spatial cell containing the accelerated population.
 * @param popID ID of the accelerated particle species.
 * @param vmesh Velocity mesh.
 * @param blockContainer Velocity block data container.
 * @param map_order Order in which vx,vy,vz mappings are performed. 
 * @param dt Time step of one subcycle.
*/

void cpu_accelerate_cell(SpatialCell* spatial_cell,
                         const uint popID,     
                         const uint map_order,
                         const Real& dt) {
   //double t1 = MPI_Wtime();

<<<<<<< HEAD
   vmesh::VelocityMesh* vmesh    = spatial_cell->get_velocity_mesh(popID);
   vmesh::VelocityBlockContainer* blockContainer = spatial_cell->get_velocity_blocks(popID);
=======
   vmesh::VelocityMesh<vmesh::GlobalID,vmesh::LocalID>& vmesh    = spatial_cell->get_velocity_mesh(popID);
   //vmesh::VelocityBlockContainer<vmesh::LocalID>& blockContainer = spatial_cell->get_velocity_blocks(popID);
>>>>>>> 2025ae8d

   // compute transform, forward in time and backward in time
   phiprof::start("compute-transform");

   //compute the transform performed in this acceleration
   Transform<Real,3,Affine> fwd_transform= compute_acceleration_transformation(spatial_cell,popID,dt);
   Transform<Real,3,Affine> bwd_transform= fwd_transform.inverse();
   phiprof::stop("compute-transform");

   const uint8_t refLevel = 0;
   Real intersection_z,intersection_z_di,intersection_z_dj,intersection_z_dk;
   Real intersection_x,intersection_x_di,intersection_x_dj,intersection_x_dk;
   Real intersection_y,intersection_y_di,intersection_y_dj,intersection_y_dk;
   switch(map_order){
       case 0:
          phiprof::start("compute-intersections");
          //Map order XYZ
          compute_intersections_1st(vmesh,bwd_transform, fwd_transform, 0, refLevel,
                                    intersection_x,intersection_x_di,intersection_x_dj,intersection_x_dk);
          compute_intersections_2nd(vmesh,bwd_transform, fwd_transform, 1, refLevel,
                                    intersection_y,intersection_y_di,intersection_y_dj,intersection_y_dk);
          compute_intersections_3rd(vmesh,bwd_transform, fwd_transform, 2, refLevel,
                                    intersection_z,intersection_z_di,intersection_z_dj,intersection_z_dk);
          phiprof::stop("compute-intersections");
          phiprof::start("compute-mapping");
          map_1d(spatial_cell, popID, intersection_x,intersection_x_di,intersection_x_dj,intersection_x_dk,0); // map along x
          map_1d(spatial_cell, popID, intersection_y,intersection_y_di,intersection_y_dj,intersection_y_dk,1); // map along y
          map_1d(spatial_cell, popID, intersection_z,intersection_z_di,intersection_z_dj,intersection_z_dk,2); // map along z
          phiprof::stop("compute-mapping");
          break;
          
       case 1:
          phiprof::start("compute-intersections");
          //Map order YZX
          compute_intersections_1st(vmesh, bwd_transform, fwd_transform, 1, refLevel,
                                    intersection_y,intersection_y_di,intersection_y_dj,intersection_y_dk);
          compute_intersections_2nd(vmesh, bwd_transform, fwd_transform, 2, refLevel,
                                    intersection_z,intersection_z_di,intersection_z_dj,intersection_z_dk);
          compute_intersections_3rd(vmesh, bwd_transform, fwd_transform, 0, refLevel,
                                    intersection_x,intersection_x_di,intersection_x_dj,intersection_x_dk);
          phiprof::stop("compute-intersections");
          phiprof::start("compute-mapping");
          map_1d(spatial_cell, popID, intersection_y,intersection_y_di,intersection_y_dj,intersection_y_dk,1); // map along y
          map_1d(spatial_cell, popID, intersection_z,intersection_z_di,intersection_z_dj,intersection_z_dk,2); // map along z
          map_1d(spatial_cell, popID, intersection_x,intersection_x_di,intersection_x_dj,intersection_x_dk,0); // map along x
          phiprof::stop("compute-mapping");
          break;

       case 2:
          phiprof::start("compute-intersections");
          //Map order Z X Y
          compute_intersections_1st(vmesh, bwd_transform, fwd_transform, 2, refLevel,
                                    intersection_z,intersection_z_di,intersection_z_dj,intersection_z_dk);
          compute_intersections_2nd(vmesh, bwd_transform, fwd_transform, 0, refLevel,
                                    intersection_x,intersection_x_di,intersection_x_dj,intersection_x_dk);
          compute_intersections_3rd(vmesh, bwd_transform, fwd_transform, 1, refLevel,
                                    intersection_y,intersection_y_di,intersection_y_dj,intersection_y_dk);
          phiprof::stop("compute-intersections");
          phiprof::start("compute-mapping");
          map_1d(spatial_cell, popID, intersection_z,intersection_z_di,intersection_z_dj,intersection_z_dk,2); // map along z
          map_1d(spatial_cell, popID, intersection_x,intersection_x_di,intersection_x_dj,intersection_x_dk,0); // map along x
          map_1d(spatial_cell, popID, intersection_y,intersection_y_di,intersection_y_dj,intersection_y_dk,1); // map along y
          phiprof::stop("compute-mapping");
          break;
   }

//   if (Parameters::prepareForRebalance == true) {
//       spatial_cell->parameters[CellParams::LBWEIGHTCOUNTER] += (MPI_Wtime() - t1);
//   }
}<|MERGE_RESOLUTION|>--- conflicted
+++ resolved
@@ -87,13 +87,8 @@
                          const Real& dt) {
    //double t1 = MPI_Wtime();
 
-<<<<<<< HEAD
    vmesh::VelocityMesh* vmesh    = spatial_cell->get_velocity_mesh(popID);
-   vmesh::VelocityBlockContainer* blockContainer = spatial_cell->get_velocity_blocks(popID);
-=======
-   vmesh::VelocityMesh<vmesh::GlobalID,vmesh::LocalID>& vmesh    = spatial_cell->get_velocity_mesh(popID);
-   //vmesh::VelocityBlockContainer<vmesh::LocalID>& blockContainer = spatial_cell->get_velocity_blocks(popID);
->>>>>>> 2025ae8d
+   //vmesh::VelocityBlockContainer* blockContainer = spatial_cell->get_velocity_blocks(popID);
 
    // compute transform, forward in time and backward in time
    phiprof::start("compute-transform");
