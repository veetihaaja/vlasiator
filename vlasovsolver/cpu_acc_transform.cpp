--- conflicted
+++ resolved
@@ -47,11 +47,7 @@
    const Real By = spatial_cell->parameters[CellParams::BGBYVOL]+spatial_cell->parameters[CellParams::PERBYVOL];
    const Real Bz = spatial_cell->parameters[CellParams::BGBZVOL]+spatial_cell->parameters[CellParams::PERBZVOL];
    const Eigen::Matrix<Real,3,1> B(Bx,By,Bz);
-<<<<<<< HEAD
-   const Real B_mag = B.norm() + 1e-30;      
-=======
    const Real B_mag = EPSILON > B.norm() ? EPSILON : B.norm();
->>>>>>> 158dfce1
    const Real gyro_period = fabs(2 * M_PI * getObjectWrapper().particleSpecies[popID].mass
 				 / (getObjectWrapper().particleSpecies[popID].charge * B_mag));
 
@@ -60,11 +56,7 @@
    
    // Constrain Vlasov solver with plasma frequency?
    if (P::ResolvePlasmaPeriod) {
-<<<<<<< HEAD
-     Real rho = 1.e-10 > spatial_cell->get_population(popID).RHO ? 1.e-10 : spatial_cell->get_population(popID).RHO;
-=======
      Real rho = EPSILON > spatial_cell->get_population(popID).RHO ? EPSILON : spatial_cell->get_population(popID).RHO;
->>>>>>> 158dfce1
      const Real plasma_period
        = fabs(2 * M_PI * sqrt(physicalconstants::EPS_0 * getObjectWrapper().particleSpecies[popID].mass / 
 			      rho)/getObjectWrapper().particleSpecies[popID].charge); 
@@ -94,20 +86,6 @@
    const Real By = spatial_cell->parameters[CellParams::BGBYVOL]+spatial_cell->parameters[CellParams::PERBYVOL];
    const Real Bz = spatial_cell->parameters[CellParams::BGBZVOL]+spatial_cell->parameters[CellParams::PERBZVOL];
 
-<<<<<<< HEAD
-   if (getObjectWrapper().particleSpecies[popID].mass < 0.5*physicalconstants::MASS_PROTON) {
-     if ( (spatial_cell->parameters[CellParams::CELLID]>140) && (spatial_cell->parameters[CellParams::CELLID]<142) ) {
-       std::cerr << " ---------- dt "<<dt<<" ------------- " <<std::endl;
-     }
-   }
-
-   // perturbed field
-   //const Real perBx = spatial_cell->parameters[CellParams::PERBXVOL];
-   //const Real perBy = spatial_cell->parameters[CellParams::PERBYVOL];
-   //const Real perBz = spatial_cell->parameters[CellParams::PERBZVOL];   
-
-=======
->>>>>>> 158dfce1
    // read in derivatives need for curl of B (only perturbed, curl of background field is always 0!)
    const Real dBXdy = spatial_cell->derivativesBVOL[bvolderivatives::dPERBXVOLdy];
    const Real dBXdz = spatial_cell->derivativesBVOL[bvolderivatives::dPERBXVOLdz];
@@ -140,42 +118,6 @@
    const Real hallPrefactor = 1.0 / (physicalconstants::MU_0 * hallRhoq );
 
    // Bulk velocity is used to transform to a frame where the motional E-field vanishes
-<<<<<<< HEAD
-   Eigen::Matrix<Real,3,1> bulk_velocity(spatial_cell->parameters[CellParams::VX_V],
-                                         spatial_cell->parameters[CellParams::VY_V],
-                                         spatial_cell->parameters[CellParams::VZ_V]);
-
-   // Use electron solvers for anything below half a proton mass
-   bool smallparticle = false;
-   Eigen::Matrix<Real,3,1> electronV(0.,0.,0.);
-   if (getObjectWrapper().particleSpecies[popID].mass < 0.5*physicalconstants::MASS_PROTON) {
-      smallparticle = true;
-      // Store the original electron bulk velocity
-      electronV[0] = spatial_cell->get_population(popID).V_V[0];
-      electronV[1] = spatial_cell->get_population(popID).V_V[1];
-      electronV[2] = spatial_cell->get_population(popID).V_V[2];
-      
-      if ( (spatial_cell->parameters[CellParams::CELLID]>140) && (spatial_cell->parameters[CellParams::CELLID]<142) ) {
-	std::cerr << spatial_cell->parameters[CellParams::CELLID] << " electron V_V 0 " << spatial_cell->get_population(popID).V_V[0] << endl;
-	std::cerr << spatial_cell->parameters[CellParams::CELLID] << " electron V_V 1 " << spatial_cell->get_population(popID).V_V[1] << endl;
-	std::cerr << spatial_cell->parameters[CellParams::CELLID] << " electron V_V 2 " << spatial_cell->get_population(popID).V_V[2] << endl;
-	std::cerr << spatial_cell->parameters[CellParams::CELLID] << " EJE 0 " << spatial_cell->parameters[CellParams::EXJE] << endl;
-	std::cerr << spatial_cell->parameters[CellParams::CELLID] << " EJE 1 " << spatial_cell->parameters[CellParams::EYJE] << endl;
-	std::cerr << spatial_cell->parameters[CellParams::CELLID] << " EJE 2 " << spatial_cell->parameters[CellParams::EZJE] << endl;
-	std::cerr << spatial_cell->parameters[CellParams::CELLID] << " B 0 " << Bx << endl;
-	std::cerr << spatial_cell->parameters[CellParams::CELLID] << " B 1 " << By << endl;
-	std::cerr << spatial_cell->parameters[CellParams::CELLID] << " B 2 " << Bz << endl;
-
-	std::cerr << spatial_cell->parameters[CellParams::CELLID] << " dBXdy " << dBXdy << endl;
-	std::cerr << spatial_cell->parameters[CellParams::CELLID] << " dBXdz " << dBXdz << endl;
-	std::cerr << spatial_cell->parameters[CellParams::CELLID] << " dBYdx " << dBYdx << endl;
-	std::cerr << spatial_cell->parameters[CellParams::CELLID] << " dBYdz " << dBYdz << endl;
-	std::cerr << spatial_cell->parameters[CellParams::CELLID] << " dBZdx " << dBZdx << endl;
-	std::cerr << spatial_cell->parameters[CellParams::CELLID] << " dBZdy " << dBZdy << endl;
-	}
-   }  
-
-=======
    Eigen::Matrix<Real,3,1> bulk_velocity(spatial_cell->parameters[CellParams::VX_R],
                                          spatial_cell->parameters[CellParams::VY_R],
                                          spatial_cell->parameters[CellParams::VZ_R]);
@@ -191,7 +133,6 @@
       bulk_velocity(2,0) = electronV[2] = spatial_cell->get_population(popID).V_R[2];
    }  
 
->>>>>>> 158dfce1
     // compute total transformation
    Transform<Real,3,Affine> total_transform(Matrix<Real, 4, 4>::Identity());
 
@@ -201,11 +142,7 @@
    //
    if (smallparticle) {
       unsigned int transformation_substeps_2; 
-<<<<<<< HEAD
-      transformation_substeps_2 = fabs(dt) / plasma_period*(0.1/360.0);
-=======
       transformation_substeps_2 = fabs(dt) / fabs(plasma_period*(0.1/360.0));
->>>>>>> 158dfce1
       transformation_substeps = transformation_substeps_2 > transformation_substeps ? transformation_substeps_2 : transformation_substeps;
 
     /*ofstream substepFile;
@@ -218,21 +155,12 @@
       substepFile << " CellID: " << spatial_cell->parameters[CellParams::CELLID] << endl;
       substepFile << " N: " << floor(dt/fabs(gyro_period)) << endl;
       substepFile << endl;
-<<<<<<< HEAD
-      }
-    */
-=======
       }*/
->>>>>>> 158dfce1
    }
    if (transformation_substeps < 1) transformation_substeps=1;
       
    const Real substeps_radians = -(2.0*M_PI*dt/gyro_period)/transformation_substeps; // how many radians each substep is.
-<<<<<<< HEAD
    const Real substeps_dt=dt/(Real)transformation_substeps; /*!< how many s each substep is*/
-=======
-   const Real substeps_dt=dt/transformation_substeps; /*!< how many s each substep is*/
->>>>>>> 158dfce1
    Eigen::Matrix<Real,3,1> EgradPe(
       spatial_cell->parameters[CellParams::EXGRADPE],
       spatial_cell->parameters[CellParams::EYGRADPE],
@@ -242,47 +170,16 @@
       spatial_cell->parameters[CellParams::EYJE],
       spatial_cell->parameters[CellParams::EZJE]);
    // Calculate E from charge density imbalance
-<<<<<<< HEAD
-   // Eigen::Matrix<Real,3,1> Efromrq(
-   //    spatial_cell->parameters[CellParams::ERHOQX],
-   //    spatial_cell->parameters[CellParams::ERHOQY],
-   //    spatial_cell->parameters[CellParams::ERHOQZ]);
-   
-   Eigen::Matrix<Real,3,1> Efromrq(0.0, 0.0, 0.0);
-   
-=======
    Eigen::Matrix<Real,3,1> Efromrq(
       spatial_cell->parameters[CellParams::ERHOQX],
       spatial_cell->parameters[CellParams::ERHOQY],
       spatial_cell->parameters[CellParams::ERHOQZ]);
    //   Eigen::Matrix<Real,3,1> Efromrq(0.0, 0.0, 0.0);
       
->>>>>>> 158dfce1
    const Real q = getObjectWrapper().particleSpecies[popID].charge;
    const Real mass = getObjectWrapper().particleSpecies[popID].mass;
    const Real rho = spatial_cell->get_population(popID).RHO;
    const Real h = substeps_dt;
-<<<<<<< HEAD
-
-   bool RKN = true; 
-   
-   if (smallparticle) {
-     if ( (spatial_cell->parameters[CellParams::CELLID]>140) && (spatial_cell->parameters[CellParams::CELLID]<142) ) {
-       std::cerr << "substeps "<<transformation_substeps<<" substep_dt "<< substeps_dt <<std::endl;
-     }
-   }
-     
-   for (uint i=0; i<transformation_substeps; ++i) {
-      Eigen::Matrix<Real,3,1> dEJEt(0.,0.,0.);
-      Eigen::Matrix<Real,3,1> Je(0.,0.,0.);
-      Eigen::Matrix<Real,3,1> Ji(0.,0.,0.);
-      //Eigen::Matrix<Real,3,1> k1(0.,0.,0.);
-      //Eigen::Matrix<Real,3,1> k3(0.,0.,0.);
-      Eigen::Matrix<Real,3,1> k11, k12, k21, k22;
-      Eigen::Matrix<Real,3,1> k31, k32, k41, k42;
-      Eigen::Matrix<Real,3,1> deltaV(0.,0.,0.); 
-      
-=======
    
    // Gather ion current density for electron calculations
    Eigen::Matrix<Real,3,1> Ji(0.,0.,0.);
@@ -309,60 +206,10 @@
       Eigen::Matrix<Real,3,1> k31, k32, k41, k42;
       Eigen::Matrix<Real,3,1> deltaV; 
 
->>>>>>> 158dfce1
       // rotation origin is the point through which we place our rotation axis (direction of which is unitB).
       // first add bulk velocity (using the total transform computed this far.
       Eigen::Matrix<Real,3,1> rotation_pivot(total_transform*bulk_velocity);
       
-<<<<<<< HEAD
-      /* include lorentzHallTerm (we should include, always)      
-	 This performs a transformation into a frame where the newly generated motional
-	 electric field cancels out the Hall electric field  */
-      if (!smallparticle) { //(for large particles i.e. not electrons or positrons)      
-	 rotation_pivot[0]-= hallPrefactor*(dBZdy - dBYdz);
-	 rotation_pivot[1]-= hallPrefactor*(dBXdz - dBZdx);
-	 rotation_pivot[2]-= hallPrefactor*(dBYdx - dBXdy);
-      } // For the electron run, since we use the electron bulk velocity, the Hall term should not be used
-      
-      // Calculate EJE only for the electron population
-      if ((smallparticle) && (fabs(substeps_dt) > 1e-20)) {
-	 // First find the current electron moments, this results in leapfrog-like propagation of EJE
-	 Eigen::Matrix<Real,3,1> electronVcurr(total_transform*electronV);
-
-	 if (RKN) { // Use second order solver or...
-            for (uint popID_EJE=0; popID_EJE<getObjectWrapper().particleSpecies.size(); ++popID_EJE) {
-	      if (getObjectWrapper().particleSpecies[popID_EJE].mass > 0.5*physicalconstants::MASS_PROTON) {
-		//if (getObjectWrapper().particleSpecies[popID_EJE].charge > 0) {
-                  Ji[0] += getObjectWrapper().particleSpecies[popID_EJE].charge * spatial_cell->get_population(popID_EJE).RHO 
-		     * spatial_cell->get_population(popID_EJE).V_R[0];
-                  Ji[1] += getObjectWrapper().particleSpecies[popID_EJE].charge * spatial_cell->get_population(popID_EJE).RHO 
-		     * spatial_cell->get_population(popID_EJE).V_R[1];
-                  Ji[2] += getObjectWrapper().particleSpecies[popID_EJE].charge * spatial_cell->get_population(popID_EJE).RHO 
-		     * spatial_cell->get_population(popID_EJE).V_R[2];
-               }
-	      
-	      if ( (spatial_cell->parameters[CellParams::CELLID]>140) && (spatial_cell->parameters[CellParams::CELLID]<142) ) {
-		 std::cerr << "step " << i << " popid " << popID_EJE << " rho " << spatial_cell->get_population(popID_EJE).RHO << endl;
-		 std::cerr <<  "popid " << popID_EJE << " V_R " << spatial_cell->get_population(popID_EJE).V_R[0] << " " << spatial_cell->get_population(popID_EJE).V_R[1] << " " << spatial_cell->get_population(popID_EJE).V_R[2] << endl;
-	      }
-	       /* Je not needed
-		 else { // Here we assume there is no more than one negatively charged popoulation (FIXME)
-                  Je[0] += getObjectWrapper().particleSpecies[popID_EJE].charge * spatial_cell->get_population(popID_EJE).RHO
-		     * electronVcurr[0];
-                  Je[1] += getObjectWrapper().particleSpecies[popID_EJE].charge * spatial_cell->get_population(popID_EJE).RHO 
-		     * electronVcurr[1];
-                  Je[2] += getObjectWrapper().particleSpecies[popID_EJE].charge * spatial_cell->get_population(popID_EJE).RHO 
-		     * electronVcurr[2];
-		     } */      
-            }
-	    // Now account for current requirement from curl of B
-	    Ji[0] += (dBZdy - dBYdz)/physicalconstants::MU_0;
-	    Ji[1] += (dBXdz - dBZdx)/physicalconstants::MU_0;
-	    Ji[2] += (dBYdx - dBXdy)/physicalconstants::MU_0;
-
-            // This is a traditional RK4 integrator 
-	    // In effect, it runs two RK4 integrators in parallel, one for velocity, one for electric field
-=======
       /* include HallTerm       
 	 This performs a transformation into a frame where the newly generated motional
 	 electric field cancels out the Hall electric field. This is identical to the frame
@@ -390,7 +237,6 @@
             // This is a traditional RK4 integrator 
 	    // In effect, it runs two RK4 integrators in parallel, one for velocity, one for electric field
 
->>>>>>> 158dfce1
             const Eigen::Matrix<Real,3,1> beta  = -q * Ji / (mass * physicalconstants::EPS_0);
             const Real alpha = -pow(q, 2.) * rho / (mass * physicalconstants::EPS_0);
 	    // derivative estimates for acceleration and field changes at start of step
@@ -409,10 +255,7 @@
             deltaV = (k11 + 2*k21 + 2*k31 + k41) / 6.; // Finally update velocity based on weighted acceleration estimate
 	    EfromJe += mass / q * (k12 + 2*k22 + 2*k32 + k42) / 6.; // And update fields based on weighted velocity (current) estimate
 
-<<<<<<< HEAD
-=======
 	    // Thiago's original version (works the same)
->>>>>>> 158dfce1
 	    // const Eigen::Matrix<Real,3,1> beta  = -q / mass / physicalconstants::EPS_0 * Ji;
 	    // const Real alpha = pow(q, 2.)  / mass / physicalconstants::EPS_0 * rho;
 	    // k11 = h * q / mass * EfromJe;
@@ -426,21 +269,6 @@
 	    // deltaV = (k11 + 2*k21 + 2*k31 + k41) / 6.; 
 	    // EfromJe += mass / q * (k12 + 2*k22 + 2*k32 + k42) / 6.; 
 
-<<<<<<< HEAD
-            /* This RKN solver did not work
-	       k1 = -getObjectWrapper().particleSpecies[popID].charge / getObjectWrapper().particleSpecies[popID].mass 
-	       / physicalconstants::EPS_0 * (Ji + Je);
-	       k3 = -getObjectWrapper().particleSpecies[popID].charge / getObjectWrapper().particleSpecies[popID].mass 
-	       / physicalconstants::EPS_0 * 
-	       ( Ji + getObjectWrapper().particleSpecies[popID].charge * spatial_cell->get_population(popID).RHO
-	       * (  electronVcurr + 2./3. * substeps_dt * EfromJe * getObjectWrapper().particleSpecies[popID].charge 
-	       / getObjectWrapper().particleSpecies[popID].mass + 2./9. * pow(substeps_dt,2.) * k1 ) );
-	       dEJEt = getObjectWrapper().particleSpecies[popID].mass / getObjectWrapper().particleSpecies[popID].charge
-	       * substeps_dt / 4. * (k1 + 3. * k3); 
-	       */
-	    
-=======
->>>>>>> 158dfce1
          } else {  
 	    // Use simple Eulerian solver
 	    /* Calculate electrostatic field derivative via current
@@ -461,23 +289,13 @@
 		  dEJEt[2] += -getObjectWrapper().particleSpecies[popID_EJE].charge *spatial_cell->get_population(popID_EJE).RHO
 		     * spatial_cell->get_population(popID_EJE).V_R[2] / physicalconstants::EPS_0;
 	       }         
-<<<<<<< HEAD
-	    }
-	    
-=======
 	    }	    
->>>>>>> 158dfce1
 	    // Increment EfromJe with derivative times half of substep to get representative field throughout integration step
 	    EfromJe += dEJEt*0.5*substeps_dt;
 	    // Find B-perpendicular and B-parallel components of EfromJe
 	    Eigen::Matrix<Real,3,1> EfromJe_parallel(EfromJe.dot(unit_B)*unit_B);
 	    Eigen::Matrix<Real,3,1> EfromJe_perpendicular(EfromJe-EfromJe_parallel);
-<<<<<<< HEAD
-	    Eigen::Matrix<Real,3,1> unit_EJEperp(EfromJe_perpendicular.normalized());
-	    
-=======
 	    Eigen::Matrix<Real,3,1> unit_EJEperp(EfromJe_perpendicular.normalized());	    
->>>>>>> 158dfce1
 	    // Add pivot transformation to negate component of EfromJe perpendicular to B
 	    // Vnorm = Bnorm cross Enorm
 	    Real EJEperpperB = EfromJe_perpendicular.norm() / B.norm();
@@ -493,33 +311,12 @@
 	    substepFile << " EfromJe: \n" << EfromJe << endl;
 	    substepFile << " EfromJe_parallel: \n" << EfromJe_parallel << endl;
 	    substepFile << " EfromJe_perpendicular: \n" << EfromJe_perpendicular << endl;
-<<<<<<< HEAD
-	    substepFile << " unit_EJEperp: \n" << unit_EJEperp << endl;
-	    substepFile << " electronVcurr: \n" << electronVcurr << endl;
-            substepFile << " substep_i: \n" << i << endl;
-            substepFile << " dEJEt: \n" << dEJEt << endl;
-            substepFile << " V0: \n" << electronVcurr << endl;
-            substepFile << " k11: \n" << k11 << endl;
-            substepFile << " k12: \n" << k12 << endl;
-            substepFile << " Ji: \n" << Ji << endl;
-            substepFile << " Je: \n" << Je << endl;
-            substepFile << " deltaV: \n" << deltaV << endl;
-            substepFile << " rotation_pivot matrix at 2 :\n" << rotation_pivot << endl;
-	    substepFile << " CellID: " << spatial_cell->parameters[CellParams::CELLID] << endl;
-	    substepFile << " electronV: \n" << electronV << endl;
-	    substepFile << " substeps_dt, dt: " << substeps_dt << "\t" << dt << endl;
-	    substepFile << " substeps_radians: \n" << substeps_radians << endl;
             substepFile << " " << endl;
 	    } */
       } // end if (smallparticle==true) and dt>0
-=======
-            substepFile << " " << endl;
-	    } */
-      } // end if (smallparticle==true) and dt>0
 
       // Question: should we first apply deltaV and then do the rotation? Or the other way? Or perhaps add
       // half of deltaV, do rotation, then add the second half of deltaV?
->>>>>>> 158dfce1
       
       if (smallparticle) {	  
 	if (RKN) {
@@ -550,51 +347,6 @@
       total_transform = Translation<Real,3>(-rotation_pivot)*total_transform;
       total_transform = AngleAxis<Real>(substeps_radians,unit_B)*total_transform;
       total_transform = Translation<Real,3>(rotation_pivot)*total_transform;
-<<<<<<< HEAD
-      
-      if (smallparticle) {	  
-	if (RKN) {
-	  // total_transform=Translation<Real,3>( (getObjectWrapper().particleSpecies[popID].charge/
-	  //  					getObjectWrapper().particleSpecies[popID].mass) * 
-	  //  				       EfromJe * substeps_dt ) * total_transform;
-	  // Now actually use the properly propagated deltaV 
-	  total_transform=Translation<Real,3>(deltaV) * total_transform;
-	  
-	  //total_transform=Translation<Real,3>( (getObjectWrapper().particleSpecies[popID].charge/
-	  //   getObjectWrapper().particleSpecies[popID].mass) * 
-	  //   EfromJe * substeps_dt + (k1 + k3) * substeps_dt / 4.) * total_transform;	  
-	} else {
-	  // If using the Eulerian scheme, then the rotation algorithm is used
-	  // and only the B-parallel nudge from EJE is required:
-	  Eigen::Matrix<Real,3,1> EfromJe_parallel(EfromJe.dot(unit_B)*unit_B);
-	  total_transform=Translation<Real,3>( (getObjectWrapper().particleSpecies[popID].charge/
-						getObjectWrapper().particleSpecies[popID].mass) * 
-					       EfromJe_parallel * substeps_dt) * total_transform;
-	  
-	  /* The alternative to decomposing the EJE field into parallel and perpendicular components is to
-	     treat it a simple acceleration term. This acceleration was found by integrating over
-	     the time-varying electric field. */
-	  //total_transform=Translation<Real,3>( (getObjectWrapper().particleSpecies[popID].charge/
-	  //   getObjectWrapper().particleSpecies[popID].mass) * 
-	  //   EfromJe * substeps_dt) * total_transform;
-	  
-	  // Update the stored EJE value to match the end of the step
-	  EfromJe += dEJEt*0.5*substeps_dt;
-	}
-      }
-      
-      // if (getObjectWrapper().particleSpecies[popID].charge < 0 && 
-      //     int(spatial_cell->parameters[CellParams::CELLID]) == 1 && i % 10 == 0) {
-      //   substepFile << " total_transform: \n" << total_transform.matrix() << endl;
-      //   substepFile << " " << endl;
-      // }
-   
-      // Electron pressure gradient term (this is still untested and might also need to be decomposed into perp and parallel portions)
-      if((!smallparticle) && (Parameters::ohmGradPeTerm > 0)) {
-	 total_transform=Translation<Real,3>( (fabs(getObjectWrapper().particleSpecies[popID].charge)
-					       /getObjectWrapper().particleSpecies[popID].mass) *
-					      EgradPe * substeps_dt) * total_transform;
-=======
 
 
       // Electron pressure gradient term (this is still untested and might also need to be 
@@ -603,7 +355,6 @@
 	total_transform=Translation<Real,3>( (fabs(getObjectWrapper().particleSpecies[popID].charge)
 					      /getObjectWrapper().particleSpecies[popID].mass) *
 					     EgradPe * substeps_dt) * total_transform;
->>>>>>> 158dfce1
       }
    }
    //substepFile.close();
