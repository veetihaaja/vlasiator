/*
 * This file is part of Vlasiator.
 * Copyright 2010-2016 Finnish Meteorological Institute
 *
 * For details of usage, see the COPYING file and read the "Rules of the Road"
 * at http://www.physics.helsinki.fi/vlasiator/
 *
 * This program is free software; you can redistribute it and/or modify
 * it under the terms of the GNU General Public License as published by
 * the Free Software Foundation; either version 2 of the License, or
 * (at your option) any later version.
 *
 * This program is distributed in the hope that it will be useful,
 * but WITHOUT ANY WARRANTY; without even the implied warranty of
 * MERCHANTABILITY or FITNESS FOR A PARTICULAR PURPOSE.  See the
 * GNU General Public License for more details.
 *
 * You should have received a copy of the GNU General Public License along
 * with this program; if not, write to the Free Software Foundation, Inc.,
 * 51 Franklin Street, Fifth Floor, Boston, MA 02110-1301 USA.
 */

#include "../object_wrapper.h"
#include "cpu_moments.h"
#include "cpu_acc_transform.hpp"
#include <fstream>
//#include <cstdlib>

using namespace std;
using namespace spatial_cell;
using namespace Eigen;


/*!
  Compute max timestep for vlasov acceleration for the particular population
  in one spatial cell.

 * @param spatial_cell Spatial cell containing the accelerated population.
 * @param popID ID of the accelerated particle species.
*/
void updateAccelerationMaxdt(
   SpatialCell* spatial_cell,
   const uint popID) 
{
   const Real Bx = spatial_cell->parameters[CellParams::BGBXVOL]+spatial_cell->parameters[CellParams::PERBXVOL];
   const Real By = spatial_cell->parameters[CellParams::BGBYVOL]+spatial_cell->parameters[CellParams::PERBYVOL];
   const Real Bz = spatial_cell->parameters[CellParams::BGBZVOL]+spatial_cell->parameters[CellParams::PERBZVOL];
   const Eigen::Matrix<Real,3,1> B(Bx,By,Bz);
   const Real B_mag = B.norm() + 1e-30;      
   const Real gyro_period = 2 * M_PI * getObjectWrapper().particleSpecies[popID].mass
      / (getObjectWrapper().particleSpecies[popID].charge * B_mag);

   // Set maximum timestep limit for this cell, based on a maximum allowed rotation angle
   spatial_cell->set_max_v_dt(popID,fabs(gyro_period)*(P::maxSlAccelerationRotation/360.0));
}


/*!
 Compute transform during on timestep, and update the bulk velocity of the
 cell
 * @param spatial_cell Spatial cell containing the accelerated population.
 * @param popID ID of the accelerated particle species.
 * @param dt Time step of one subcycle.
*/

Eigen::Transform<Real,3,Eigen::Affine> compute_acceleration_transformation(
        SpatialCell* spatial_cell,
        const uint popID,
        const Real& dt) {
   // total field
   const Real Bx = spatial_cell->parameters[CellParams::BGBXVOL]+spatial_cell->parameters[CellParams::PERBXVOL];
   const Real By = spatial_cell->parameters[CellParams::BGBYVOL]+spatial_cell->parameters[CellParams::PERBYVOL];
   const Real Bz = spatial_cell->parameters[CellParams::BGBZVOL]+spatial_cell->parameters[CellParams::PERBZVOL];

   // perturbed field
   //const Real perBx = spatial_cell->parameters[CellParams::PERBXVOL];
   //const Real perBy = spatial_cell->parameters[CellParams::PERBYVOL];
   //const Real perBz = spatial_cell->parameters[CellParams::PERBZVOL];   

   // read in derivatives need for curl of B (only perturbed, curl of background field is always 0!)
   const Real dBXdy = spatial_cell->derivativesBVOL[bvolderivatives::dPERBXVOLdy];
   const Real dBXdz = spatial_cell->derivativesBVOL[bvolderivatives::dPERBXVOLdz];
   const Real dBYdx = spatial_cell->derivativesBVOL[bvolderivatives::dPERBYVOLdx];

   const Real dBYdz = spatial_cell->derivativesBVOL[bvolderivatives::dPERBYVOLdz];
   const Real dBZdx = spatial_cell->derivativesBVOL[bvolderivatives::dPERBZVOLdx];
   const Real dBZdy = spatial_cell->derivativesBVOL[bvolderivatives::dPERBZVOLdy];

   const Eigen::Matrix<Real,3,1> B(Bx,By,Bz);
   Eigen::Matrix<Real,3,1> unit_B(B.normalized());

   // If B equals zero then gyro_period and unit_B are NAN.
   // Guard against that by adding epsilons:
   const Real B_mag = B.norm() + 1e-30;
   if (B_mag < 1e-28) {
      unit_B(0,0) = 0; unit_B(1,0) = 0; unit_B(2,0) = 1;
   }

   const Real gyro_period
     = 2 * M_PI * getObjectWrapper().particleSpecies[popID].mass
     / (getObjectWrapper().particleSpecies[popID].charge * B_mag);
   const Real plasma_period
     = 2 * M_PI * sqrt(physicalconstants::EPS_0 * getObjectWrapper().particleSpecies[popID].mass / 
     getObjectWrapper().particleSpecies[popID].charge /
     getObjectWrapper().particleSpecies[popID].charge / spatial_cell->get_population(popID).RHO ); 

   // scale rho for hall term, if user requests
   const Real EPSILON = 1e10 * numeric_limits<Real>::min();
   const Real rhoq = spatial_cell->parameters[CellParams::RHOQ_V] + EPSILON;
   const Real hallRhoq =  (rhoq <= Parameters::hallMinimumRhoq ) ? Parameters::hallMinimumRhoq : rhoq ;
   const Real hallPrefactor = 1.0 / (physicalconstants::MU_0 * hallRhoq );

   // Bulk velocity is used to transform to a frame where the motional E-field vanishes
   Eigen::Matrix<Real,3,1> bulk_velocity(spatial_cell->parameters[CellParams::VX_V],
                                         spatial_cell->parameters[CellParams::VY_V],
                                         spatial_cell->parameters[CellParams::VZ_V]);

   Real lightest_species_mass = 99999999999999.;                                                                       
   for (uint popID2=0; popID2<getObjectWrapper().particleSpecies.size(); ++popID2) {                                                                     
      if(getObjectWrapper().particleSpecies[popID2].charge < 0 && getObjectWrapper().particleSpecies[popID2].mass < lightest_species_mass) {
         lightest_species_mass = getObjectWrapper().particleSpecies[popID2].mass;                                         
         bulk_velocity(0,0) = spatial_cell->get_population(popID2).V_V[0];
         bulk_velocity(1,0) = spatial_cell->get_population(popID2).V_V[1];                                                     
         bulk_velocity(2,0) = spatial_cell->get_population(popID2).V_V[2];                                                     
      }  
   }  

    // compute total transformation
   Transform<Real,3,Affine> total_transform(Matrix<Real, 4, 4>::Identity()); //CONTINUE

<<<<<<< HEAD
   if (Parameters::propagatePotential == true) {
   #warning Electric acceleration works for Poisson only atm
      Real* E = &(spatial_cell->parameters[CellParams::EXVOL]);

      const Real q_per_m = getObjectWrapper().particleSpecies[popID].charge 
                         / getObjectWrapper().particleSpecies[popID].mass;
      const Real CONST = q_per_m * dt;
      total_transform(0,3) = CONST * E[0];
      total_transform(1,3) = CONST * E[1];
      total_transform(2,3) = CONST * E[2];
      return total_transform;
   } // if (Parameters::propagatePotential == true) 

   // in this many substeps we iterate forward bulk velocity when the complete transformation is computed (0.1 deg per substep).
   unsigned int bulk_velocity_substeps; 
   unsigned int bulk_velocity_substeps_2; 
   bulk_velocity_substeps = fabs(dt) / fabs(gyro_period*(0.01/360.0));
   bulk_velocity_substeps_2 = fabs(dt) / fabs(plasma_period/10.);
   bulk_velocity_substeps =  bulk_velocity_substeps_2 > bulk_velocity_substeps ? bulk_velocity_substeps_2 : bulk_velocity_substeps;
=======
   unsigned int bulk_velocity_substeps; // in this many substeps we iterate forward bulk velocity when the complete transformation is computed (0.1 deg per substep).
   bulk_velocity_substeps = fabs(dt) / fabs(gyro_period*(0.1/360.0));
>>>>>>> 685f1770
   if (bulk_velocity_substeps < 1) bulk_velocity_substeps=1;
      
   const Real substeps_radians = -(2.0*M_PI*dt/gyro_period)/bulk_velocity_substeps; // how many radians each substep is.
   //const Real substeps_radians = -(2.0*M_PI*dt/plasma_period)/bulk_velocity_substeps; // how many radians each substep is.
   const Real substeps_dt=dt/bulk_velocity_substeps; /*!< how many s each substep is*/
   Eigen::Matrix<Real,3,1> EgradPe(
      spatial_cell->parameters[CellParams::EXGRADPE],
      spatial_cell->parameters[CellParams::EYGRADPE],
      spatial_cell->parameters[CellParams::EZGRADPE]);
   Eigen::Matrix<Real,3,1> EfromJe(
      spatial_cell->parameters[CellParams::EXJE],
      spatial_cell->parameters[CellParams::EYJE],
      spatial_cell->parameters[CellParams::EZJE]);

   // Store the original electron bulk velocity
   Eigen::Matrix<Real,3,1> electronV(0.,0.,0.);
   for (uint popID_EJE=0; popID_EJE<getObjectWrapper().particleSpecies.size(); ++popID_EJE) {
     if (getObjectWrapper().particleSpecies[popID_EJE].charge < 0) {
       electronV[0] = spatial_cell->get_population(popID_EJE).V_V[0];
       electronV[1] = spatial_cell->get_population(popID_EJE).V_V[1];
       electronV[2] = spatial_cell->get_population(popID_EJE).V_V[2];
     }
   }
  
  /* 
   ofstream substepFile;
   substepFile.open ("substep_test.txt", ios::app);
   if (dt > 0.001*fabs(gyro_period)) {
      substepFile << " bulk_velocity_substeps = " << bulk_velocity_substeps << endl;
      substepFile << " dt: " << dt << endl;
   //substepFile << " substeps_radians: " << substeps_radians << endl;
      substepFile << " gyro and plasma periods: " << fabs(gyro_period) << "\t" << plasma_period << endl;
      substepFile << " CellID: " << spatial_cell->parameters[CellParams::CELLID] << endl;
      substepFile << " N: " << floor(dt/fabs(gyro_period)) << endl;
      substepFile << endl;
   }
   */
      
   bool RKN = true; 
   for (uint i=0; i<bulk_velocity_substeps; ++i) {
      Eigen::Matrix<Real,3,1> dEJEt(0.,0.,0.);
      Eigen::Matrix<Real,3,1> Je(0.,0.,0.);
      Eigen::Matrix<Real,3,1> Ji(0.,0.,0.);
      //Eigen::Matrix<Real,3,1> k1(0.,0.,0.);
      //Eigen::Matrix<Real,3,1> k3(0.,0.,0.);
      Eigen::Matrix<Real,3,1> k11, k12, k21, k22;
      //Eigen::Matrix<Real,3,1> k12;
      //Eigen::Matrix<Real,3,1> k21;
      //Eigen::Matrix<Real,3,1> k22; 
      Eigen::Matrix<Real,3,1> k31;
      Eigen::Matrix<Real,3,1> k32; 
      Eigen::Matrix<Real,3,1> k41;
      Eigen::Matrix<Real,3,1> k42;
      Eigen::Matrix<Real,3,1> deltaV; 

      const Real q = getObjectWrapper().particleSpecies[popID].charge;
      const Real mass = getObjectWrapper().particleSpecies[popID].mass;
      const Real rho = spatial_cell->get_population(popID).RHO;
      const Real h = substeps_dt;

      // rotation origin is the point through which we place our rotation axis (direction of which is unitB).
      // first add bulk velocity (using the total transform computed this far.
      Eigen::Matrix<Real,3,1> rotation_pivot(total_transform*bulk_velocity);

      /* include lorentzHallTerm (we should include, always)      
	 This performs a transformation into a frame where the newly generated motional
	 electric field cancels out the Hall electric field  */
    
      // For the electron run, since we use the electron bulk velocity, the Hall term should not be used
      //include lorentzHallTerm (we should include, always)      
      //rotation_pivot[0]-= hallPrefactor*(dBZdy - dBYdz);
      //rotation_pivot[1]-= hallPrefactor*(dBXdz - dBZdx);
      //rotation_pivot[2]-= hallPrefactor*(dBYdx - dBXdy);

      // Calculate EJE only for the electron population
      if (getObjectWrapper().particleSpecies[popID].charge < 0 && substeps_dt > 0) {
         // First find the current electron moments, this results in leapfrog-like propagation of EJE
         Eigen::Matrix<Real,3,1> electronVcurr(total_transform*electronV);
         if (RKN) { // Use second order solver or...
            for (uint popID_EJE=0; popID_EJE<getObjectWrapper().particleSpecies.size(); ++popID_EJE) {
               if (getObjectWrapper().particleSpecies[popID_EJE].charge > 0) {
                  Ji[0] += getObjectWrapper().particleSpecies[popID_EJE].charge * spatial_cell->get_population(popID_EJE).RHO 
                        * spatial_cell->get_population(popID_EJE).V_V[0];
                  Ji[1] += getObjectWrapper().particleSpecies[popID_EJE].charge * spatial_cell->get_population(popID_EJE).RHO 
                        * spatial_cell->get_population(popID_EJE).V_V[1];
                  Ji[2] += getObjectWrapper().particleSpecies[popID_EJE].charge * spatial_cell->get_population(popID_EJE).RHO 
                        * spatial_cell->get_population(popID_EJE).V_V[2];
               } else { // Here we assume there is no more than one negatively charged popoulation (FIXME)
                  Je[0] += getObjectWrapper().particleSpecies[popID_EJE].charge * spatial_cell->get_population(popID_EJE).RHO
                        * electronVcurr[0];
                  Je[1] += getObjectWrapper().particleSpecies[popID_EJE].charge * spatial_cell->get_population(popID_EJE).RHO 
                        * electronVcurr[1];
                  Je[2] += getObjectWrapper().particleSpecies[popID_EJE].charge * spatial_cell->get_population(popID_EJE).RHO 
                        * electronVcurr[2];
               }         
            }
            // This is a traditional RK4 integrator 
            const Eigen::Matrix<Real,3,1> beta  = -q / mass / physicalconstants::EPS_0 * Ji;
            const Real alpha = pow(q, 2.)  / mass / physicalconstants::EPS_0 * rho;
            k11 = h * q / mass * EfromJe;
            k12 = h * (beta - alpha * electronVcurr);
            k21 = h * (q / mass * EfromJe + k12/2);
            k22 = h * (beta - alpha * (electronVcurr + k11/2)); 
            k31 = h * (q / mass * EfromJe + k22/2);
            k32 = h * (beta - alpha * (electronVcurr + k21/2)); 
            k41 = h * (q / mass * EfromJe + k32);
            k42 = h * (beta - alpha * (electronVcurr + k31));
            deltaV = (k11 + 2*k21 + 2*k31 + k41) / 6.; 
            EfromJe += mass / q * (k12 + 2*k22 + 2*k32 + k42) / 6.; 
            
            /* This RKN solver did not work
            k1 = -getObjectWrapper().particleSpecies[popID].charge / getObjectWrapper().particleSpecies[popID].mass 
                 / physicalconstants::EPS_0 * (Ji + Je);
            k3 = -getObjectWrapper().particleSpecies[popID].charge / getObjectWrapper().particleSpecies[popID].mass 
                 / physicalconstants::EPS_0 * 
                 ( Ji + getObjectWrapper().particleSpecies[popID].charge * spatial_cell->get_population(popID).RHO
                 * (  electronVcurr + 2./3. * substeps_dt * EfromJe * getObjectWrapper().particleSpecies[popID].charge 
                 / getObjectWrapper().particleSpecies[popID].mass + 2./9. * pow(substeps_dt,2.) * k1 ) );
            dEJEt = getObjectWrapper().particleSpecies[popID].mass / getObjectWrapper().particleSpecies[popID].charge
                    * substeps_dt / 4. * (k1 + 3. * k3); 
            */
 
         } else {  // Use simple Eulerian solver
             /* Calculate electrostatic field derivative via current
                using the substep-transformed electron bulkV and exising other population bulkVs */
             for (uint popID_EJE=0; popID_EJE<getObjectWrapper().particleSpecies.size(); ++popID_EJE) {
                if (getObjectWrapper().particleSpecies[popID_EJE].charge < 0) {
                   dEJEt[0] += -getObjectWrapper().particleSpecies[popID_EJE].charge *spatial_cell->get_population(popID_EJE).RHO
                   * electronVcurr[0] / physicalconstants::EPS_0;
                   dEJEt[1] += -getObjectWrapper().particleSpecies[popID_EJE].charge *spatial_cell->get_population(popID_EJE).RHO
                   * electronVcurr[1] / physicalconstants::EPS_0;
                   dEJEt[2] += -getObjectWrapper().particleSpecies[popID_EJE].charge *spatial_cell->get_population(popID_EJE).RHO
                   * electronVcurr[2] / physicalconstants::EPS_0;
                } else {
                   dEJEt[0] += -getObjectWrapper().particleSpecies[popID_EJE].charge *spatial_cell->get_population(popID_EJE).RHO
                   * spatial_cell->get_population(popID_EJE).V_V[0] / physicalconstants::EPS_0;
                   dEJEt[1] += -getObjectWrapper().particleSpecies[popID_EJE].charge *spatial_cell->get_population(popID_EJE).RHO
                   * spatial_cell->get_population(popID_EJE).V_V[1] / physicalconstants::EPS_0;
                   dEJEt[2] += -getObjectWrapper().particleSpecies[popID_EJE].charge *spatial_cell->get_population(popID_EJE).RHO
                   * spatial_cell->get_population(popID_EJE).V_V[2] / physicalconstants::EPS_0;
                }         
             }
         }

         if (!RKN) { 
             // Increment EfromJe with derivative times half of substep to get representative field throughout integration step
             EfromJe += dEJEt*0.5*substeps_dt;
             // Find B-perpendicular and B-parallel components of EfromJe
             Eigen::Matrix<Real,3,1> EfromJe_parallel(EfromJe.dot(unit_B)*unit_B);
             Eigen::Matrix<Real,3,1> EfromJe_perpendicular(EfromJe-EfromJe_parallel);
             Eigen::Matrix<Real,3,1> unit_EJEperp(EfromJe_perpendicular.normalized());

             // Add pivot transformation to negate component of EfromJe perpendicular to B
             // Vnorm = Bnorm cross Enorm
             Real EJEperpperB = EfromJe_perpendicular.norm() / B.norm();
             rotation_pivot[0]-= EJEperpperB * (unit_B[1]*unit_EJEperp[2] - unit_B[2]*unit_EJEperp[1]);
             rotation_pivot[1]-= EJEperpperB * (unit_B[2]*unit_EJEperp[0] - unit_B[0]*unit_EJEperp[2]);
             rotation_pivot[2]-= EJEperpperB * (unit_B[0]*unit_EJEperp[1] - unit_B[1]*unit_EJEperp[0]);

         }

         //if (getObjectWrapper().particleSpecies[popID].charge < 0 && int(spatial_cell->parameters[CellParams::CELLID]) == 1 &&
         //            i % 10 == 0) {
             //   substepFile << " EJEperpperB :\n" << EJEperpperB << endl;
                //substepFile << " EfromJe: \n" << EfromJe << endl;
                //substepFile << " EfromJe_parallel: \n" << EfromJe_parallel << endl;
                //substepFile << " EfromJe_perpendicular: \n" << EfromJe_perpendicular << endl;
                //substepFile << " unit_EJEperp: \n" << unit_EJEperp << endl;
                //substepFile << " electronVcurr: \n" << electronVcurr << endl;
            //substepFile << " substep_i: \n" << i << endl;
            //substepFile << " dEJEt: \n" << dEJEt << endl;
            //substepFile << " V0: \n" << electronVcurr << endl;
            //substepFile << " k11: \n" << k11 << endl;
            //substepFile << " k12: \n" << k12 << endl;
            //substepFile << " Ji: \n" << Ji << endl;
            //substepFile << " Je: \n" << Je << endl;
            //substepFile << " deltaV: \n" << deltaV << endl;
            //substepFile << " rotation_pivot matrix at 2 :\n" << rotation_pivot << endl;
      //   substepFile << " CellID: " << spatial_cell->parameters[CellParams::CELLID] << endl;
      //   substepFile << " electronV: \n" << electronV << endl;
      //   substepFile << " substeps_dt, dt: " << substeps_dt << "\t" << dt << endl;
                //substepFile << " substeps_radians: \n" << substeps_radians << endl;
            //substepFile << " " << endl;
         //}
      }

      // add to transform matrix the small rotation around  pivot
      // when added like this, and not using *= operator, the transformations
      // are in the correct order
      total_transform = Translation<Real,3>(-rotation_pivot)*total_transform;
      total_transform = AngleAxis<Real>(substeps_radians,unit_B)*total_transform;
      total_transform = Translation<Real,3>(rotation_pivot)*total_transform;

      Eigen::Matrix<Real,3,1> EfromJe_parallel(EfromJe.dot(unit_B)*unit_B);

      /* The alternative to decomposing the EJE field into parallel and perpendicular components is to
         treat it a simple acceleration term. This acceleration was found by integrating over
         the time-varying electric field. */
      
      if (getObjectWrapper().particleSpecies[popID].charge < 0) {
         if (RKN) {
            total_transform=Translation<Real,3>( (getObjectWrapper().particleSpecies[popID].charge/getObjectWrapper().particleSpecies[popID].mass) * 
                            EfromJe * substeps_dt ) * total_transform;
            //total_transform=Translation<Real,3>( (getObjectWrapper().particleSpecies[popID].charge/getObjectWrapper().particleSpecies[popID].mass) * 
            //                EfromJe * substeps_dt + (k1 + k3) * substeps_dt / 4.) * total_transform;
         // If using the Eulerian scheme, then the rotation algorithm is used and only the parallel nudge is required
         } else {
            // Perform B-parallel acceleration from EJE field
            total_transform=Translation<Real,3>( (getObjectWrapper().particleSpecies[popID].charge/getObjectWrapper().particleSpecies[popID].mass) * 
                            EfromJe_parallel * substeps_dt) * total_transform;
         //   total_transform=Translation<Real,3>( (getObjectWrapper().particleSpecies[popID].charge/getObjectWrapper().particleSpecies[popID].mass) * 
         //                   EfromJe * substeps_dt) * total_transform;
         }
      }

      // Store EfromJe after whole substep
      if (getObjectWrapper().particleSpecies[popID].charge < 0) {
         if (RKN) {
            //EfromJe += dEJEt*substeps_dt;
         } else {
            EfromJe += dEJEt*0.5*substeps_dt;
         }
      }
      
      //if (getObjectWrapper().particleSpecies[popID].charge < 0 && int(spatial_cell->parameters[CellParams::CELLID]) == 1 &&
      //               i % 10 == 0) {
      //   substepFile << " total_transform: \n" << total_transform.matrix() << endl;
      //   substepFile << " " << endl;
      //}

      // Electron pressure gradient term (this is still untested and might also need to be decomposed into perp and parallel portions)
      if(Parameters::ohmGradPeTerm > 0) {
         total_transform=Translation<Real,3>( (fabs(getObjectWrapper().particleSpecies[popID].charge)/getObjectWrapper().particleSpecies[popID].mass) * 
         EgradPe * substeps_dt) * total_transform;
      }
   }
   //substepFile.close();

   // Update EJE in CELLPARAMS
   spatial_cell->parameters[CellParams::EXJE] = EfromJe[0];
   spatial_cell->parameters[CellParams::EYJE] = EfromJe[1];
   spatial_cell->parameters[CellParams::EZJE] = EfromJe[2];


   return total_transform;
}<|MERGE_RESOLUTION|>--- conflicted
+++ resolved
@@ -128,7 +128,6 @@
     // compute total transformation
    Transform<Real,3,Affine> total_transform(Matrix<Real, 4, 4>::Identity()); //CONTINUE
 
-<<<<<<< HEAD
    if (Parameters::propagatePotential == true) {
    #warning Electric acceleration works for Poisson only atm
       Real* E = &(spatial_cell->parameters[CellParams::EXVOL]);
@@ -148,10 +147,6 @@
    bulk_velocity_substeps = fabs(dt) / fabs(gyro_period*(0.01/360.0));
    bulk_velocity_substeps_2 = fabs(dt) / fabs(plasma_period/10.);
    bulk_velocity_substeps =  bulk_velocity_substeps_2 > bulk_velocity_substeps ? bulk_velocity_substeps_2 : bulk_velocity_substeps;
-=======
-   unsigned int bulk_velocity_substeps; // in this many substeps we iterate forward bulk velocity when the complete transformation is computed (0.1 deg per substep).
-   bulk_velocity_substeps = fabs(dt) / fabs(gyro_period*(0.1/360.0));
->>>>>>> 685f1770
    if (bulk_velocity_substeps < 1) bulk_velocity_substeps=1;
       
    const Real substeps_radians = -(2.0*M_PI*dt/gyro_period)/bulk_velocity_substeps; // how many radians each substep is.
