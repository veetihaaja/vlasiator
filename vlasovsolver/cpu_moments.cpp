--- conflicted
+++ resolved
@@ -382,11 +382,7 @@
          cell->parameters[CellParams::RHOQ_V  ] += array[0]*charge;
       } // for-loop over spatial cells
    } // for-loop over particle species
-<<<<<<< HEAD
-      
-=======
-
->>>>>>> a74d1d9f
+
    #pragma omp parallel for
    for (size_t c=0; c<cells.size(); ++c) {
       SpatialCell* cell = mpiGrid[cells[c]];
