/*
 * This file is part of Vlasiator.
 * Copyright 2010-2016 Finnish Meteorological Institute
 *
 * For details of usage, see the COPYING file and read the "Rules of the Road"
 * at http://www.physics.helsinki.fi/vlasiator/
 *
 * This program is free software; you can redistribute it and/or modify
 * it under the terms of the GNU General Public License as published by
 * the Free Software Foundation; either version 2 of the License, or
 * (at your option) any later version.
 *
 * This program is distributed in the hope that it will be useful,
 * but WITHOUT ANY WARRANTY; without even the implied warranty of
 * MERCHANTABILITY or FITNESS FOR A PARTICULAR PURPOSE.  See the
 * GNU General Public License for more details.
 *
 * You should have received a copy of the GNU General Public License along
 * with this program; if not, write to the Free Software Foundation, Inc.,
 * 51 Franklin Street, Fifth Floor, Boston, MA 02110-1301 USA.
 */

#include <algorithm>
#include <cmath>
#include <utility>

#ifdef _OPENMP
#include <omp.h>
#endif

#include "../grid.h"
#include "../object_wrapper.h"
#include "vec.h"
#include "cpu_1d_plm.hpp"
#include "cpu_1d_ppm.hpp"
#include "cpu_1d_ppm_nonuniform.hpp"
#include "cpu_1d_pqm.hpp"
#include "cpu_trans_map.hpp"
#include "cpu_trans_pencils.hpp" // for do_translate_cell

using namespace std;
using namespace spatial_cell;

// indices in padded source block, which is of type Vec with VECL
// element sin each vector. b_k is the block index in z direction in
// ordinary space [- VLASOV_STENCIL_WIDTH to VLASOV_STENCIL_WIDTH],
// i,j,k are the cell ids inside on block (i in vector elements).
// Vectors with same i,j,k coordinates, but in different spatial cells, are consequtive
//#define i_trans_ps_blockv(j, k, b_k)  ( (b_k + VLASOV_STENCIL_WIDTH ) + ( (((j) * WID + (k) * WID2)/VECL)  * ( 1 + 2 * VLASOV_STENCIL_WIDTH) ) )
#define i_trans_ps_blockv(planeVectorIndex, planeIndex, blockIndex) ( (blockIndex) + VLASOV_STENCIL_WIDTH  +  ( (planeVectorIndex) + (planeIndex) * VEC_PER_PLANE ) * ( 1 + 2 * VLASOV_STENCIL_WIDTH)  )

// indices in padded target block, which is of type Vec with VECL
// element sin each vector. b_k is the block index in z direction in
// ordinary space, i,j,k are the cell ids inside on block (i in vector
// elements).
//#define i_trans_pt_blockv(j, k, b_k) ( ( (j) * WID + (k) * WID2 + ((b_k) + 1 ) * WID3) / VECL )
#define i_trans_pt_blockv(planeVectorIndex, planeIndex, blockIndex)  ( planeVectorIndex + planeIndex * VEC_PER_PLANE + (blockIndex + 1) * VEC_PER_BLOCK)

<<<<<<< HEAD
//Is cell translated? It is not translated if DO_NO_COMPUTE or if it is sysboundary cell and not in first sysboundarylayer
bool do_translate_cell(SpatialCell* SC, int tc){
   if(SC->sysBoundaryFlag == sysboundarytype::DO_NOT_COMPUTE ||
      (SC->sysBoundaryLayer != 1 && SC->sysBoundaryFlag != sysboundarytype::NOT_SYSBOUNDARY)){
      return false;
   }
   else if(tc > -1) {// Check if it is our timeclasses turn to translate
                // TODO This is also handled when constructing cells to translate per timeclass. Superfluous?
      if(SC->get_timeclass_turn_r() == true){
         return true;
      }
      else{
         return false;
      }
   }
   else
   {
      return true;
   }
}

=======
>>>>>>> 069a7bf7
/*
 * return INVALID_CELLID if the spatial neighbor does not exist, or if
 * it is a cell that is not computed. If the
 * include_first_boundary_layer flag is set, then also first boundary
 * layer is inlcuded (does not return INVALID_CELLID).
 * This does not use dccrg's get_neighbor_of function as it does not support computing neighbors for remote cells
 */
CellID get_spatial_neighbor(const dccrg::Dccrg<SpatialCell,dccrg::Cartesian_Geometry>& mpiGrid,
                            const CellID& cellID,
                            const bool include_first_boundary_layer,
                            const int spatial_di,
                            const int spatial_dj,
                            const int spatial_dk ) {
   dccrg::Types<3>::indices_t indices = mpiGrid.mapping.get_indices(cellID);

   std::set<uint64_t> nbrIDs = mpiGrid.find_cells_at_offset(indices, cellID, 0, {spatial_di, spatial_dj, spatial_dk});

   if(nbrIDs.size() != 1) {
      std::cerr << "Error: Cell " << cellID << " has more than one neighbour (namely " << nbrIDs.size() << ":" << std::endl;
      std::cerr << "[";
      for(auto n : nbrIDs) {
         std::cerr << n << ", ";
      }
      std::cerr << "]" << std::endl;

      abort();
   }

   //get nbrID
   CellID nbrID = *nbrIDs.begin();
   if (nbrID == dccrg::error_cell ) {
      //std::cerr << __FILE__ << ":" << __LINE__
      //          << " No neighbor for cell " << cellID << " (indices [" << indices[0] << ", " << indices[1] << ", " << indices[2] << "]"
      //          << " at offsets [" << spatial_di << ", " << spatial_dj << ", " << spatial_dk
      //          << "]"
      //          << std::endl;
      //abort();
      return INVALID_CELLID;
   }
   
   // not existing cell or do not compute
   if( mpiGrid[nbrID]->sysBoundaryFlag == sysboundarytype::DO_NOT_COMPUTE) {
      //std::cerr << "Cell " << cellID << " has no neighbour in offset [" << spatial_di << ", " << spatial_dj << ", " << spatial_dk << "] "
      //   "because the cell would be DO_NOT_COMPUTE" << std::endl;
      return INVALID_CELLID;
   }

   //cell on boundary, but not first layer and we want to include
   //first layer (e.g. when we compute source cells)
   if( include_first_boundary_layer &&
       mpiGrid[nbrID]->sysBoundaryFlag != sysboundarytype::NOT_SYSBOUNDARY &&
       mpiGrid[nbrID]->sysBoundaryLayer != 1 ) {
      return INVALID_CELLID;
   }

   //cell on boundary, and we want none of the layers,
   //invalid.(e.g. when we compute targets)
   if( !include_first_boundary_layer &&
       mpiGrid[nbrID]->sysBoundaryFlag != sysboundarytype::NOT_SYSBOUNDARY){
      return INVALID_CELLID;
   }

   return nbrID; //no AMR
}
                                      

/*
 * return NULL if the spatial neighbor does not exist, or if
 * it is a cell that is not computed. If the
 * include_first_boundary_layer flag is set, then also first boundary
 * layer is inlcuded (does not return INVALID_CELLID).
 * This does not use dccrg's get_neighbor_of function as it does not support computing neighbors for remote cells


 */

SpatialCell* get_spatial_neighbor_pointer(const dccrg::Dccrg<SpatialCell,dccrg::Cartesian_Geometry>& mpiGrid,
                                          const CellID& cellID,
                                          const bool include_first_boundary_layer,
                                          const int spatial_di,
                                          const int spatial_dj,
                                          const int spatial_dk ) {
   CellID nbrID=get_spatial_neighbor(mpiGrid, cellID, include_first_boundary_layer, spatial_di, spatial_dj, spatial_dk);

   if(nbrID!=INVALID_CELLID)
      return mpiGrid[nbrID];
   else
      return NULL;
}

/*compute spatial neighbors for source stencil with a size of 2*
 * VLASOV_STENCIL_WIDTH + 1, cellID at VLASOV_STENCIL_WIDTH. First
 * bondary layer included. Invalid cells are replaced by closest good
 * cells (i.e. boundary condition uses constant extrapolation for the
 * stencil values at boundaries*/
  
void compute_spatial_source_neighbors(const dccrg::Dccrg<SpatialCell,dccrg::Cartesian_Geometry>& mpiGrid,
                                      const CellID& cellID,
                                      const uint dimension,
                                      SpatialCell **neighbors){
   for(int i = -VLASOV_STENCIL_WIDTH; i <= VLASOV_STENCIL_WIDTH; i++){
      switch (dimension){
      case 0:
         neighbors[i + VLASOV_STENCIL_WIDTH] = get_spatial_neighbor_pointer(mpiGrid, cellID, true, i, 0, 0);
         break;
      case 1:
         neighbors[i + VLASOV_STENCIL_WIDTH] = get_spatial_neighbor_pointer(mpiGrid, cellID, true, 0, i, 0);
         break;
      case 2:
         neighbors[i + VLASOV_STENCIL_WIDTH] = get_spatial_neighbor_pointer(mpiGrid, cellID, true, 0, 0, i);
         break;             
      }             
   }

   SpatialCell* last_good_cell = mpiGrid[cellID];
   /*loop to neative side and replace all invalid cells with the closest good cell*/
   for(int i = -1;i>=-VLASOV_STENCIL_WIDTH;i--){
      if(neighbors[i + VLASOV_STENCIL_WIDTH] == NULL) 
         neighbors[i + VLASOV_STENCIL_WIDTH] = last_good_cell;
      else
         last_good_cell = neighbors[i + VLASOV_STENCIL_WIDTH];
   }

   last_good_cell = mpiGrid[cellID];
   /*loop to positive side and replace all invalid cells with the closest good cell*/
   for(int i = 1; i <= VLASOV_STENCIL_WIDTH; i++){
      if(neighbors[i + VLASOV_STENCIL_WIDTH] == NULL) 
         neighbors[i + VLASOV_STENCIL_WIDTH] = last_good_cell;
      else
         last_good_cell = neighbors[i + VLASOV_STENCIL_WIDTH];
   }
}

/*compute spatial target neighbors, stencil has a size of 3. No boundary cells are included*/
void compute_spatial_target_neighbors(const dccrg::Dccrg<SpatialCell,dccrg::Cartesian_Geometry>& mpiGrid,
                                      const CellID& cellID,
                                      const uint dimension,
                                      SpatialCell **neighbors){

   for(int i = -1; i <= 1; i++){
      switch (dimension){
      case 0:
         neighbors[i + 1] = get_spatial_neighbor_pointer(mpiGrid, cellID, false, i, 0, 0);
         break;
      case 1:
         neighbors[i + 1] = get_spatial_neighbor_pointer(mpiGrid, cellID, false, 0, i, 0);
         break;
      case 2:
         neighbors[i + 1] = get_spatial_neighbor_pointer(mpiGrid, cellID, false, 0, 0, i);
         break;             
      }             
   }

}

/* Copy the data to the temporary values array, so that the
 * dimensions are correctly swapped. Also, copy the same block for
 * then neighboring spatial cells (in the dimension). neighbors
 * generated with compute_spatial_neighbors_wboundcond).
 * 
 * This function must be thread-safe.
 *
 * @param source_neighbors Array containing the VLASOV_STENCIL_WIDTH closest 
 * spatial neighbors of this cell in the propagated dimension.
 * @param blockGID Global ID of the velocity block.
 * @param values Vector where loaded data is stored.
 * @param cellid_transpose
 * @param popID ID of the particle species.
 */
void copy_trans_block_data(
    SpatialCell** source_neighbors,
    const vmesh::GlobalID blockGID,
    Vec* values,
    const unsigned char* const cellid_transpose,
    const uint popID) { 

   /*load pointers to blocks and prefetch them to L1*/
   Realf* blockDatas[VLASOV_STENCIL_WIDTH * 2 + 1];
   for (int b = -VLASOV_STENCIL_WIDTH; b <= VLASOV_STENCIL_WIDTH; ++b) {
      SpatialCell* srcCell = source_neighbors[b + VLASOV_STENCIL_WIDTH];
      const vmesh::LocalID blockLID = srcCell->get_velocity_block_local_id(blockGID,popID);
      if (blockLID != srcCell->invalid_local_id()) {
         blockDatas[b + VLASOV_STENCIL_WIDTH] = srcCell->get_data(blockLID,popID);
         //prefetch storage pointers to L1
         _mm_prefetch((char *)(blockDatas[b + VLASOV_STENCIL_WIDTH]), _MM_HINT_T0);
         _mm_prefetch((char *)(blockDatas[b + VLASOV_STENCIL_WIDTH]) + 64, _MM_HINT_T0);
         _mm_prefetch((char *)(blockDatas[b + VLASOV_STENCIL_WIDTH]) + 128, _MM_HINT_T0);
         _mm_prefetch((char *)(blockDatas[b + VLASOV_STENCIL_WIDTH]) + 192, _MM_HINT_T0);
         if(VPREC  == 8) {
            //prefetch storage pointers to L1
            _mm_prefetch((char *)(blockDatas[b + VLASOV_STENCIL_WIDTH]) + 256, _MM_HINT_T0);
            _mm_prefetch((char *)(blockDatas[b + VLASOV_STENCIL_WIDTH]) + 320, _MM_HINT_T0);
            _mm_prefetch((char *)(blockDatas[b + VLASOV_STENCIL_WIDTH]) + 384, _MM_HINT_T0);
            _mm_prefetch((char *)(blockDatas[b + VLASOV_STENCIL_WIDTH]) + 448, _MM_HINT_T0);
         }
      }
      else{
         blockDatas[b + VLASOV_STENCIL_WIDTH] = NULL;
      }
   }
 
   //  Copy volume averages of this block from all spatial cells:
   for (int b = -VLASOV_STENCIL_WIDTH; b <= VLASOV_STENCIL_WIDTH; ++b) {
      if(blockDatas[b + VLASOV_STENCIL_WIDTH] != NULL) {
         Realv blockValues[WID3];
         const Realf* block_data = blockDatas[b + VLASOV_STENCIL_WIDTH];
         // Copy data to a temporary array and transpose values so that mapping is along k direction.
         // spatial source_neighbors already taken care of when
         // creating source_neighbors table. If a normal spatial cell does not
         // simply have the block, its value will be its null_block which
         // is fine. This null_block has a value of zero in data, and that
         // is thus the velocity space boundary
         for (uint i=0; i<WID3; ++i) {
            blockValues[i] = block_data[cellid_transpose[i]];
         }
      
         // now load values into the actual values table..
         uint offset =0;
         for (uint k=0; k<WID; ++k) {
            for(uint planeVector = 0; planeVector < VEC_PER_PLANE; planeVector++){
               // store data, when reading data from data we swap dimensions 
               // using precomputed plane_index_to_id and cell_indices_to_id
               values[i_trans_ps_blockv(planeVector, k, b)].load(blockValues + offset);
               offset += VECL;
            }
         }
      } else {
         for (uint k=0; k<WID; ++k) {
            for(uint planeVector = 0; planeVector < VEC_PER_PLANE; planeVector++) {
               values[i_trans_ps_blockv(planeVector, k, b)] = Vec(0);
            }
         }
      }
   }
}

/* 
   Here we map from the current time step grid, to a target grid which
   is the lagrangian departure grid (so th grid at timestep +dt,
   tracked backwards by -dt). This is done in ordinary space in the translation step

   This function can, and should be, safely called in a parallel
   OpenMP region (as long as it does only one dimension per parallel
   refion). It is safe as each thread only computes certain blocks (blockID%tnum_threads = thread_num */

bool trans_map_1d(const dccrg::Dccrg<SpatialCell,dccrg::Cartesian_Geometry>& mpiGrid,
                  const vector<CellID>& localPropagatedCells,
                  const vector<CellID>& remoteTargetCells,
                  const uint dimension,
                  const Realv dt,
                  const uint popID) {
   // values used with an stencil in 1 dimension, initialized to 0. 
   // Contains a block, and its spatial neighbours in one dimension.
   Realv dz,dvz,vz_min;
   uint cell_indices_to_id[3]; /*< used when computing id of target cell in block*/
   unsigned char  cellid_transpose[WID3]; /*< defines the transpose for the solver internal (transposed) id: i + j*WID + k*WID2 to actual one*/

   if(localPropagatedCells.size() == 0) 
      return true; 
//vector with all cells
   vector<CellID> allCells(localPropagatedCells);
   allCells.insert(allCells.end(), remoteTargetCells.begin(), remoteTargetCells.end());
   
   const uint nSourceNeighborsPerCell = 1 + 2 * VLASOV_STENCIL_WIDTH;
   std::vector<SpatialCell*> allCellsPointer(allCells.size());
   std::vector<SpatialCell*> sourceNeighbors(localPropagatedCells.size() * nSourceNeighborsPerCell);
   std::vector<SpatialCell*> targetNeighbors(3 * localPropagatedCells.size() );
   
   int maxTimeclass = 0;
   for(uint celli = 0; celli < localPropagatedCells.size(); celli++){
      maxTimeclass = max((int)mpiGrid[localPropagatedCells[celli]]->parameters[CellParams::TIMECLASS], maxTimeclass);
   }

#pragma omp parallel for
   for(uint celli = 0; celli < allCells.size(); celli++){
      allCellsPointer[celli] = mpiGrid[allCells[celli]];
   }
   
   
#pragma omp parallel for
   for(uint celli = 0; celli < localPropagatedCells.size(); celli++){
         // compute spatial neighbors, separately for targets and source. In
         // source cells we have a wider stencil and take into account
         // boundaries. For targets we only have actual cells as we do not
         // want to propagate boundary cells (array may contain
         // INVALID_CELLIDs at boundaries).
      compute_spatial_source_neighbors(mpiGrid, localPropagatedCells[celli], dimension, sourceNeighbors.data() + celli * nSourceNeighborsPerCell);
      compute_spatial_target_neighbors(mpiGrid, localPropagatedCells[celli], dimension, targetNeighbors.data() + celli * 3);
   }
   
    
   //Get a unique sorted list of blockids that are in any of the
   // propagated cells. First use set for this, then add to vector (may not
   // be the most nice way to do this and in any case we could do it along
   // dimension for data locality reasons => copy acc map column code, TODO: FIXME
   std::unordered_set<vmesh::GlobalID> unionOfBlocksSet;
   


   for(uint celli = 0; celli < allCellsPointer.size(); celli++) {
      vmesh::VelocityMesh<vmesh::GlobalID,vmesh::LocalID>& vmesh = allCellsPointer[celli]->get_velocity_mesh(popID);
      for (vmesh::LocalID block_i=0; block_i< vmesh.size(); ++block_i) {
         unionOfBlocksSet.insert(vmesh.getGlobalID(block_i));
      }
   }
   
   std::vector<vmesh::GlobalID> unionOfBlocks;
   unionOfBlocks.reserve(unionOfBlocksSet.size());
   for(const auto blockGID:  unionOfBlocksSet) {
      unionOfBlocks.push_back(blockGID);
   }
   
    

   
   const uint8_t REFLEVEL=0;
   const vmesh::VelocityMesh<vmesh::GlobalID,vmesh::LocalID>& vmesh = allCellsPointer[0]->get_velocity_mesh(popID);
   // set cell size in dimension direction
   dvz = vmesh.getCellSize(REFLEVEL)[dimension];
   vz_min = vmesh.getMeshMinLimits()[dimension];
   switch (dimension) {
   case 0:
      dz = P::dx_ini;
      // set values in array that is used to convert block indices 
      // to global ID using a dot product.
      cell_indices_to_id[0]=WID2;
      cell_indices_to_id[1]=WID;
      cell_indices_to_id[2]=1;
      break;
   case 1:
      dz = P::dy_ini;
      // set values in array that is used to convert block indices 
      // to global ID using a dot product
      cell_indices_to_id[0]=1;
      cell_indices_to_id[1]=WID2;
      cell_indices_to_id[2]=WID;
      break;
   case 2:
      dz = P::dz_ini;
      // set values in array that is used to convert block indices
      // to global id using a dot product.
      cell_indices_to_id[0]=1;
      cell_indices_to_id[1]=WID;
      cell_indices_to_id[2]=WID2;
      break;
   default:
      cerr << __FILE__ << ":"<< __LINE__ << " Wrong dimension, abort"<<endl;
      abort();
      break;
   }
         
   // init plane_index_to_id
   for (uint k=0; k<WID; ++k) {
      for (uint j=0; j<WID; ++j) {
         for (uint i=0; i<WID; ++i) {
            const uint cell =
               i * cell_indices_to_id[0] +
               j * cell_indices_to_id[1] +
               k * cell_indices_to_id[2];
            cellid_transpose[ i + j * WID + k * WID2] = cell;
         }
      }
   }

   const Realv i_dz=1.0/dz;
   
   int mapping_id {phiprof::initializeTimer("mapping")};
   int store_id {phiprof::initializeTimer("store")};
   
#pragma omp parallel 
   {
      std::vector<Realf> targetBlockData(3 * localPropagatedCells.size() * WID3);
      std::vector<bool> targetsValid(localPropagatedCells.size());
      std::vector<vmesh::LocalID> allCellsBlockLocalID(allCells.size());

      
      
#pragma omp for schedule(guided)
      for(uint blocki = 0; blocki < unionOfBlocks.size(); blocki++){
         vmesh::GlobalID blockGID = unionOfBlocks[blocki];
         phiprof::Timer mappingTimer {mapping_id};
         
         for(uint celli = 0; celli < allCellsPointer.size(); celli++){
            allCellsBlockLocalID[celli] = allCellsPointer[celli]->get_velocity_block_local_id(blockGID, popID);
         }

      
         for(uint celli = 0; celli < localPropagatedCells.size(); celli++){
            SpatialCell *spatial_cell = allCellsPointer[celli];
            const CellID cellID =  localPropagatedCells[celli];
            const vmesh::LocalID blockLID = allCellsBlockLocalID[celli];
            
            //Reset list of valid targets, will be set to true later for those
            //that are valid
            targetsValid[celli] = false;
            
            if (blockLID == vmesh::VelocityMesh<vmesh::GlobalID,vmesh::LocalID>::invalidLocalID() ||
                get_spatial_neighbor(mpiGrid, cellID, true, 0, 0, 0) == INVALID_CELLID) {
               //do nothing if it is not a normal cell, or a cell that is in the
               //first boundary layer, or the block does not exist in this
               //spatial cell
               continue;
            }

          
            // Vector buffer where we write data, initialized to 0*/
            Vec targetVecValues[3 * WID3 / VECL];
            // init target_values
            for (uint i = 0; i< 3 * WID3 / VECL; ++i) {
               targetVecValues[i] = Vec(0.0);
            }
          
            // buffer where we read in source data. i index vectorized
            Vec values[(1 + 2 * VLASOV_STENCIL_WIDTH) * WID3 / VECL];
            copy_trans_block_data(sourceNeighbors.data() + celli * nSourceNeighborsPerCell, blockGID, values, cellid_transpose, popID);
            velocity_block_indices_t block_indices;
            uint8_t refLevel;
            vmesh.getIndices(blockGID,refLevel, block_indices[0], block_indices[1], block_indices[2]);
          
            //i,j,k are now relative to the order in which we copied data to the values array. 
            //After this point in the k,j,i loops there should be no branches based on dimensions
            //
            //Note that the i dimension is vectorized, and thus there are no loops over i
            for (uint k=0; k<WID; ++k) {
               const Realv cell_vz = (block_indices[dimension] * WID + k + 0.5) * dvz + vz_min; //cell centered velocity
               const Realv z_translation = cell_vz * dt * i_dz; // how much it moved in time dt (reduced units)
               const int target_scell_index = (z_translation > 0) ? 1: -1; //part of density goes here (cell index change along spatial direcion)
             
               //the coordinates (scaled units from 0 to 1) between which we will
               //integrate to put mass in the target  neighboring cell. 
               //As we are below CFL<1, we know
               //that mass will go to two cells: current and the new one.
               Realv z_1,z_2;
               if ( z_translation < 0 ) {
                  z_1 = 0;
                  z_2 = -z_translation; 
               } else {
                  z_1 = 1.0 - z_translation;
                  z_2 = 1.0;
               }
               
               for (uint planeVector = 0; planeVector < VEC_PER_PLANE; planeVector++) {
                  //compute reconstruction
#ifdef TRANS_SEMILAG_PLM
                  Vec a[3];
                  compute_plm_coeff(values + i_trans_ps_blockv(planeVector, k, -VLASOV_STENCIL_WIDTH), VLASOV_STENCIL_WIDTH, a, spatial_cell->getVelocityBlockMinValue(popID));
#endif
#ifdef TRANS_SEMILAG_PPM
                  Vec a[3];
                  //Check that stencil width VLASOV_STENCIL_WIDTH in grid.h corresponds to order of face estimates  (h4 & h5 =2, H6=3, h8=4)
                  compute_ppm_coeff(values + i_trans_ps_blockv(planeVector, k, -VLASOV_STENCIL_WIDTH), h4, VLASOV_STENCIL_WIDTH, a, spatial_cell->getVelocityBlockMinValue(popID));
#endif
#ifdef TRANS_SEMILAG_PQM
                  Vec a[5];
                  //Check that stencil width VLASOV_STENCIL_WIDTH in grid.h corresponds to order of face estimates (h4 & h5 =2, H6=3, h8=4)
                  compute_pqm_coeff(values + i_trans_ps_blockv(planeVector, k, -VLASOV_STENCIL_WIDTH), h6, VLASOV_STENCIL_WIDTH, a, spatial_cell->getVelocityBlockMinValue(popID));
#endif
          
#ifdef TRANS_SEMILAG_PLM
                  const Vec ngbr_target_density =
                     z_2 * ( a[0] + z_2 * a[1] ) -
                     z_1 * ( a[0] + z_1 * a[1] );
#endif
#ifdef TRANS_SEMILAG_PPM
                  const Vec ngbr_target_density =
                     z_2 * ( a[0] + z_2 * ( a[1] + z_2 * a[2] ) ) -
                     z_1 * ( a[0] + z_1 * ( a[1] + z_1 * a[2] ) );
#endif
#ifdef TRANS_SEMILAG_PQM
                  const Vec ngbr_target_density =
                     z_2 * ( a[0] + z_2 * ( a[1] + z_2 * ( a[2] + z_2 * ( a[3] + z_2 * a[4] ) ) ) ) -
                     z_1 * ( a[0] + z_1 * ( a[1] + z_1 * ( a[2] + z_1 * ( a[3] + z_1 * a[4] ) ) ) );
#endif
                  targetVecValues[i_trans_pt_blockv(planeVector, k, target_scell_index)] +=  ngbr_target_density;                     //in the current original cells we will put this density        
                  targetVecValues[i_trans_pt_blockv(planeVector, k, 0)] +=  values[i_trans_ps_blockv(planeVector, k, 0)] - ngbr_target_density; //in the current original cells we will put the rest of the original density
               }
            }
         
            //Store final vector data in temporary data for all target blocks,
            //and mark that this celli produced valid targets
         
            targetsValid[celli] = true;
            for (int b = -1; b< 2 ; ++b) {
               Realv vector[VECL];
               for (uint k=0; k<WID; ++k) {
                  for(uint planeVector = 0; planeVector < VEC_PER_PLANE; planeVector++){
                     targetVecValues[i_trans_pt_blockv(planeVector, k, b)].store(vector);
#pragma omp simd
                     for(uint i = 0; i< VECL; i++){
                        // store data, when reading data from data we swap
                        // dimensions 
                        // using precomputed plane_index_to_id and
                        // cell_indices_to_id
                        targetBlockData[(celli * 3 + b + 1) * WID3 +  cellid_transpose[i + planeVector * VECL + k * WID2]] = 
                           vector[i];
                     }
                  }
               }
            }
         }
      
         mappingTimer.stop();
         phiprof::Timer storeTimer {store_id};
               
         //reset blocks in all non-sysboundary spatial cells for this block id
         for(uint celli = 0; celli < allCellsPointer.size(); celli++){
            SpatialCell* spatial_cell = allCellsPointer[celli];
            if(spatial_cell->sysBoundaryFlag == sysboundarytype::NOT_SYSBOUNDARY) {
               const vmesh::LocalID blockLID = allCellsBlockLocalID[celli];
               if (blockLID != vmesh::VelocityMesh<vmesh::GlobalID,vmesh::LocalID>::invalidLocalID()) {
                  Realf* blockData = spatial_cell->get_data(blockLID, popID);
                  for(int i = 0; i < WID3; i++) {
                     blockData[i] = 0.0;
                  }
               }
            }
         }
      
         //store values from target_values array to the actual blocks
         for(uint celli = 0; celli < localPropagatedCells.size(); celli++){
            if(targetsValid[celli]) {
               for(uint ti = 0; ti < 3; ti++) {
                  SpatialCell* spatial_cell = targetNeighbors[celli * 3 + ti];
                  if(spatial_cell == NULL) {
                     //invalid target spatial cell
                     continue;
                  }
               
                  const vmesh::LocalID blockLID = spatial_cell->get_velocity_block_local_id(blockGID, popID);
                  if (blockLID == vmesh::VelocityMesh<vmesh::GlobalID,vmesh::LocalID>::invalidLocalID()) {
                     // block does not exist. If so, we do not create it and add stuff to it here.
                     // We have already created blocks around blocks with content in
                     // spatial sense, so we have no need to create even more blocks here
                     // TODO add loss counter
                     continue;
                  }
                  Realf* blockData = spatial_cell->get_data(blockLID, popID);
                  for(int i = 0; i < WID3 ; i++) {
                     blockData[i] += targetBlockData[(celli * 3 + ti) * WID3 + i];
                  }
               }
            }
         
         }
         storeTimer.stop();

      
      } //loop over set of blocks on process
   }
   

   return true;
}

/*!

  This function communicates the mapping on process boundaries, and then updates the data to their correct values.
  TODO, this could be inside an openmp region, in which case some m ore barriers and masters should be added

  \par dimension: 0,1,2 for x,y,z
  \par direction: 1 for + dir, -1 for - dir
*/

void update_remote_mapping_contribution(
   dccrg::Dccrg<SpatialCell,dccrg::Cartesian_Geometry>& mpiGrid,
   const uint dimension,
   int direction,
   const uint popID) {
   
   const vector<CellID>& local_cells = getLocalCells();
   const vector<CellID> remote_cells = mpiGrid.get_remote_cells_on_process_boundary(VLASOV_SOLVER_NEIGHBORHOOD_ID);
   vector<CellID> receive_cells;
   vector<CellID> send_cells;
   vector<Realf*> receiveBuffers;

//    int myRank;   
//    MPI_Comm_rank(MPI_COMM_WORLD,&myRank);

   // MPI_Barrier(MPI_COMM_WORLD);
   // cout << "begin update_remote_mapping_contribution, dimension = " << dimension << ", direction = " << direction << endl;
   // MPI_Barrier(MPI_COMM_WORLD);
   
   //normalize
   if(direction > 0) direction = 1;
   if(direction < 0) direction = -1;
   for (size_t c=0; c<remote_cells.size(); ++c) {
      SpatialCell *ccell = mpiGrid[remote_cells[c]];
      //default values, to avoid any extra sends and receives
      for (uint i = 0; i < MAX_NEIGHBORS_PER_DIM; ++i) {
         if(i == 0) {
            ccell->neighbor_block_data.at(i) = ccell->get_data(popID);
         } else {
            ccell->neighbor_block_data.at(i) = NULL;
         }
         ccell->neighbor_number_of_blocks.at(i) = 0;
      }
   }

   //TODO: prepare arrays, make parallel by avoidin push_back and by checking also for other stuff
   for (size_t c = 0; c < local_cells.size(); ++c) {

      SpatialCell *ccell = mpiGrid[local_cells[c]];
      //default values, to avoid any extra sends and receives
      for (uint i = 0; i < MAX_NEIGHBORS_PER_DIM; ++i) {
         if(i == 0) {
            ccell->neighbor_block_data.at(i) = ccell->get_data(popID);
         } else {
            ccell->neighbor_block_data.at(i) = NULL;
         }
         ccell->neighbor_number_of_blocks.at(i) = 0;
      }
      CellID p_ngbr = INVALID_CELLID;
      CellID m_ngbr = INVALID_CELLID;

      for (const auto& [neighbor, dir] : mpiGrid.get_face_neighbors_of(local_cells[c])) {
         if(dir == ((int)dimension + 1) * direction) {
            p_ngbr = neighbor;
         }

         if(dir == -1 * ((int)dimension + 1) * direction) {
            m_ngbr = neighbor;
         }
      }

      //MPI_Barrier(MPI_COMM_WORLD);

      //internal cell, not much to do
      if (mpiGrid.is_local(p_ngbr) && mpiGrid.is_local(m_ngbr)) continue;

      SpatialCell *pcell = NULL;
      if (p_ngbr != INVALID_CELLID) {
         pcell = mpiGrid[p_ngbr];
      }
      SpatialCell *mcell = NULL;
      if (m_ngbr != INVALID_CELLID) {
         mcell = mpiGrid[m_ngbr];
      }
      if (p_ngbr != INVALID_CELLID && pcell->sysBoundaryFlag == sysboundarytype::NOT_SYSBOUNDARY) 
         if (!mpiGrid.is_local(p_ngbr) && do_translate_cell(ccell)) {
            //if (p_ngbr != INVALID_CELLID && !mpiGrid.is_local(p_ngbr) && do_translate_cell(ccell)) {
            //Send data in p_ngbr target array that we just
            //mapped to if 1) it is a valid target,
            //2) is remote cell, 3) if the source cell in center was
            //translated
            ccell->neighbor_block_data[0] = pcell->get_data(popID);
            ccell->neighbor_number_of_blocks[0] = pcell->get_number_of_velocity_blocks(popID);
            send_cells.push_back(p_ngbr);
         }
      if (m_ngbr != INVALID_CELLID &&
          !mpiGrid.is_local(m_ngbr) &&
          ccell->sysBoundaryFlag == sysboundarytype::NOT_SYSBOUNDARY) {
        
         //Receive data that mcell mapped to ccell to this local cell
         //data array, if 1) m is a valid source cell, 2) center cell is to be updated (normal cell) 3) m is remote
         //we will here allocate a receive buffer, since we need to aggregate values
         mcell->neighbor_number_of_blocks[0] = ccell->get_number_of_velocity_blocks(popID);
         mcell->neighbor_block_data[0] = (Realf*) aligned_malloc(mcell->neighbor_number_of_blocks[0] * WID3 * sizeof(Realf), 64);
         
         receive_cells.push_back(local_cells[c]);
         receiveBuffers.push_back(mcell->neighbor_block_data[0]);
      }
   }

   // Do communication
   SpatialCell::setCommunicatedSpecies(popID);
   SpatialCell::set_mpi_transfer_type(Transfer::NEIGHBOR_VEL_BLOCK_DATA);
   switch(dimension) {
   case 0:
      if(direction > 0) mpiGrid.update_copies_of_remote_neighbors(SHIFT_P_X_NEIGHBORHOOD_ID);
      if(direction < 0) mpiGrid.update_copies_of_remote_neighbors(SHIFT_M_X_NEIGHBORHOOD_ID);
      break;
   case 1:
      if(direction > 0) mpiGrid.update_copies_of_remote_neighbors(SHIFT_P_Y_NEIGHBORHOOD_ID);
      if(direction < 0) mpiGrid.update_copies_of_remote_neighbors(SHIFT_M_Y_NEIGHBORHOOD_ID);
      break;
   case 2:
      if(direction > 0) mpiGrid.update_copies_of_remote_neighbors(SHIFT_P_Z_NEIGHBORHOOD_ID);
      if(direction < 0) mpiGrid.update_copies_of_remote_neighbors(SHIFT_M_Z_NEIGHBORHOOD_ID);
      break;
   }
   
#pragma omp parallel
   {
      //reduce data: sum received data in the data array to 
      // the target grid in the temporary block container
      for (size_t c=0; c < receive_cells.size(); ++c) {
         SpatialCell* spatial_cell = mpiGrid[receive_cells[c]];
         Realf *blockData = spatial_cell->get_data(popID);
          
#pragma omp for 
         for(unsigned int cell = 0; cell<VELOCITY_BLOCK_LENGTH * spatial_cell->get_number_of_velocity_blocks(popID); ++cell) {
            blockData[cell] += receiveBuffers[c][cell];
         }
      }
       
      // send cell data is set to zero. This is to avoid double copy if
      // one cell is the neighbor on bot + and - side to the same
      // process
      for (size_t c=0; c<send_cells.size(); ++c) {
         SpatialCell* spatial_cell = mpiGrid[send_cells[c]];
         Realf * blockData = spatial_cell->get_data(popID);
           
#pragma omp for nowait
         for(unsigned int cell = 0; cell< VELOCITY_BLOCK_LENGTH * spatial_cell->get_number_of_velocity_blocks(popID); ++cell) {
            // copy received target data to temporary array where target data is stored.
            blockData[cell] = 0;
         }
      }
   }

   //and finally free temporary receive buffer
   for (size_t c=0; c < receiveBuffers.size(); ++c) {
      aligned_free(receiveBuffers[c]);
   }

   // MPI_Barrier(MPI_COMM_WORLD);
   // cout << "end update_remote_mapping_contribution, dimension = " << dimension << ", direction = " << direction << endl;
   // MPI_Barrier(MPI_COMM_WORLD);

}
<|MERGE_RESOLUTION|>--- conflicted
+++ resolved
@@ -56,30 +56,6 @@
 //#define i_trans_pt_blockv(j, k, b_k) ( ( (j) * WID + (k) * WID2 + ((b_k) + 1 ) * WID3) / VECL )
 #define i_trans_pt_blockv(planeVectorIndex, planeIndex, blockIndex)  ( planeVectorIndex + planeIndex * VEC_PER_PLANE + (blockIndex + 1) * VEC_PER_BLOCK)
 
-<<<<<<< HEAD
-//Is cell translated? It is not translated if DO_NO_COMPUTE or if it is sysboundary cell and not in first sysboundarylayer
-bool do_translate_cell(SpatialCell* SC, int tc){
-   if(SC->sysBoundaryFlag == sysboundarytype::DO_NOT_COMPUTE ||
-      (SC->sysBoundaryLayer != 1 && SC->sysBoundaryFlag != sysboundarytype::NOT_SYSBOUNDARY)){
-      return false;
-   }
-   else if(tc > -1) {// Check if it is our timeclasses turn to translate
-                // TODO This is also handled when constructing cells to translate per timeclass. Superfluous?
-      if(SC->get_timeclass_turn_r() == true){
-         return true;
-      }
-      else{
-         return false;
-      }
-   }
-   else
-   {
-      return true;
-   }
-}
-
-=======
->>>>>>> 069a7bf7
 /*
  * return INVALID_CELLID if the spatial neighbor does not exist, or if
  * it is a cell that is not computed. If the
