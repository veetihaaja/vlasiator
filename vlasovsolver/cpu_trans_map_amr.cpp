--- conflicted
+++ resolved
@@ -8,16 +8,8 @@
 #include "cpu_trans_pencils.hpp"
 #include <sstream>
 
-<<<<<<< HEAD
-// use DCCRG version 970ae46 on 12 May 2021
-// https://github.com/markusbattarbee/dccrg/tree/vlasiator_neighbor_face_testing
-
-=======
->>>>>>> b8544ef6
 using namespace std;
 using namespace spatial_cell;
-
-
 
 // indices in padded source block, which is of type Vec with VECL
 // elements in each vector.
@@ -296,17 +288,10 @@
       }
    }
 
-<<<<<<< HEAD
-   // Get a pointer to the velocity mesh of the first spatial cell // is this even used?
-   const vmesh::VelocityMesh<vmesh::GlobalID,vmesh::LocalID>& vmesh = allCellsPointer[0]->get_velocity_mesh(popID);
-   
-   phiprof::Timer buildBlockListimer {"trans-amr-buildBlockList"};
-=======
    // Get a pointer to the velocity mesh of the first spatial cell
    const vmesh::VelocityMesh<vmesh::GlobalID,vmesh::LocalID>& vmesh = mpiGrid[localPropagatedCells[0]]->get_velocity_mesh(popID);
 
    phiprof::Timer buildBlockListTimer {"trans-amr-buildBlockList"};
->>>>>>> b8544ef6
    // Get a unique sorted list of blockids that are in any of the
    // local target cells.
    // Note: Now only considers local propagated cells, as there's no point in
@@ -574,13 +559,8 @@
  * This is partially due to DCCRG defining neighborhood size relative to the host cell. For details, see
  * https://github.com/fmihpc/dccrg/issues/12
  *
-<<<<<<< HEAD
- * This function is not used if local translation is active.
- * 
-=======
  * This function is not used if local ghost translation is active.
  *
->>>>>>> b8544ef6
  * @param mpiGrid DCCRG grid object
  * @param dimension Spatial dimension
  * @param direction Direction of communication (+ or -)
