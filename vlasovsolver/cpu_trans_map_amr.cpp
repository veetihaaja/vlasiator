--- conflicted
+++ resolved
@@ -5,12 +5,8 @@
 #include "../object_wrapper.h"
 #include "../memoryallocation.h"
 #include "cpu_trans_map_amr.hpp"
-<<<<<<< HEAD
-#include "cpu_trans_map.hpp"
+#include "cpu_trans_pencils.hpp"
 #include <sstream>
-=======
-#include "cpu_trans_pencils.hpp"
->>>>>>> 069a7bf7
 
 // use DCCRG version 970ae46 on 12 May 2021
 // https://github.com/markusbattarbee/dccrg/tree/vlasiator_neighbor_face_testing
@@ -18,1121 +14,15 @@
 using namespace std;
 using namespace spatial_cell;
 
-// Cell lists for local translation
-std::unordered_set<CellID> LocalSet_x;
-std::unordered_set<CellID> LocalSet_y;
-std::unordered_set<CellID> LocalSet_z;
+
 
 // indices in padded source block, which is of type Vec with VECL
-<<<<<<< HEAD
-// element sin each vector. b_k is the block index in z direction in
-// ordinary space [- VLASOV_STENCIL_WIDTH to VLASOV_STENCIL_WIDTH],
-// i,j,k are the cell ids inside on block (i in vector elements).
-// Vectors with same i,j,k coordinates, but in different spatial cells, are consequtive
-#define i_trans_ps_blockv(planeVectorIndex, planeIndex, blockIndex) ( (blockIndex) + VLASOV_STENCIL_WIDTH  +  ( (planeVectorIndex) + (planeIndex) * VEC_PER_PLANE ) * ( 1 + 2 * VLASOV_STENCIL_WIDTH)  )
-
-// indices in padded target block, which is of type Vec with VECL
-// element sin each vector. b_k is the block index in z direction in
-// ordinary space, i,j,k are the cell ids inside on block (i in vector
-// elements).
-#define i_trans_pt_blockv(planeVectorIndex, planeIndex, blockIndex)  ( planeVectorIndex + planeIndex * VEC_PER_PLANE + (blockIndex + 1) * VEC_PER_BLOCK)
-
-#define i_trans_ps_blockv_pencil(planeVectorIndex, planeIndex, blockIndex, lengthOfPencil) ( (blockIndex) + VLASOV_STENCIL_WIDTH  +  ( (planeVectorIndex) + (planeIndex) * VEC_PER_PLANE ) * ( lengthOfPencil + 2 * VLASOV_STENCIL_WIDTH) )
-
-
-/* Get the one-dimensional neighborhood index for a given direction and neighborhood size.
- * 
- * @param dimension spatial dimension of neighborhood
- * @param stencil neighborhood size in cells
- * @return neighborhood index that can be passed to DCCRG functions
- */
-int getNeighborhood(const uint dimension, const uint stencil) {
-
-   int neighborhood = 0;
-
-   if (stencil == 1) {
-      switch (dimension) {
-      case 0:
-         neighborhood = VLASOV_SOLVER_TARGET_X_NEIGHBORHOOD_ID;
-         break;
-      case 1:
-         neighborhood = VLASOV_SOLVER_TARGET_Y_NEIGHBORHOOD_ID;
-         break;
-      case 2:
-         neighborhood = VLASOV_SOLVER_TARGET_Z_NEIGHBORHOOD_ID;
-         break;
-      default:
-         cerr << __FILE__ << ":"<< __LINE__ << " Wrong dimension, abort"<<endl;
-         abort();
-      }
-   } else if (stencil == VLASOV_STENCIL_WIDTH) {
-      switch (dimension) {
-      case 0:
-         neighborhood = VLASOV_SOLVER_X_NEIGHBORHOOD_ID;
-         break;
-      case 1:
-         neighborhood = VLASOV_SOLVER_Y_NEIGHBORHOOD_ID;
-         break;
-      case 2:
-         neighborhood = VLASOV_SOLVER_Z_NEIGHBORHOOD_ID;
-         break;
-      default:
-         cerr << __FILE__ << ":"<< __LINE__ << " Wrong dimension, abort"<<endl;
-         abort();
-      }
-   } else if (stencil > VLASOV_STENCIL_WIDTH) {
-      switch (dimension) {
-      case 0:
-         neighborhood = VLASOV_SOLVER_EXTENDED_X_NEIGHBORHOOD_ID;
-         break;
-      case 1:
-         neighborhood = VLASOV_SOLVER_EXTENDED_Y_NEIGHBORHOOD_ID;
-         break;
-      case 2:
-         neighborhood = VLASOV_SOLVER_EXTENDED_Z_NEIGHBORHOOD_ID;
-         break;
-      default:
-         cerr << __FILE__ << ":"<< __LINE__ << " Wrong dimension, abort"<<endl;
-         abort();
-      }
-   } else {
-      cerr << __FILE__ << ":"<< __LINE__ << " Unknown stencil length, abort"<<endl;
-      abort();
-   }
-   
-   return neighborhood;
-   
-}
-
-bool check_is_translated(const dccrg::Dccrg<SpatialCell,dccrg::Cartesian_Geometry>& mpiGrid, CellID cid, int dimension) {
-   if (P::vlasovSolverLocalTranslate) {
-      switch (dimension) {
-         case 0:
-            if (LocalSet_x.count(cid)) {
-               return true;
-            }
-            break;
-         case 1:
-            if (LocalSet_y.count(cid)) {
-               return true;
-            }
-            break;
-         case 2:
-            if (LocalSet_z.count(cid)) {
-               return true;
-            }
-            break;
-         default:
-            cerr << __FILE__ << ":"<< __LINE__ << " Wrong dimension, abort"<<endl;
-            abort();
-      }
-      return false;
-   } else {
-      if (mpiGrid.is_local(cid)) return true;
-      return false;
-   }
-}
-
-bool check_is_written_to(const dccrg::Dccrg<SpatialCell,dccrg::Cartesian_Geometry>& mpiGrid, CellID cid, int dimension) {
-   if (P::vlasovSolverLocalTranslate) {
-      SpatialCell *cell = mpiGrid[cid];
-      // Order is z -> x -> y
-      switch (dimension) {
-         // checks for (cell) && (cell->sysBoundaryFlag == sysboundarytype::NOT_SYSBOUNDARY) are before call
-         case 0: // Second direction (x): Write into all cells which are used in y-translation
-            if (LocalSet_y.count(cid)) {
-               return true;
-            }
-            break;
-         case 1: // Last direction (y): Write only into local cells
-            if (mpiGrid.is_local(cid)) {
-               return true;
-            }
-            break;
-         case 2: // First direction (z): Write into all cells which are used in x-translation
-            if (LocalSet_x.count(cid)) {
-               return true;
-            }
-            break;
-         default:
-            cerr << __FILE__ << ":"<< __LINE__ << " Wrong dimension, abort"<<endl;
-            abort();
-      }
-      return false;
-   } else {
-      if (mpiGrid.is_local(cid)) return true;
-      return false;
-   }
-}
-
-/** 
-    Evaluates grid geometry and AMR translation stencil, sets flags for which cells actually need
-    to be communicated for AMR translation to happen. Only considers translation in one Cartesian
-    direction at a time.
- */
-void flagSpatialCellsForAmrCommunication(const dccrg::Dccrg<SpatialCell,dccrg::Cartesian_Geometry>& mpiGrid,
-                                         const vector<CellID>& localPropagatedCells) {
-
-   // Only flag/unflag cells if AMR is active
-   if (mpiGrid.get_maximum_refinement_level()==0) return;
-
-   // return if there's no cells to flag
-   if(localPropagatedCells.size() == 0) {
-      std::cerr<<"No cells!"<<std::endl;
-      return;
-   }
-
-   for (int dimension=0; dimension<3; dimension++) {
-      // These neighborhoods now include the AMR addition beyond the regular vlasov stencil
-      int neighborhood = getNeighborhood(dimension,VLASOV_STENCIL_WIDTH);
-
-      // Set flags: loop over local cells
-#pragma omp parallel for
-      for (uint i=0; i<localPropagatedCells.size(); i++) {
-         CellID c = localPropagatedCells[i];
-         SpatialCell *ccell = mpiGrid[c];
-         if (!ccell) continue;
-
-         // Translated cells also need to be included in order to communicate boundary cell VDFs.
-         // Attempting to leave these out for the x or y dimensions also resulted in diffs.
-         // if (!do_translate_cell(ccell)) continue;
-
-         // Start with false
-         ccell->SpatialCell::parameters[CellParams::AMR_TRANSLATE_COMM_X+dimension] = false;
-
-         // In dimension, check iteratively if any neighbors up to VLASOV_STENCIL_WIDTH distance away are on a different process
-         const auto* NbrPairs = mpiGrid.get_neighbors_of(c, neighborhood);
-
-         // Create list of unique distances
-         std::set< int > distancesplus;
-         std::set< int > distancesminus;
-         std::set<CellID> foundNeighborsP;
-         std::set<CellID> foundNeighborsM;
-         /** Using sets of cells as well, we should only get one distance per
-             (potentially less refined) cell. This should result in safe behaviour
-             as long as the neighborhood of a cell does not contain cells with a
-             refinement level more than 1 level apart from the cell itself.
-         */
-         for (const auto& nbrPair : *NbrPairs) {
-            if(nbrPair.second[dimension] > 0) {
-               if (foundNeighborsP.find(nbrPair.first) == foundNeighborsP.end()) {
-                  distancesplus.insert(nbrPair.second[dimension]);
-                  foundNeighborsP.insert(nbrPair.first);
-               }
-            }
-            if(nbrPair.second[dimension] < 0) {
-               if (foundNeighborsM.find(nbrPair.first) == foundNeighborsM.end()) {
-                  distancesminus.insert(-nbrPair.second[dimension]);
-                  foundNeighborsM.insert(nbrPair.first);
-               }
-            }
-         }
-
-         foundNeighborsP.clear();
-         foundNeighborsM.clear();
-
-         int iSrc = VLASOV_STENCIL_WIDTH - 1;
-         // Iterate through positive distances for VLASOV_STENCIL_WIDTH elements starting from the smallest distance.
-         for (auto it = distancesplus.begin(); it != distancesplus.end(); ++it) {
-            if (ccell->SpatialCell::parameters[CellParams::AMR_TRANSLATE_COMM_X+dimension] == true) iSrc = -1;
-            if (iSrc < 0) break; // found enough elements
-            // Check all neighbors at distance *it
-            for (const auto& nbrPair : *NbrPairs) {
-               SpatialCell *ncell = mpiGrid[nbrPair.first];
-               if (!ncell) continue;
-               int distanceInRefinedCells = nbrPair.second[dimension];
-               if (distanceInRefinedCells == *it) {
-                  if (foundNeighborsP.find(nbrPair.first) != foundNeighborsP.end()) continue;
-                  foundNeighborsP.insert(nbrPair.first);
-                  if (!mpiGrid.is_local(nbrPair.first)) {
-                     ccell->SpatialCell::parameters[CellParams::AMR_TRANSLATE_COMM_X+dimension] = true;
-                     break;
-                  }
-               }
-            } // end loop over neighbors
-            iSrc--;
-         } // end loop over positive distances
-
-         iSrc = VLASOV_STENCIL_WIDTH - 1;
-         // Iterate through negtive distances for VLASOV_STENCIL_WIDTH elements starting from the smallest distance.
-         for (auto it = distancesminus.begin(); it != distancesminus.end(); ++it) {
-            if (ccell->SpatialCell::parameters[CellParams::AMR_TRANSLATE_COMM_X+dimension] == true) iSrc = -1;
-            if (iSrc < 0) break; // found enough elements
-            // Check all neighbors at distance *it
-            for (const auto& nbrPair : *NbrPairs) {
-               SpatialCell *ncell = mpiGrid[nbrPair.first];
-               if (!ncell) continue;
-               int distanceInRefinedCells = -nbrPair.second[dimension];
-               if (distanceInRefinedCells == *it) {
-                  if (foundNeighborsM.find(nbrPair.first) != foundNeighborsM.end()) continue;
-                  foundNeighborsM.insert(nbrPair.first);
-                  if (!mpiGrid.is_local(nbrPair.first)) {
-                     ccell->SpatialCell::parameters[CellParams::AMR_TRANSLATE_COMM_X+dimension] = true;
-                     break;
-                  }
-               }
-            } // end loop over neighbors
-            iSrc--;
-         } // end loop over negative distances
-      } // end loop over local propagated cells
-   } // end loop over dimensions
-   return;
-}
-
-/** 
-    Helper function for locating unique cells in a given direction
-*/
-void findNeighborhoodCells(const dccrg::Dccrg<SpatialCell,dccrg::Cartesian_Geometry>& mpiGrid,
-                           const CellID startingCellID,
-                           uint dimension,
-                           uint searchLength,
-                           std::vector<CellID>& foundCells) {
-
-   int neighborhood = getNeighborhood(dimension,searchLength);
-   foundCells.clear();
-
-   SpatialCell *ccell = mpiGrid[startingCellID];
-   if (!ccell) return;
-
-   std::set< int > distancesplus;
-   std::set< int > distancesminus;
-   std::unordered_set<CellID> foundNeighbors;
-   std::unordered_set<CellID> foundSet;
-   bool foundAtDistance = false;
-
-   const auto* NbrPairs = mpiGrid.get_neighbors_of(startingCellID, neighborhood);
-
-   // Create list of unique distances
-   // Check for already found cells is required as one cell can be listed at several different distances
-   for (const auto& nbrPair : *NbrPairs) {
-      if (nbrPair.first == NULL)
-      {
-         std::cerr << __FILE__ << ":" << __LINE__ << "Null nbrPair.first\n";
-      }
-      bool null_seconds = false;
-      // std::cerr  << "nbrpair.second " << nbrPair.second[0] << "\n";
-      if(&nbrPair.second == NULL)
-      {
-         // if (asecond == NULL){
-            null_seconds = true;
-            std::stringstream ss; ss << __FILE__ << ":" << __LINE__ << " Null ptr in nbrPair.second for StartingCellID " << startingCellID << " \n";
-            std::cerr << ss.str();
-            // break;
-         // }
-      }
-      // if(null_seconds) continue;
-
-      if(nbrPair.second[dimension] > 0) {
-         if (foundNeighbors.find(nbrPair.first) == foundNeighbors.end()) {
-            distancesplus.insert(nbrPair.second[dimension]);
-            foundNeighbors.insert(nbrPair.first);
-         }
-      }
-      if(nbrPair.second[dimension] < 0) {
-         if (foundNeighbors.find(nbrPair.first) == foundNeighbors.end()) {
-            distancesminus.insert(-nbrPair.second[dimension]);
-            foundNeighbors.insert(nbrPair.first);
-         }
-      }
-   }
-
-   int iSrc = searchLength-1;
-   // Iterate through positive distances starting from the smallest distance.
-   for (auto it = distancesplus.begin(); it != distancesplus.end(); ++it) {
-      if (iSrc < 0) break; // found enough elements
-      foundAtDistance = false; // reset
-      // Check all neighbors at distance *it
-      for (const auto& nbrPair : *NbrPairs) {
-         SpatialCell *ncell = mpiGrid[nbrPair.first];
-         if (!ncell) continue;
-         int distanceInRefinedCells = nbrPair.second[dimension];
-         if (distanceInRefinedCells == *it) {
-            foundSet.insert(nbrPair.first);
-            foundAtDistance = true;
-         }
-      } // end loop over neighbors
-      if (foundAtDistance) {
-         iSrc--; // Succesfully found neighbours
-      }
-   } // end loop over positive distances
-
-   iSrc = searchLength-1;
-   // Iterate through negtive distances starting from the smallest distance.
-   for (auto it = distancesminus.begin(); it != distancesminus.end(); ++it) {
-      if (iSrc < 0) break; // found enough elements
-      foundAtDistance = false; // reset
-      // Check all neighbors at distance *it
-      for (const auto& nbrPair : *NbrPairs) {
-         SpatialCell *ncell = mpiGrid[nbrPair.first];
-         if (!ncell) continue;
-         int distanceInRefinedCells = -nbrPair.second[dimension];
-         if (distanceInRefinedCells == *it) {
-            foundSet.insert(nbrPair.first);
-            foundAtDistance = true;
-         }
-      } // end loop over neighbors
-      if (foundAtDistance) {
-         iSrc--;
-      }
-   } // end loop over negative distances
-   foundCells.assign(foundSet.begin(), foundSet.end());
-}
-
-void prepareLocalTranslationCellLists(const dccrg::Dccrg<SpatialCell,dccrg::Cartesian_Geometry>& mpiGrid,
-                                      const vector<CellID>& localCells) {
-   // return if there's no cells to start with
-   if(localCells.size() == 0) {
-      std::cerr<<"No cells!"<<std::endl;
-      return;
-   }
-
-   // Clear existing lists
-   LocalSet_x.clear();
-   LocalSet_y.clear();
-   LocalSet_z.clear();
-   std::vector<CellID> foundCells;
-
-   // Cell lists include:
-   // 1) Any local (translated) non-sysboundary cells
-   // 2) per-dimension, in translation order, one layer of face neighbours, remote or local (including translated sysboundary cells)
-   // Done only at LB so not threaded for now
-
-   // do_translate_cell is in cpu_trans_map.cpp:
-   // It is not translated if DO_NO_COMPUTE or if it is sysboundary cell and not in first sysboundarylayer
-
-   /** Translation order (dimensions) is 1: z 2: x 3: y
-       Prepare in reverse order
-       First: y-direction
-   */
-   for (uint i=0; i<localCells.size(); i++) {
-      CellID c = localCells[i];
-      SpatialCell *ccell = mpiGrid[c];
-      if (!ccell) continue;
-
-      // Is the cell translated?
-      if (!do_translate_cell(ccell)) continue;
-
-      // Is the cell a non-sysboundary cell?
-      // (translated sysboundarycells are only included via the neighbourhood loop)
-      if (ccell->sysBoundaryFlag != sysboundarytype::NOT_SYSBOUNDARY) continue;
-
-      LocalSet_y.insert(c);
-      // y-translation
-      findNeighborhoodCells(mpiGrid, c, 1, 1, foundCells);
-      for (uint j=0; j<foundCells.size(); j++) {
-         CellID n = foundCells[j];
-         SpatialCell *ncell = mpiGrid[n];
-         if (!ncell) continue;
-         // Is the cell translated?
-         if (!do_translate_cell(ncell)) continue;
-         LocalSet_y.insert(n);
-      }
-   }
-
-   /** Now use y-translation source cells as starting points
-       and evaluate x-direction
-    */
-   for (auto it=LocalSet_y.begin(); it!=LocalSet_y.end(); ++it) {
-      CellID c = (*it);
-      SpatialCell *ccell = mpiGrid[c];
-      if (!ccell) continue;
-
-      // Is the cell translated?
-      if (!do_translate_cell(ccell)) continue;
-
-      // Is the cell a non-sysboundary cell?
-      // (translated sysboundarycells are only included via the neighbourhood loop)
-      if (ccell->sysBoundaryFlag != sysboundarytype::NOT_SYSBOUNDARY) continue;
-
-      LocalSet_x.insert(c);
-      // x-translation
-      findNeighborhoodCells(mpiGrid, c, 0, 1, foundCells);
-      for (uint j=0; j<foundCells.size(); j++) {
-         CellID n = foundCells[j];
-         SpatialCell *ncell = mpiGrid[n];
-         if (!ncell) continue;
-         // Is the cell translated?
-         if (!do_translate_cell(ncell)) continue;
-         LocalSet_x.insert(n);
-      }
-   }
-
-
-   /** Now use x-translation source cells as starting points
-       and evaluate the (last) z-direction
-    */
-   for (auto it=LocalSet_x.begin(); it!=LocalSet_x.end(); ++it) {
-      CellID c = (*it);
-      SpatialCell *ccell = mpiGrid[c];
-      if (!ccell) continue;
-
-      // Is the cell translated?
-      if (!do_translate_cell(ccell)) continue;
-
-      // Is the cell a non-sysboundary cell?
-      // (translated sysboundarycells are only included via the neighbourhood loop)
-      if (ccell->sysBoundaryFlag != sysboundarytype::NOT_SYSBOUNDARY) continue;
-
-      LocalSet_z.insert(c);
-      // z-translation
-      findNeighborhoodCells(mpiGrid, c, 2, 1, foundCells);
-      for (uint j=0; j<foundCells.size(); j++) {
-         CellID n = foundCells[j];
-         SpatialCell *ncell = mpiGrid[n];
-         if (!ncell) continue;
-         // Is the cell translated?
-         if (!do_translate_cell(ncell)) continue;
-         LocalSet_z.insert(n);
-      }
-   }
-
-   /** Next, we flag which cells need to communicate their data to other tasks
-       for local translation to have all necessary information. This needs to be
-       performed double-reversed, i.e. z->x->y again.!
-
-       TODO: Add universal building block toy -inspired explanation figure
-
-   **/
-
-   std::vector<CellID> foundCellsX;
-   std::vector<CellID> foundCellsY;
-   for (uint i=0; i<localCells.size(); i++) {
-      CellID c = localCells[i];
-      SpatialCell *ccell = mpiGrid[c];
-      if (!ccell) continue;
-
-      // Start off with flag set to false
-      ccell->SpatialCell::parameters[CellParams::AMR_TRANSLATE_COMM_X] = false;
-
-      // z-translation sources
-      findNeighborhoodCells(mpiGrid, c, 2, 1+VLASOV_STENCIL_WIDTH, foundCells);
-      for (uint j=0; j<foundCells.size(); j++) {
-         // If the cell is offset in the Z-direction, we only need a 3x3 domain around it
-         // check if need to exit loop
-         if (ccell->SpatialCell::parameters[CellParams::AMR_TRANSLATE_COMM_X] == true) {
-            break;
-         }
-         CellID cz = foundCells[j];
-         SpatialCell *zcell = mpiGrid[cz];
-         if (!zcell) continue;
-         if (!mpiGrid.is_local(cz)) {
-            ccell->SpatialCell::parameters[CellParams::AMR_TRANSLATE_COMM_X] = true;
-            break;
-         }
-         // x-translation sources
-         findNeighborhoodCells(mpiGrid, cz, 0, 1, foundCellsX);
-         for (uint k=0; k<foundCellsX.size(); k++) {
-            // check if need to exit loop
-            if (ccell->SpatialCell::parameters[CellParams::AMR_TRANSLATE_COMM_X] == true) {
-               break;
-            }
-
-            CellID cx = foundCellsX[k];
-            SpatialCell *xcell = mpiGrid[cx];
-            if (!xcell) continue;
-            if (!mpiGrid.is_local(cx)) {
-               ccell->SpatialCell::parameters[CellParams::AMR_TRANSLATE_COMM_X] = true;
-               break;
-            }
-            // y-translation sources
-            findNeighborhoodCells(mpiGrid, cx, 1, 1, foundCellsY);
-            for (uint l=0; l<foundCellsY.size(); l++) {
-               CellID cy = foundCellsY[l];
-               SpatialCell *ycell = mpiGrid[cy];
-               if (!ycell) continue;
-               if (!mpiGrid.is_local(cy)) {
-                  ccell->SpatialCell::parameters[CellParams::AMR_TRANSLATE_COMM_X] = true;
-                  break;
-               }
-            }
-         }
-      }
-      // Done yet?
-      if (ccell->SpatialCell::parameters[CellParams::AMR_TRANSLATE_COMM_X] == true) {
-         continue;
-      }
-
-      // x-translation sources
-      findNeighborhoodCells(mpiGrid, c, 0, 1+VLASOV_STENCIL_WIDTH, foundCellsX);
-      for (uint k=0; k<foundCellsX.size(); k++) {
-         // Now if the cell is offset in the X-direction, we only need to look for 3 cells in the Y-extent
-         // check if need to exit loop
-         if (ccell->SpatialCell::parameters[CellParams::AMR_TRANSLATE_COMM_X] == true) {
-            break;
-         }
-
-         CellID cx = foundCellsX[k];
-         if (!mpiGrid.is_local(cx)) {
-            ccell->SpatialCell::parameters[CellParams::AMR_TRANSLATE_COMM_X] = true;
-            break;
-         }
-         // y-translation sources
-         findNeighborhoodCells(mpiGrid, cx, 1, 1, foundCellsY);
-         for (uint l=0; l<foundCellsY.size(); l++) {
-            CellID cy = foundCellsY[l];
-            if (!mpiGrid.is_local(cy)) {
-               ccell->SpatialCell::parameters[CellParams::AMR_TRANSLATE_COMM_X] = true;
-               break;
-            }
-         }
-      }
-      // Done yet?
-      if (ccell->SpatialCell::parameters[CellParams::AMR_TRANSLATE_COMM_X] == true) {
-         continue;
-      }
-         
-      // y-translation sources
-      findNeighborhoodCells(mpiGrid, c, 1, 1+VLASOV_STENCIL_WIDTH, foundCellsY);
-      for (uint l=0; l<foundCellsY.size(); l++) {
-         CellID cy = foundCellsY[l];
-         if (!mpiGrid.is_local(cy)) {
-            ccell->SpatialCell::parameters[CellParams::AMR_TRANSLATE_COMM_X] = true;
-            break;
-         }
-      }
-   }
-
-   return;
-}
-
-/* Get pointers to spatial cells that are considered source cells for a pencil.
- * Source cells are cells that the pencil reads data from to compute polynomial
- * fits that are used for propagation in the vlasov solver. All cells included
- * in the pencil + VLASOV_STENCIL_WIDTH cells on both ends are source cells.
- * Invalid cells are replaced by closest good cells.
- * Boundary cells are included.
- *
- * @param [in] mpiGrid DCCRG grid object
- * @param [in] pencils pencil data struct
- * @param [in] ipencil index of a pencil in the pencils data struct
- * @param [in] dimension spatial dimension
- * @param [out] sourceCells pointer to an array of pointers to SpatialCell objects for the source cells
- */
-void computeSpatialSourceCellsForPencil(const dccrg::Dccrg<SpatialCell,dccrg::Cartesian_Geometry>& mpiGrid,
-                                        setOfPencils& pencils,
-                                        const uint iPencil,
-                                        const uint dimension,
-                                        CellID *sourceCells) {
-
-   // L = length of the pencil iPencil
-   int L = pencils.lengthOfPencils[iPencil];
-   vector<CellID> ids = pencils.getIds(iPencil);
-
-   // These neighborhoods now include the AMR addition beyond the regular vlasov stencil
-   int neighborhood = getNeighborhood(dimension,VLASOV_STENCIL_WIDTH);
-
-   // Get pointers for each cell id of the pencil
-   for (int i = 0; i < L; ++i) {
-      sourceCells[i + VLASOV_STENCIL_WIDTH] = ids[i];
-   }
-
-   // Insert pointers for neighbors of ids.front() and ids.back()
-   const auto* frontNbrPairs = mpiGrid.get_neighbors_of(ids.front(), neighborhood);
-   const auto* backNbrPairs  = mpiGrid.get_neighbors_of(ids.back(),  neighborhood);
-
-   // Create list of unique distances in the negative direction from the first cell in pencil
-   std::set< int > distances;
-   for (const auto& nbrPair : *frontNbrPairs) {
-      if(nbrPair.second[dimension] < 0) {
-         // gather positive distance values
-         distances.insert(-nbrPair.second[dimension]);
-      }
-   }
-
-   int iSrc = VLASOV_STENCIL_WIDTH - 1;
-
-   // Iterate through distances for VLASOV_STENCIL_WIDTH elements starting from the smallest distance.
-   for (auto it = distances.begin(); it != distances.end(); ++it) {
-      if (iSrc < 0) break; // found enough elements
-
-      // Collect all neighbors at distance *it to a vector
-      std::vector< CellID > neighbors;
-      for (const auto& nbrPair : *frontNbrPairs) {
-         int distanceInRefinedCells = -nbrPair.second[dimension];
-         if(distanceInRefinedCells == *it) neighbors.push_back(nbrPair.first);
-      }
-      // Get rid of duplicate neighbor cells at single distance
-      neighbors.erase(unique(neighbors.begin(), neighbors.end()), neighbors.end());
-
-      int refLvl = mpiGrid.get_refinement_level(ids.front());
-      int pathPos = 0;
-      if (pencils.path[iPencil].size() > refLvl) pathPos = pencils.path[iPencil][refLvl];
-      if (neighbors.size() == 1) {
-         if (sourceCells[iSrc+1] == neighbors.at(0)) continue; // already found this cell for different distance
-         sourceCells[iSrc--] = neighbors.at(0);
-      } else if ( pathPos < neighbors.size() ) {
-         if (sourceCells[iSrc+1] == neighbors.at(pathPos)) continue; // already found this cell for different distance (should not happen)
-         sourceCells[iSrc--] = neighbors.at(pathPos);
-         // Code for alternate approach to verify that multiple neighbors are in correct ordering (z-y-x)
-         // int ix=0,iy=0;
-         // switch(dimension) {
-         //    case 0:
-         //       ix = 1;
-         //       iy = 2;
-         //       break;
-         //    case 1:
-         //       ix = 0;
-         //       iy = 2;
-         //       break;
-         //    case 2:
-         //       ix = 0;
-         //       iy = 1;
-         //       break;
-         //    default:
-         //       cerr << __FILE__ << ":"<< __LINE__ << " Wrong dimension, abort"<<endl;
-         //       abort();
-         // }
-         // bool accept = false;
-         // std::array<double, 3> parentCoords = mpiGrid.get_center(ids.front());
-         // for (CellID n : neighbors) {
-         //    std::array<double, 3> myCoords = mpiGrid.get_center(n);
-         //    switch (pencils.path[iPencil][refLvl]) {
-         //       case 0:
-         //          if (myCoords[ix] < parentCoords[ix] && myCoords[iy] < parentCoords[iy]) accept=true;
-         //          break;
-         //       case 1:
-         //          if (myCoords[ix] > parentCoords[ix] && myCoords[iy] < parentCoords[iy]) accept=true;
-         //             break;
-         //       case 2:
-         //          if (myCoords[ix] < parentCoords[ix] && myCoords[iy] > parentCoords[iy]) accept=true;
-         //          break;
-         //       case 3:
-         //          if (myCoords[ix] > parentCoords[ix] && myCoords[iy] > parentCoords[iy]) accept=true;
-         //          break;
-         //    }
-         //    if (accept) {
-         //       sourceCells[iSrc--] = mpiGrid[n];
-         //       break;
-         //    }
-         // }
-      } else {
-         std::cerr<<"error too few neighbors for path! "<<std::endl; 
-      }
-   }
-
-   iSrc = L + VLASOV_STENCIL_WIDTH;
-   distances.clear();
-   // Create list of unique distances in the positive direction from the last cell in pencil
-   for (const auto& nbrPair : *backNbrPairs) {
-      if(nbrPair.second[dimension] > 0) {
-         distances.insert(nbrPair.second[dimension]);
-      }
-   }
-
-   // Iterate through distances for VLASOV_STENCIL_WIDTH elements starting from the smallest distance.
-   // Distances are positive here so smallest distance has smallest value.
-   for (auto it = distances.begin(); it != distances.end(); ++it) {
-      if (iSrc >= L+2*VLASOV_STENCIL_WIDTH) break; // Found enough cells
-
-      // Collect all neighbors at distance *it to a vector
-      std::vector< CellID > neighbors;
-      for (const auto& nbrPair : *backNbrPairs) {
-         int distanceInRefinedCells = nbrPair.second[dimension];
-         if(distanceInRefinedCells == *it) neighbors.push_back(nbrPair.first);
-      }
-      // Get rid of duplicate neighbor cells at single distance
-      neighbors.erase(unique(neighbors.begin(), neighbors.end()), neighbors.end());
-
-      int refLvl = mpiGrid.get_refinement_level(ids.back());
-      int pathPos = 0;
-      if (pencils.path[iPencil].size() > refLvl) pathPos = pencils.path[iPencil][refLvl];
-      if (neighbors.size() == 1) {
-         if (sourceCells[iSrc-1] == neighbors.at(0)) continue; // already found this cell for different distance
-         sourceCells[iSrc++] = neighbors.at(0);
-      } else if ( pathPos < neighbors.size() ) {
-         if (sourceCells[iSrc-1] == neighbors.at(pathPos)) continue; // already found this cell for different distance (should not happen)
-         sourceCells[iSrc++] = neighbors.at(pathPos);
-      } else {
-         std::cerr<<"error too few neighbors for path!"<<std::endl;
-      }
-   }
-
-   /*loop to negative side and replace all invalid cells with the closest good cell*/
-   CellID lastGoodCell = ids.front();
-   for (int i = VLASOV_STENCIL_WIDTH - 1; i >= 0 ;--i) {
-      if (mpiGrid[sourceCells[i]] == NULL
-          || mpiGrid[sourceCells[i]]->sysBoundaryFlag == sysboundarytype::DO_NOT_COMPUTE
-          || sourceCells[i] != mpiGrid[sourceCells[i]]->parameters[CellParams::CELLID]
-          // Last check required as DCCRG may have valid cell pointers which have not been ghost-updated
-         ) {
-         sourceCells[i] = lastGoodCell;
-      } else {
-         lastGoodCell = sourceCells[i];
-      }
-   }
-   /*loop to positive side and replace all invalid cells with the closest good cell*/
-   lastGoodCell = ids.back();
-   for (int i = VLASOV_STENCIL_WIDTH + L; i < (L + 2*VLASOV_STENCIL_WIDTH); ++i) {
-      if (mpiGrid[sourceCells[i]] == NULL
-          || mpiGrid[sourceCells[i]]->sysBoundaryFlag == sysboundarytype::DO_NOT_COMPUTE
-          || sourceCells[i] != mpiGrid[sourceCells[i]]->parameters[CellParams::CELLID]
-         // Last check required as DCCRG may have valid cell pointers which have not been ghost-updated
-         ) {
-         sourceCells[i] = lastGoodCell;
-      } else {
-         lastGoodCell = sourceCells[i];
-      }
-   }
-}
-
-
-/* Get pointers to spatial cells that are considered target cells for all pencils.
- * Target cells are cells that the pencil writes data into after translation by
- * the vlasov solver. All cells included in the pencil + 1 cells on both ends 
- * are source cells. Boundary cells are not included.
- * Now uses get_face_neighbors_of().
- *
- * @param [in] mpiGrid DCCRG grid object
- * @param [in] pencils pencil data struct
- * @param [in] dimension spatial dimension
- * @param [out] targetCells pointer to an array of pointers to SpatialCell objects for the target cells
- *
- */
-void computeSpatialTargetCellsForPencilsWithFaces(const dccrg::Dccrg<SpatialCell,dccrg::Cartesian_Geometry>& mpiGrid,
-                                         setOfPencils& pencils,
-                                         const uint dimension,
-                                         SpatialCell **targetCells){
-
-   uint GID = 0;
-   // Loop over pencils
-   for(uint iPencil = 0; iPencil < pencils.N; iPencil++){
-      int L = pencils.lengthOfPencils[iPencil];
-      vector<CellID> ids = pencils.getIds(iPencil);
-
-      // Get pointers for each cell id of the pencil
-      for (int i = 0; i < L; ++i) {
-         targetCells[GID + i + 1] = mpiGrid[ids[i]];
-      }
-
-      int refLvl;
-      vector <CellID> frontNeighborIds;
-      vector <CellID> backNeighborIds;
-      const auto& frontNeighbors = mpiGrid.get_face_neighbors_of(ids.front());
-      if (frontNeighbors.size() > 0) {
-         for (const auto& [neighbor, dir] : frontNeighbors) {
-            if(dir == (-((int)dimension + 1))) {
-               frontNeighborIds.push_back(neighbor);
-            }
-         }
-         refLvl = mpiGrid.get_refinement_level(ids.front());
-         
-         if (frontNeighborIds.size() == 0) {
-            std::cerr<<"abort frontNeighborIds.size() == 0 at "<<ids.front()<<std::endl;
-            for(const auto& nbrPair: frontNeighbors ) {
-               std::cerr<<ids.front()<<" dim "<<dimension<<" "<<nbrPair.first<<" "<<nbrPair.second<<std::endl;
-            }
-         }
-         if (frontNeighborIds.size() == 1) {
-            targetCells[GID] = mpiGrid[frontNeighborIds[0]];
-         } else if ( pencils.path[iPencil][refLvl] < frontNeighborIds.size() ) {
-            targetCells[GID] = mpiGrid[frontNeighborIds[pencils.path[iPencil][refLvl]]];
-         }
-      } else {
-         std::cerr<<"error, found cell without any face neighbors"<<std::endl;
-      }
-      frontNeighborIds.clear();
-
-      const auto& backNeighbors = mpiGrid.get_face_neighbors_of(ids.back());
-      if (backNeighbors.size() > 0) {
-         for (const auto& [neighbor, dir] : backNeighbors) {
-            if(dir == ((int)dimension + 1)) {
-               backNeighborIds.push_back(neighbor);
-            }
-         }
-         refLvl = mpiGrid.get_refinement_level(ids.back());
-         if (backNeighborIds.size() == 0) {
-            std::cerr<<"abort backNeighborIds.size() == 0 at "<<ids.back()<<std::endl;
-            for(const auto& nbrPair: backNeighbors ) {
-               std::cerr<<ids.back()<<" dim "<<dimension<<" "<<nbrPair.first<<" "<<nbrPair.second<<std::endl;
-            }
-         }
-         if (backNeighborIds.size() == 1) {
-            targetCells[GID + L + 1] = mpiGrid[backNeighborIds[0]];
-         } else if ( pencils.path[iPencil][refLvl] < backNeighborIds.size() ) {
-            targetCells[GID + L + 1] = mpiGrid[backNeighborIds[pencils.path[iPencil][refLvl]]];
-         }
-      } else {
-         std::cerr<<"error, found cell without any face neighbors"<<std::endl;
-      }
-      backNeighborIds.clear();
-
-      // Increment global id by L + 2 ghost cells.
-      GID += (L + 2);
-   }
-
-   // Remove any boundary cells from the list of valid targets
-   for (uint i = 0; i < GID; ++i) {
-      if (targetCells[i] && targetCells[i]->sysBoundaryFlag != sysboundarytype::NOT_SYSBOUNDARY ) {
-         targetCells[i] = NULL;
-      }
-   }
-}
-
-/* Select one nearest neighbor of a cell on the + side in a given dimension. If the neighbor
- * has a higher level of refinement, a path variable is needed to make the selection.
- * Returns INVALID_CELLID if the nearest neighbor is not local to this process.
- * (or, if activated, not included in the translation list for local translation)
- * 
- * @param grid DCCRG grid object
- * @param id DCCRG cell id
- * @param dimension spatial dimension
- * @param path index of the desired face neighbor
- * @return neighbor DCCRG cell id of the neighbor
- */
-CellID selectNeighbor(const dccrg::Dccrg<SpatialCell,dccrg::Cartesian_Geometry> &grid,
-                      CellID id, int dimension = 0, uint path = 0) {
-
-   //int neighborhood = getNeighborhood(dimension,1);
-   //const auto* nbrPairs = grid.get_neighbors_of(id, neighborhood);
-   
-   vector < CellID > myNeighbors;
-   CellID neighbor = INVALID_CELLID;
-   
-   // Iterate through neighbor ids in the positive direction of the chosen dimension,
-   // select the neighbor indicated by path, if it is local to this process.
-   for (const auto& [neighbor, dir] : grid.get_face_neighbors_of(id)) {
-      if (dir == ((int)dimension + 1)) {
-         myNeighbors.push_back(neighbor);
-      }
-   }
-   
-   if( myNeighbors.size() == 0 ) {
-      return neighbor;
-   }
-   
-   int neighborIndex = 0;
-   if (myNeighbors.size() > 1) {
-      neighborIndex = path;
-   }
-
-   if (check_is_translated(grid, myNeighbors[neighborIndex], dimension)) {
-      neighbor = myNeighbors[neighborIndex];
-   }
-   
-   return neighbor;
-}
-
-/* Recursive function for building one-dimensional pencils to cover local DCCRG cells.
- * Starts from a given seedID and proceeds finding the nearest neighbor in the given dimension
- * and adding it to the pencil until no neighbors are found or an endId is met. When a higher
- * refinement level (ie. multiple nearest neighbors) is met, the pencil splits into four
- * copies to remain at a width of 1 cell. This is done by the function calling itself recursively
- * and passing as inputs the cells added so far. The cell selected by each copy of the function
- * at a split is stored in the path variable, the same path has to be followed if a refinement
- * level is encoutered multiple times.
- *
- * @param [in] grid DCCRG grid object
- * @param [out] pencils Pencil data struct
- * @param [in] seedId DCCRG cell id where we start building the pencil. 
- *             The pencil will continue in the + direction in the given dimension until an end condition is met
- * @param [in] dimension Spatial dimension
- * @param [in] path Integer value that determines which neighbor is added to the pencil when a higher refinement level is met
- * @param [in] endIds Prescribed end conditions for the pencil. If any of these cell ids is about to be added to the pencil,
- *             the builder terminates.
- */
-setOfPencils buildPencilsWithNeighbors( const dccrg::Dccrg<SpatialCell,dccrg::Cartesian_Geometry> &grid, 
-					setOfPencils &pencils, const CellID seedId,
-					vector<CellID> ids, const uint dimension, 
-					vector<uint> path, const vector<CellID> &endIds) {
-
-   const bool debug = false;
-   CellID nextNeighbor;
-   CellID id = seedId;
-   int startingRefLvl = grid.get_refinement_level(id);
-   bool periodic = false;
-   // If this is a new pencil (instead of being a result of a pencil being split
-   if( ids.size() == 0 )
-      ids.push_back(seedId);
-
-   // If the cell where we start is refined, we need to figure out which path
-   // to follow in future refined cells. This is a bit hacky but we have to
-   // use the order or the children of the parent cell to figure out which
-   // corner we are in.
-
-   std::array<double, 3> coordinates = grid.get_center(seedId);
-   int startingPathSize = path.size();
-   auto it = path.end();
-   if( startingRefLvl > startingPathSize ) {
-
-      CellID myId = seedId;
-
-      
-      for ( int i = path.size(); i < startingRefLvl; ++i) {
-
-         //CellID parentId = grid.mapping.get_parent(myId);
-         CellID parentId = grid.get_parent(myId);
-         
-         auto myCoords = grid.get_center(myId);
-         auto parentCoords = grid.get_center(parentId);
-
-         int ix=0,iy=0;
-
-         switch(dimension) {
-         case 0:
-            ix = 1;
-            iy = 2;
-            break;
-         case 1:
-            ix = 0;
-            iy = 2;
-            break;
-         case 2:
-            ix = 0;
-            iy = 1;
-            break;
-         default:
-            cerr << __FILE__ << ":"<< __LINE__ << " Wrong dimension, abort"<<endl;
-            abort();
-         }
-
-         //int ix = (dimension + 1) % 3; // incorrect for DCCRG
-         //int iy = (dimension + 2) % 3;
-
-         int step = -1;
-         
-         if        (myCoords[ix] < parentCoords[ix] && myCoords[iy] < parentCoords[iy]) {
-            step = 0;
-         } else if (myCoords[ix] > parentCoords[ix] && myCoords[iy] < parentCoords[iy]) {
-            step = 1;
-         } else if (myCoords[ix] < parentCoords[ix] && myCoords[iy] > parentCoords[iy]) {
-            step = 2;
-         } else if (myCoords[ix] > parentCoords[ix] && myCoords[iy] > parentCoords[iy]) {
-            step = 3;
-         }
-
-         it = path.insert(it, step);
-
-         myId = parentId;
-      }
-   }
-   
-   while (id != INVALID_CELLID) {
-
-      periodic = false;
-      bool neighborExists = false;
-      int refLvl = 0;
-      int myTimeclass = grid[id]->parameters[CellParams::TIMECLASS];
-
-      // Find the refinement level in the neighboring cell. Check all possible neighbors
-      // in case some of them are remote.
-      for (int tmpPath = 0; tmpPath < 4; ++tmpPath) {
-         nextNeighbor = selectNeighbor(grid,id,dimension,tmpPath);
-         if(P::tc_test_type == 3){
-            if(grid[nextNeighbor]->parameters[CellParams::TIMECLASS] != myTimeclass){
-               neighborExists = false;
-               break;
-            }
-         }
-         if( nextNeighbor != INVALID_CELLID) {
-            refLvl = max(refLvl,grid.get_refinement_level(nextNeighbor));
-            neighborExists = true;
-         }
-      }
-         
-      // If there are no neighbors, we can stop.
-      if (!neighborExists)
-         break;   
-
-      if (refLvl > 0) {
-    
-         // If we have encountered this refinement level before and stored
-         // the path this builder follows, we will just take the same path
-         // again.
-         if ( static_cast<int>(path.size()) >= refLvl ) {
-      
-            if(debug) {
-               std::cout << "I am cell " << id << ". ";
-               std::cout << "I have seen refinement level " << refLvl << " before. Path is ";
-               for (auto k = path.begin(); k != path.end(); ++k)
-                  std::cout << *k << " ";
-               std::cout << std::endl;
-            }
-	
-            nextNeighbor = selectNeighbor(grid,id,dimension,path[refLvl - 1]);
-	         coordinates = grid.get_center(nextNeighbor);
-
-         } else {
-	
-            if(debug) {
-               std::cout << "I am cell " << id << ". ";
-               std::cout << "I have NOT seen refinement level " << refLvl << " before. Path is ";
-               for (auto k = path.begin(); k != path.end(); ++k)
-                  std::cout << *k << ' ';
-               std::cout << std::endl;
-            }
-	
-            // New refinement level, create a path through each neighbor cell
-            for ( uint i : {0,1,2,3} ) {
-	  
-               vector < uint > myPath = path;
-               myPath.push_back(i);
-	  
-               nextNeighbor = selectNeighbor(grid,id,dimension,myPath.back());
-	  
-               if ( i == 3 ) {
-	    
-                  // This builder continues with neighbor 3
-                  path = myPath;
-		            coordinates = grid.get_center(nextNeighbor);
-=======
 // elements in each vector.
->>>>>>> 069a7bf7
 
 #define i_trans_ps_blockv_pencil(planeVectorIndex, planeIndex, blockIndex, lengthOfPencil) ( (blockIndex)  +  ( (planeVectorIndex) + (planeIndex) * VEC_PER_PLANE ) * ( lengthOfPencil) )
 
-<<<<<<< HEAD
-         if ( std::any_of(endIds.begin(), endIds.end(), [nextNeighbor](uint i){return i == nextNeighbor;}) ||
-              !do_translate_cell(grid[nextNeighbor])) {
-            
-            nextNeighbor = INVALID_CELLID;
-         } else {
-            ids.push_back(nextNeighbor);
-         }
-      }
-      
-      id = nextNeighbor;
-   } // Closes while loop
-
-   // Get the x,y - coordinates of the pencil (in the direction perpendicular to the pencil)
-   double x,y;
-   int ix=0,iy=0;
-
-   switch(dimension) {
-   case 0:
-      ix = 1;
-      iy = 2;
-      break;
-   case 1:
-      ix = 0;
-      iy = 2;
-      break;
-   case 2:
-      ix = 0;
-      iy = 1;
-      break;
-   default:
-      cerr << __FILE__ << ":"<< __LINE__ << " Wrong dimension, abort"<<endl;
-      abort();
-   }
-   //ix = (dimension + 1) % 3; // incorrect for DCCRG
-   //iy = (dimension + 2) % 3;
-      
-   x = coordinates[ix];
-   y = coordinates[iy];
-
-   pencils.addPencil(ids,x,y,periodic,path);
-   
-   // TODO why do we have both return value and the argument modified in place? Could be made consistent.
-   return pencils;
-  
-}
-
-bool check_skip_remapping(Vec* values) {
-   for (int index=0; index<2*VLASOV_STENCIL_WIDTH+1; ++index) {
-=======
 inline bool check_skip_remapping(Vec* values) {
    for (int index=-VLASOV_STENCIL_WIDTH; index<VLASOV_STENCIL_WIDTH+1; ++index) {
->>>>>>> 069a7bf7
       if (horizontal_or(values[index] > Vec(0))) return false;
    }
    return true;
@@ -1171,21 +61,6 @@
    // Assuming 1 neighbor in the target array because of the CFL condition
    // In fact propagating to > 1 neighbor will give an error
    // Also defined in the calling function for the allocation of targetValues
-<<<<<<< HEAD
-   const uint nTargetNeighborsPerPencil = 1;
-   
-   for (uint i = 0; i < (lengthOfPencil + 2 * nTargetNeighborsPerPencil) * WID3 / VECL; i++) {
-      // init target_values
-      targetValues[i] = Vec(0.0);
-   }
-   
-   // Go from 0 to length here to propagate all the cells in the pencil
-   for (uint i = 0; i < lengthOfPencil; i++){
-      
-      // The source array is padded by VLASOV_STENCIL_WIDTH on both sides.
-      uint i_source   = i + VLASOV_STENCIL_WIDTH;
-      
-=======
 
    // Go over length of propagated cells
    for (int i = VLASOV_STENCIL_WIDTH; i < (int)lengthOfPencil-VLASOV_STENCIL_WIDTH; i++){
@@ -1202,7 +77,6 @@
 
       Realf vector[VECL];
       // Loop over planes
->>>>>>> 069a7bf7
       for (uint k = 0; k < WID; ++k) {
          const Realv cell_vz = (block_indices[dimension] * WID + k + 0.5) * dvz + vz_min; //cell centered velocity
          const Vec z_translation = cell_vz * dt / dz[i]; // how much it moved in time dt (reduced units)
@@ -1245,159 +119,6 @@
 
             // Store mapped density in two target cells
             // in the current original cells we will put the rest of the original density
-<<<<<<< HEAD
-            targetValues[i_trans_pt_blockv(planeVector, k, i)] += 
-               values[i_trans_ps_blockv_pencil(planeVector, k, i, lengthOfPencil)] - ngbr_target_density;
-         }
-      }
-   }
-}
-
-/* Determine which cells in the local DCCRG mesh should be starting points for pencils.
- * If a neighbor cell is non-local, across a periodic boundary, or in non-periodic boundary layer 1
- * then we use this cell as a seed for pencils
- *
- * @param [in] mpiGrid DCCRG grid object
- * @param [in] localPropagatedCells List of local cells that get propagated
- * ie. not boundary or DO_NOT_COMPUTE
- * @param [in] dimension Spatial dimension
- * @param [out] seedIds list of cell ids that will be starting points for pencils
- */
-void getSeedIds(const dccrg::Dccrg<SpatialCell,dccrg::Cartesian_Geometry>& mpiGrid,
-                const vector<CellID> &localPropagatedCells,
-                const uint dimension,
-                vector<CellID> &seedIds) {
-
-   const bool debug = false;
-   int myRank;
-   if (debug) MPI_Comm_rank(MPI_COMM_WORLD,&myRank);
-   
-   // These neighborhoods now include the AMR addition beyond the regular vlasov stencil
-   int neighborhood = getNeighborhood(dimension,VLASOV_STENCIL_WIDTH);
-
-#pragma omp parallel for
-   for (uint i=0; i<localPropagatedCells.size(); i++) {
-      CellID celli = localPropagatedCells[i];
-
-      bool addToSeedIds = P::amrTransShortPencils;
-      if (addToSeedIds) {
-#pragma omp critical
-         seedIds.push_back(celli);
-         continue;
-      }
-      auto myIndices = mpiGrid.mapping.get_indices(celli);
-      int myRefLevel;
-
-      /* -----------------------------------------
-         | A |   | B |   |_|_|_|_|   |   | C |   |
-         |   |   |   |   | | | | |   |   |   |   |
-         -----------------------------------------
-         For optimal pencil generation, we need seedids at A, B, and C.
-         A Is triggered in the first if-clause. Pencils starting from B
-         will be split (but won't cause A to split), and pencils from
-         C will be able to remain again un-split. These checks need to be done
-         only if we aren't already at the maximum refinement level.
-
-      OR  only splitting pencils for face neighbours: (P::amrTransSplitPencilsOnlyForFace)
-         -----------------------------------------
-         | A |   |   | B |_|_|_|_|   | C |   |   |
-         |   |   |   |   | | | | |   |   |   |   |
-         -----------------------------------------
-         For optimal pencil generation, we need seedids at A, B, and C.
-         A Is triggered in the first if-clause. Pencils starting from B
-         will be split (but won't cause A to split), and pencils from
-         C will be able to remain again un-split. These checks need to be done
-         only if we aren't already at the maximum refinement level.
-      */
-
-      // First check negative face neighbors (A)
-      // Returns all neighbors as (id, direction-dimension) pair pointers.
-      for ( const auto& [neighbor, dir] : mpiGrid.get_face_neighbors_of(celli) ) {
-	 if ( dir == -((int)dimension + 1) ) {
-	    // Check that the neighbor is not across a periodic boundary by calculating
-	    // the distance in indices between this cell and its neighbor.
-	    auto nbrIndices = mpiGrid.mapping.get_indices(neighbor);
-
-	    // If a neighbor is non-local (or not translated), across a periodic boundary,
-	    // or in non-periodic boundary layer >1 (non-translated cell)
-	    // then we use this cell as a seed for pencils
-	    if (abs ( (int64_t)(myIndices[dimension] - nbrIndices[dimension]) ) >
-                pow(2,mpiGrid.get_maximum_refinement_level()) ||
-                !check_is_translated(mpiGrid, neighbor, dimension) ||
-                !do_translate_cell(mpiGrid[neighbor])
-               ) {
-               addToSeedIds = true;
-               break;
-            }
-         }
-      } // finish check A
-      if ( addToSeedIds ) {
-#pragma omp critical
-         seedIds.push_back(celli);
-         continue;
-      }
-      myRefLevel = mpiGrid.get_refinement_level(celli);
-      if (mpiGrid.get_maximum_refinement_level() == myRefLevel) continue;
-
-      // Gather neighbours in neighbourhood stencil
-      const auto* nbrPairs  = mpiGrid.get_neighbors_of(celli, neighborhood);
-      // Create list of unique neighbour distances in both directions
-      std::set< int > distancesplus;
-      std::set< int > distancesminus;
-      for (const auto& nbrPair : *nbrPairs) {
-         if(nbrPair.second[dimension] > 0) {
-            distancesplus.insert(nbrPair.second[dimension]);
-         }
-         if(nbrPair.second[dimension] < 0) {
-            // gather positive distance values
-            distancesminus.insert(-nbrPair.second[dimension]);
-         }
-      }
-      /* Proceed with B, checking if the next positive neighbour has the same refinement level as ccell, but the
-         second neighbour a higher one. Iterate through positive distances for VLASOV_STENCIL_WIDTH elements
-         starting from the smallest distance. */
-      int iSrc = VLASOV_STENCIL_WIDTH-1;
-      if (P::amrTransSplitPencilsOnlyForFace) iSrc=0; // Less agressive pencil splitting
-      for (auto it = distancesplus.begin(); it != distancesplus.end(); ++it) {
-         if (iSrc < 0) break; // found enough elements
-         for (const auto& nbrPair : *nbrPairs) {
-            int distanceInRefinedCells = nbrPair.second[dimension];
-            if(distanceInRefinedCells == *it) {
-               // Break search if we are not at the final entry, and have different refinement level
-               if (iSrc!=0 && mpiGrid.get_refinement_level(nbrPair.first)!=myRefLevel) {
-                  iSrc = -1;
-                  break;
-               }
-               // Flag as seed id if VLASOV_STENCIL_WIDTH positive neighbour is at higher refinement level
-               if (iSrc==0 && mpiGrid.get_refinement_level(nbrPair.first)>myRefLevel) {
-                  addToSeedIds = true;
-                  break;
-               }
-            }
-         }
-         iSrc--;
-      } // Finish B check
-
-      if ( addToSeedIds ) {
-         #pragma omp critical
-         seedIds.push_back(celli);
-         continue;
-      }
-      /* Proceed with C, checking if the next two negative neighbours have the same refinement level as ccell, but the
-         third neighbour a higher one. Iterate through negative distances for VLASOV_STENCIL_WIDTH+1 elements
-         starting from the smallest distance. */
-      iSrc = VLASOV_STENCIL_WIDTH;
-      if (P::amrTransSplitPencilsOnlyForFace) iSrc = 1; // Less agressive pencil splitting
-      for (auto it = distancesminus.begin(); it != distancesminus.end(); ++it) {
-         if (iSrc < 0) break; // found enough elements
-         for (const auto& nbrPair : *nbrPairs) {
-            int distanceInRefinedCells = -nbrPair.second[dimension];
-            if(distanceInRefinedCells == *it) {
-               // Break search if we are not at the final entry, and have different refinement level
-               if (iSrc!=0 && mpiGrid.get_refinement_level(nbrPair.first)!=myRefLevel) {
-                  iSrc = -1;
-                  break;
-=======
             if (areaRatio && block_data) {
                const Vec selfContribution = (values[i_trans_ps_blockv_pencil(planeVector, k, i, lengthOfPencil)] - ngbr_target_density) * areaRatio;
                selfContribution.store(vector);
@@ -1415,7 +136,6 @@
                #pragma omp simd
                for (uint iv = 0; iv < VECL; iv++) {
                   block_data_p1[cellid_transpose[iv + planeVector * VECL + k * WID2]] += vector[iv];
->>>>>>> 069a7bf7
                }
             }
             if (areaRatio_m1 && block_data_m1) {
@@ -1433,17 +153,8 @@
    }
 }
 
-<<<<<<< HEAD
-/* Copy the data to the temporary values array, so that the
- * dimensions are correctly swapped. Also, copy the same block for
- * then neighboring spatial cells (in the dimension). neighbors
- * generated with compute_spatial_neighbors_wboundcond).
- * Adapted from copy_trans_block_data to be suitable for use with
- * AMR and pencils. 
-=======
 /* Copy the pencil source data to the temporary values array, so that the
  * dimensions are correctly swapped.
->>>>>>> 069a7bf7
  *
  * This function must be thread-safe.
  *
@@ -1455,56 +166,6 @@
  * @param popID ID of the particle species.
  */
 bool copy_trans_block_data_amr(
-<<<<<<< HEAD
-   const dccrg::Dccrg<SpatialCell,dccrg::Cartesian_Geometry>& mpiGrid,
-   CellID* source_neighbors,
-   const vmesh::GlobalID blockGID,
-   int lengthOfPencil,
-   Vec* values,
-   size_t pencilPathSize,
-   const unsigned char* const cellid_transpose,
-   uint dimension,
-   const uint popID) {
-
-   // This loop does not include explicit prefetch calls
-   //  Copy volume averages of this block from all spatial cells:
-   for (int b = -VLASOV_STENCIL_WIDTH; b < lengthOfPencil + VLASOV_STENCIL_WIDTH; b++) {
-      // Is the source cell at most at the ref level of the pencil?
-      if (pencilPathSize >= mpiGrid.get_refinement_level(source_neighbors[b + VLASOV_STENCIL_WIDTH])) {
-         // Get cell pointer and local block id
-         SpatialCell* srcCell = mpiGrid[source_neighbors[b + VLASOV_STENCIL_WIDTH]];
-         const vmesh::LocalID blockLID = srcCell->get_velocity_block_local_id(blockGID,popID);
-         if (blockLID != srcCell->invalid_local_id()) {
-            // Get data pointer
-            const Realf* block_data = srcCell->get_data(blockLID,popID);
-
-            Realf blockValues[WID3];
-            // Copy data to a temporary array and transpose values so that mapping is along k direction.
-            // spatial source_neighbors already taken care of when
-            // creating source_neighbors table. If a normal spatial cell does not
-            // simply have the block, its value will be its null_block which
-            // is fine. This null_block has a value of zero in data, and that
-            // is thus the velocity space boundary
-            for (uint i=0; i<WID3; ++i) {
-               blockValues[i] = block_data[cellid_transpose[i]];
-            }
-
-            // now load values into the actual values table..
-            uint offset =0;
-            for (uint k=0; k<WID; k++) {
-               for(uint planeVector = 0; planeVector < VEC_PER_PLANE; planeVector++){
-                  // store data, when reading data from data we swap dimensions 
-                  // using precomputed plane_index_to_id and cell_indices_to_id
-                  values[i_trans_ps_blockv_pencil(planeVector, k, b, lengthOfPencil)].load(blockValues + offset);
-                  offset += VECL;
-               }
-            }
-         } else {
-            for (uint k=0; k<WID; ++k) {
-               for(uint planeVector = 0; planeVector < VEC_PER_PLANE; planeVector++) {
-                  values[i_trans_ps_blockv_pencil(planeVector, k, b, lengthOfPencil)] = Vec(0);
-               }
-=======
    Realf** pencilBlockData,
    const int lengthOfPencil,
    Vec* values,
@@ -1529,434 +190,19 @@
                // using precomputed plane_index_to_id and cell_indices_to_id
                values[i_trans_ps_blockv_pencil(planeVector, k, b, lengthOfPencil)].load(blockValues + offset);
                offset += VECL;
->>>>>>> 069a7bf7
             }
          }
       } else {
-         // Source cell is at higher refinement level than pencil (P::amrTransSplitPencilsOnlyForFace==true)
-         Realf blockValues[WID3] = { 0.0 };
-         // Average source information over 4 sibling cells. Find siblings:
-         auto mySiblings = mpiGrid.get_all_children(mpiGrid.get_parent(source_neighbors[b + VLASOV_STENCIL_WIDTH]));
-         auto myIndices = mpiGrid.mapping.get_indices(source_neighbors[b + VLASOV_STENCIL_WIDTH]);
-         uint siblingCount=0;
-         const Realf rescale = 0.25; // assumes 4 parallel siblings
-         for (uint i_sib = 0; i_sib < 8; ++i_sib) {
-            auto sibling = mySiblings.at(i_sib);
-            auto sibIndices = mpiGrid.mapping.get_indices(sibling);
-
-            // Only use siblings at same position in pencil
-            if (myIndices.at(dimension) == sibIndices.at(dimension)) {
-               siblingCount++; // increment regardless of if block exists or not
-               // Get cell pointer and local block id
-               SpatialCell* srcCell = mpiGrid[sibling];
-               const vmesh::LocalID blockLID = srcCell->get_velocity_block_local_id(blockGID,popID);
-               if (blockLID != srcCell->invalid_local_id()) {
-                  const Realf* block_data = srcCell->get_data(blockLID,popID);
-                  for (uint i=0; i<WID3; ++i) {
-                     blockValues[i] += block_data[cellid_transpose[i]]*rescale;
-                  }
-               }
-            }
-         }
-         if (siblingCount==4) {
-            // now load values into the actual values table..
-            uint offset =0;
-            for (uint k=0; k<WID; k++) {
-               for(uint planeVector = 0; planeVector < VEC_PER_PLANE; planeVector++){
-                  // store data, when reading data from data we swap dimensions
-                  // using precomputed plane_index_to_id and cell_indices_to_id
-                  values[i_trans_ps_blockv_pencil(planeVector, k, b, lengthOfPencil)].load(blockValues + offset);
-                  offset += VECL;
-               }
-            }
-         } else {
-            cerr << __FILE__ << ":"<< __LINE__ << " Incorrect parallel sibling count ("<<siblingCount<<") for CellID "<<source_neighbors[b + VLASOV_STENCIL_WIDTH]<<", abort"<<endl;
-            abort();
+         for (uint k=0; k<WID; ++k) {
+            for(uint planeVector = 0; planeVector < VEC_PER_PLANE; planeVector++) {
+               values[i_trans_ps_blockv_pencil(planeVector, k, b, lengthOfPencil)] = Vec(0);
+            }
          }
       }
    }
    return true;
 }
 
-<<<<<<< HEAD
-/* Check whether the ghost cells around the pencil contain higher refinement than the pencil does.
- * If they do, the pencil must be split to match the finest refined ghost cell.
- *
- * @param mpiGrid DCCRG grid object
- * @param pencils Pencil data struct
- * @param dimension Spatial dimension
- */
-void check_ghost_cells(const dccrg::Dccrg<SpatialCell,dccrg::Cartesian_Geometry>& mpiGrid,
-                       setOfPencils& pencils,
-                       uint dimension) {
-
-   const bool debug = false;
-   int neighborhoodId = getNeighborhood(dimension,VLASOV_STENCIL_WIDTH);
-
-   int myRank;
-   if(debug) {
-      MPI_Comm_rank(MPI_COMM_WORLD,&myRank);
-   }
-   
-   std::vector<CellID> idsToSplit;
-
-// Thread this loop here
-#pragma omp parallel for   
-   for (uint pencili = 0; pencili < pencils.N; ++pencili) {
-
-      if(pencils.periodic[pencili]) continue;
-         
-      auto ids = pencils.getIds(pencili);
-
-      // It is possible that the pencil has already been refined by the pencil building algorithm
-      // and is on a higher refinement level than the refinement level of any of the cells it contains
-      // due to e.g. process boundaries.
-      int maxPencilRefLvl = pencils.path[pencili].size();
-      int maxNbrRefLvl = 0;
-
-      const auto* frontNeighbors = mpiGrid.get_neighbors_of(ids.front(),neighborhoodId);
-      const auto* backNeighbors  = mpiGrid.get_neighbors_of(ids.back() ,neighborhoodId);
-
-
-      // Create list of unique distances in the negative direction from the first cell in pencil
-      std::set< int > distances;
-      for (const auto& nbrPair : *frontNeighbors) {
-         if(nbrPair.second[dimension] < 0) {
-            // gather positive values
-            distances.insert(-nbrPair.second[dimension]);
-         }
-      }
-      int foundcells = 0;
-      CellID lastcell = INVALID_CELLID;
-      // Iterate through distances for VLASOV_STENCIL_WIDTH elements starting from the smallest distance.
-      for (auto it = distances.begin(); it != distances.end(); ++it) {
-         for (const auto& nbrPair : *frontNeighbors) {
-            if (nbrPair.first==lastcell) continue;
-            int distanceInRefinedCells = -nbrPair.second[dimension];
-            if(distanceInRefinedCells == *it) {
-               maxNbrRefLvl = max(maxNbrRefLvl,mpiGrid.get_refinement_level(nbrPair.first));
-               lastcell = nbrPair.first;
-               foundcells++;
-               continue;
-            }
-         }
-         if (P::amrTransSplitPencilsOnlyForFace && (foundcells >= 1)) break;
-         if (foundcells >= VLASOV_STENCIL_WIDTH) break; // checked enough distances
-      }
-
-      // Create list of unique distances in the positive direction from the last cell in pencil
-      distances.clear();
-      for (const auto& nbrPair : *backNeighbors) {
-         if(nbrPair.second[dimension] > 0) {
-            distances.insert(nbrPair.second[dimension]);
-         }
-      }
-      foundcells = 0;
-      lastcell = INVALID_CELLID;
-      for (auto it = distances.begin(); it != distances.end(); ++it) {
-         for (const auto& nbrPair : *backNeighbors) {
-            if (nbrPair.first==lastcell) continue;
-            int distanceInRefinedCells = nbrPair.second[dimension];
-            if(distanceInRefinedCells == *it) {
-               maxNbrRefLvl = max(maxNbrRefLvl,mpiGrid.get_refinement_level(nbrPair.first));
-               lastcell = nbrPair.first;
-               foundcells++;
-               continue;
-            }
-         }
-         if (P::amrTransSplitPencilsOnlyForFace && (foundcells >= 1)) break;
-         if (foundcells >= VLASOV_STENCIL_WIDTH) break; // checked enough distances
-      }
-
-      // Old version which can check needlessly far
-      // for (const auto& nbrPair: *frontNeighbors) {
-      //    maxNbrRefLvl = max(maxNbrRefLvl,mpiGrid.get_refinement_level(nbrPair.first));
-      // }
-      // for (const auto& nbrPair: *backNeighbors) {
-      //    maxNbrRefLvl = max(maxNbrRefLvl,mpiGrid.get_refinement_level(nbrPair.first));
-      // }
-
-
-      if (maxNbrRefLvl > maxPencilRefLvl) {
-         if(debug) {
-            std::cout << "I am rank " << myRank << ". ";
-            std::cout << "Found refinement level " << maxNbrRefLvl << " in one of the ghost cells of pencil " << pencili << ". ";
-            std::cout << "Highest refinement level in this pencil is " << maxPencilRefLvl;
-            std::cout << ". Splitting pencil " << pencili << endl;
-         }
-         // Let's avoid modifying pencils while we are looping over it. Write down the indices of pencils
-         // that need to be split and split them later.
-#pragma omp critical
-         {
-            idsToSplit.push_back(pencili);
-         }
-      }
-   }
-
-// No threading here, probably more efficient to thread inside the splitting
-   for (auto pencili: idsToSplit) {
-
-      Realv dx = 0.0;
-      Realv dy = 0.0;
-      // TODO: Double-check that this gives you the right dimensions!
-      auto ids = pencils.getIds(pencili);
-      switch(dimension) {
-      case 0:
-         dx = mpiGrid[ids[0]]->SpatialCell::parameters[CellParams::DY];
-         dy = mpiGrid[ids[0]]->SpatialCell::parameters[CellParams::DZ];
-         break;
-      case 1:
-         dx = mpiGrid[ids[0]]->SpatialCell::parameters[CellParams::DX];
-         dy = mpiGrid[ids[0]]->SpatialCell::parameters[CellParams::DZ];
-         break;
-      case 2:
-         dx = mpiGrid[ids[0]]->SpatialCell::parameters[CellParams::DX];
-         dy = mpiGrid[ids[0]]->SpatialCell::parameters[CellParams::DY];
-         break;
-      default:
-         cerr << __FILE__ << ":"<< __LINE__ << " Wrong dimension, abort"<<endl;
-         abort();
-      }
-
-// WARNING threading inside this function
-      pencils.split(pencili,dx,dy);
-         
-   }
-}
-
-/* Checks that each local spatial cell appears in pencils at least 1 time.
- *
- * @param mpiGrid DCCRG grid object
- * @param cells Local spatial cells
- * @param pencils Pencil data struct
- */
-bool checkPencils(
-   const dccrg::Dccrg<SpatialCell,dccrg::Cartesian_Geometry>& mpiGrid,
-   const std::vector<CellID> &cells,
-   const setOfPencils& pencils
-   ) {
-   bool correct = true;
-   for (auto id : cells) {
-      if (mpiGrid[id]->sysBoundaryFlag == sysboundarytype::NOT_SYSBOUNDARY )  {
-         int myCount = std::count(pencils.ids.begin(), pencils.ids.end(), id);
-         if( myCount == 0) {
-            std::cerr << "ERROR: Cell ID " << id << " Appears in pencils " << myCount << " times!"<< std::endl;            
-            correct = false;
-         }
-      }
-   }
-   for (uint ipencil = 0; ipencil < pencils.N; ++ipencil) {
-      cint nPencilsThroughThisCell = pow(pow(2,pencils.path[ipencil].size()),2);
-      auto ids = pencils.getIds(ipencil);
-      for (auto id : ids) {
-         cint myCount = std::count(pencils.ids.begin(), pencils.ids.end(), id);
-         if (myCount > nPencilsThroughThisCell) {
-            std::cerr << "ERROR: Cell ID " << id << " Appears in pencils " << myCount << " times!"<< std::endl;
-            std::cerr << "       It should not appear more than " << nPencilsThroughThisCell << " times." << std::endl;
-            correct = false;
-         }
-      }
-   }
-   return correct;
-}
-
-/* Debugging function, prints the list of cells in each pencil
- *
- * @param pencils Pencil data struct
- * @param dimension Spatial dimension
- * @param myRank MPI rank
- */
-void printPencilsFunc(const dccrg::Dccrg<SpatialCell,dccrg::Cartesian_Geometry>& mpiGrid, const setOfPencils& pencils, const uint dimension, const int myRank) {
-
-   int mpiProcs;
-   MPI_Comm_size(MPI_COMM_WORLD,&mpiProcs);
-   for (int iMpi=0; iMpi<mpiProcs; iMpi++) {
-      MPI_Barrier(MPI_COMM_WORLD);
-      if (myRank != iMpi) continue;
-      // Print out ids of pencils (if needed for debugging)
-      uint ibeg = 0;
-      uint iend = 0;
-      std::cout << "I am rank " << myRank << ", I have " << pencils.N << " pencils along dimension " << dimension << ":\n";
-      //MPI_Barrier(MPI_COMM_WORLD);
-      if(myRank == MASTER_RANK) {
-         std::cout << "t, N, mpirank, dimension (x, y): indices {path} " << std::endl;
-         std::cout << "-----------------------------------------------------------------" << std::endl;
-      }
-      //MPI_Barrier(MPI_COMM_WORLD);
-      for (uint i = 0; i < pencils.N; i++) {
-         iend += pencils.lengthOfPencils[i];
-         std::cout << P::t << ", ";
-         std::cout << i << ", ";
-         std::cout << myRank << ", ";
-         std::cout << dimension << ", ";
-         std::cout << "(" << pencils.x[i] << ", " << pencils.y[i] << "): ";
-         for (auto j = pencils.ids.begin() + ibeg; j != pencils.ids.begin() + iend; ++j) {
-            //if (check_is_translated(mpiGrid, *j, dimension)) {
-            if (mpiGrid.is_local(*j)) {
-               std::cout<<"L"<< *j << " ";
-            } else {
-               std::cout<<"N"<< *j << " ";
-            }
-         }
-         ibeg  = iend;
-         std::cout << "{";
-         for (auto step : pencils.path[i]) {
-            std::cout << step << ", ";
-         }
-         std::cout << "}";
-
-         std::cout << std::endl;
-      }
-      std::cout<<std::flush;
-      // Print also cell lists?
-      if (false) {
-         if (P::vlasovSolverLocalTranslate) {
-            std::cout<<"Translated cells in dimension "<<dimension<<":"<<std::endl;
-            switch (dimension) {
-               case 0:
-                  for (CellID c : LocalSet_x) {
-                     std::cout<<c<<" ";
-                  }
-                  std::cout<<std::endl;
-                  break;
-               case 1:
-                  for (CellID c : LocalSet_y) {
-                     std::cout<<c<<" ";
-                  }
-                  std::cout<<std::endl;
-                  break;
-               case 2:
-                  for (CellID c : LocalSet_y) {
-                     std::cout<<c<<" ";
-                  }
-                  std::cout<<std::endl;
-                  break;
-               default:
-                  cerr << __FILE__ << ":"<< __LINE__ << " Wrong dimension, abort"<<endl;
-                  abort();
-            }
-         }
-      }
-      std::cout<<std::flush;
-   }
-   MPI_Barrier(MPI_COMM_WORLD);
-}
-
-/* Wrapper function for calling seed ID selection and pencil generation, per dimension.
- * Includes threading and gathering of pencils into thread-containers.
- *
- * @param [in] mpiGrid DCCRG grid object
- * @param [in] dimension Spatial dimension
- */
-void prepareSeedIdsAndPencils(const dccrg::Dccrg<SpatialCell,dccrg::Cartesian_Geometry>& mpiGrid,
-                              const uint dimension) {
-
-   const bool printPencils = false;
-   int myRank;
-   if(printPencils) MPI_Comm_rank(MPI_COMM_WORLD,&myRank);
-
-   const vector<CellID>& localCells = getLocalCells();
-   vector<CellID> PropagatedCells;
-   // Figure out which spatial cells are translated,
-   // result independent of particle species.
-   if (P::vlasovSolverLocalTranslate) {
-      // Sets already include check for do_translate_cell
-      switch (dimension) {
-         case 0:
-            // for (CellID c : LocalSet_x) {
-            //    if (do_translate_cell(mpiGrid[c])) {
-            //       PropagatedCells.push_back(c);
-            //    }
-            // }
-            PropagatedCells.assign(LocalSet_x.begin(), LocalSet_x.end());
-            break;
-         case 1:
-            // for (CellID c : LocalSet_y) {
-            //    if (do_translate_cell(mpiGrid[c])) {
-            //       PropagatedCells.push_back(c);
-            //    }
-            // }
-            PropagatedCells.assign(LocalSet_y.begin(), LocalSet_y.end());
-            break;
-         case 2:
-            // for (CellID c : LocalSet_z) {
-            //    if (do_translate_cell(mpiGrid[c])) {
-            //       PropagatedCells.push_back(c);
-            //    }
-            // }
-            PropagatedCells.assign(LocalSet_z.begin(), LocalSet_z.end());
-            break;
-         default:
-            cerr << __FILE__ << ":"<< __LINE__ << " Wrong dimension, abort"<<endl;
-            abort();
-      }
-   } else {
-      for (size_t c=0; c<localCells.size(); ++c) {
-         if (do_translate_cell(mpiGrid[localCells[c]]) && mpiGrid[localCells[c]]) {
-            PropagatedCells.push_back(localCells[c]);
-         }
-      }
-   }
-
-   phiprof::Timer getSeedsTimer {"getSeedIds"};
-   vector<CellID> seedIds;
-   getSeedIds(mpiGrid, PropagatedCells, dimension, seedIds);
-   getSeedsTimer.stop();
-
-   phiprof::Timer buildPencilsTimer {"buildPencils"};
-   // Output vectors for ready pencils
-   //setOfPencils pencils;
-
-   // Clear previous set
-   DimensionPencils[dimension].removeAllPencils();
-   
-#pragma omp parallel
-   {
-      // Empty vectors for internal use of buildPencilsWithNeighbors. Could be default values but
-      // default vectors are complicated. Should overload buildPencilsWithNeighbors like suggested here
-      // https://stackoverflow.com/questions/3147274/c-default-argument-for-vectorint
-      vector<CellID> ids;
-      vector<uint> path;
-      // thread-internal pencil set to be accumulated at the end
-      setOfPencils thread_pencils;
-      // iterators used in the accumulation
-      std::vector<CellID>::iterator ibeg, iend;
-
-#pragma omp for schedule(guided)
-      for (uint i=0; i<seedIds.size(); i++) {
-         cuint seedId = seedIds[i];
-         // Construct pencils from the seedIds into a set of pencils.
-         thread_pencils = buildPencilsWithNeighbors(mpiGrid, thread_pencils, seedId, ids, dimension, path, seedIds);
-      }
-
-      // accumulate thread results in global set of pencils
-#pragma omp critical
-      {
-         for (uint i=0; i<thread_pencils.N; i++) {
-            // Use vector range constructor
-            ibeg = thread_pencils.ids.begin() + thread_pencils.idsStart[i];
-            iend = ibeg + thread_pencils.lengthOfPencils[i];
-            std::vector<CellID> pencilIds(ibeg, iend);
-            DimensionPencils[dimension].addPencil(pencilIds,thread_pencils.x[i],thread_pencils.y[i],thread_pencils.periodic[i],thread_pencils.path[i]);
-         }
-      }
-   }
-
-   phiprof::Timer checkGhostsTimer {"check_ghost_cells"};
-   // Check refinement of two ghost cells on each end of each pencil
-   check_ghost_cells(mpiGrid,DimensionPencils[dimension],dimension);
-   checkGhostsTimer.stop();
-
-   // ****************************************************************************
-
-   if(printPencils) {
-      printPencilsFunc(mpiGrid, DimensionPencils[dimension],dimension,myRank);
-   }
-   buildPencilsTimer.stop();
-}
-
-=======
->>>>>>> 069a7bf7
 /* Map velocity blocks in all local cells forward by one time step in one spatial dimension.
  * This function uses 1-cell wide pencils to update cells in-place to avoid allocating large
  * temporary buffers.
@@ -1985,24 +231,8 @@
       return false;
    }
 
-<<<<<<< HEAD
-   // Vector with all cell ids
-   vector<CellID> allCells(localPropagatedCells);
-   allCells.insert(allCells.end(), remoteTargetCells.begin(), remoteTargetCells.end());
-
-   // Vectors of pointers to the cell structs
-   std::vector<SpatialCell*> allCellsPointer(allCells.size());
-
-   // Initialize allCellsPointer
-#pragma omp parallel for
-   for(uint celli = 0; celli < allCells.size(); celli++){
-      allCellsPointer[celli] = mpiGrid[allCells[celli]];
-   }
-
-=======
    uint cell_indices_to_id[3]; /*< used when computing id of target cell in block*/
    unsigned int cellid_transpose[WID3]; /*< defines the transpose for the solver internal (transposed) id: i + j*WID + k*WID2 to actual one*/
->>>>>>> 069a7bf7
    // Fiddle indices x,y,z in VELOCITY SPACE
    switch (dimension) {
    case 0:
@@ -2032,8 +262,6 @@
       break;
    }
 
-<<<<<<< HEAD
-=======
    // Assuming 1 neighbor in the target array because of the CFL condition
    // In fact propagating to > 1 neighbor will give an error
 
@@ -2049,7 +277,6 @@
    for(uint celli = 0; celli < allCells.size(); celli++){
       allCellsPointer[celli] = mpiGrid[allCells[celli]];
    }
->>>>>>> 069a7bf7
    // init cellid_transpose (moved here to take advantage of the omp parallel region)
    #pragma omp parallel for collapse(2) schedule(static)
    for (uint k=0; k<WID; ++k) {
@@ -2083,10 +310,6 @@
 #pragma omp parallel
    {
       std::unordered_set<vmesh::GlobalID> thread_unionOfBlocksSet;
-<<<<<<< HEAD
-
-=======
->>>>>>> 069a7bf7
 #pragma omp for
       for(unsigned int i=0; i<allCellsPointer.size(); i++) {
          auto cell = &allCellsPointer[i];
@@ -2113,52 +336,10 @@
 
 #pragma omp parallel
    {
-<<<<<<< HEAD
-      // declarations for variables needed by the threads
-      std::vector<Realf, aligned_allocator<Realf, WID3>> targetBlockData((DimensionPencils[dimension].sumOfLengths + 2 * nTargetNeighborsPerPencil * DimensionPencils[dimension].N) * WID3);
-      std::vector<std::vector<CellID>> pencilSourceCells;
-      
-      // Allocate aligned vectors which are needed once per pencil to avoid reallocating once per block loop + pencil loop iteration
-      std::vector<std::vector<Vec, aligned_allocator<Vec,WID3>>> pencilTargetValues;
-      std::vector<std::vector<Vec, aligned_allocator<Vec,WID3>>> pencilSourceVecData;
-      std::vector<std::vector<Vec, aligned_allocator<Vec,WID3>>> pencildz;
-      
-      for(uint pencili = 0; pencili < DimensionPencils[dimension].N; ++pencili) {
-         
-         cint L = DimensionPencils[dimension].lengthOfPencils[pencili];
-         cuint sourceLength = L + 2 * VLASOV_STENCIL_WIDTH;
-         
-         // Vector buffer where we write data, initialized to 0*/
-         std::vector<Vec, aligned_allocator<Vec,WID3>> targetValues((L + 2 * nTargetNeighborsPerPencil) * WID3 / VECL);
-         pencilTargetValues.push_back(targetValues);
-         // Allocate source data: sourcedata<length of pencil * WID3)
-         // Add padding by 2 * VLASOV_STENCIL_WIDTH
-         std::vector<Vec, aligned_allocator<Vec,WID3>> sourceVecData(sourceLength * WID3 / VECL);
-         pencilSourceVecData.push_back(sourceVecData);
-
-         // Compute spatial neighbors for the source cells of the pencil. In
-         // source cells we have a wider stencil and take into account boundaries.
-         std::vector<CellID> sourceCells(sourceLength);
-         computeSpatialSourceCellsForPencil(mpiGrid, DimensionPencils[dimension], pencili, dimension, sourceCells.data());
-         pencilSourceCells.push_back(sourceCells);
-
-         // dz is the cell size in the direction of the pencil
-         std::vector<Vec, aligned_allocator<Vec,WID3>> dz(sourceLength);
-         for(uint i = 0; i < sourceCells.size(); ++i) {
-            dz[i] = mpiGrid[sourceCells[i]]->parameters[CellParams::DX+dimension];
-         }
-         pencildz.push_back(dz);
-      }
-      
-      // Loop over velocity space blocks. Thread this loop (over vspace blocks) with OpenMP.
-      #pragma omp for schedule(guided,8)
-      for(uint blocki = 0; blocki < unionOfBlocks.size(); blocki++) {
-=======
       // Vector of pointers to cell block data, used for both reading and writing
       std::vector<Vec> blockDataBuffer(DimensionPencils[dimension].sumOfLengths*WID3/VECL);
       std::vector<Realf*> cellBlockData(DimensionPencils[dimension].sumOfLengths);
       std::vector<uint> pencilBlocksCount(DimensionPencils[dimension].N);
->>>>>>> 069a7bf7
 
       // Loop over velocity space blocks (threaded).
 #pragma omp for schedule(guided,8)
@@ -2166,145 +347,6 @@
          // Get global id of the velocity block
          vmesh::GlobalID blockGID = unionOfBlocks[blocki];
 
-<<<<<<< HEAD
-            phiprof::Timer mappingTimer {mappingId};
-            
-            // Loop over pencils
-            uint totalTargetLength = 0;
-            for(uint pencili = 0; pencili < DimensionPencils[dimension].N; ++pencili){
-               
-               int L = DimensionPencils[dimension].lengthOfPencils[pencili];
-               uint targetLength = L + 2 * nTargetNeighborsPerPencil;
-               uint sourceLength = L + 2 * VLASOV_STENCIL_WIDTH;
-
-               // load data(=> sourcedata) / (proper xy reconstruction in future)
-               bool pencil_has_data = copy_trans_block_data_amr(mpiGrid,pencilSourceCells[pencili].data(), blockGID, L, pencilSourceVecData[pencili].data(),
-                                                                DimensionPencils[dimension].path[pencili].size(), cellid_transpose, dimension, popID);
-
-               if(!pencil_has_data) {
-                  totalTargetLength += targetLength;
-                  continue;
-               }
-
-               // Dz and sourceVecData are both padded by VLASOV_STENCIL_WIDTH
-               // Dz has 1 value/cell, sourceVecData has WID3 values/cell
-               propagatePencil(pencildz[pencili].data(), pencilSourceVecData[pencili].data(), pencilTargetValues[pencili].data(), dimension, blockGID, dt, vmesh, L, mpiGrid[pencilSourceCells[pencili][0]]->getVelocityBlockMinValue(popID));
-
-               // sourceVecData => targetBlockData[this pencil])
-
-               // Loop over cells in pencil
-               for (uint icell = 0; icell < targetLength; icell++) {
-                  // Loop over 1st vspace dimension
-                  for (uint k=0; k<WID; k++) {
-                     // Loop over 2nd vspace dimension
-                     for(uint planeVector = 0; planeVector < VEC_PER_PLANE; planeVector++){
-
-                        // Unpack the vector data
-                        Realf vector[VECL];
-                        pencilTargetValues[pencili][i_trans_pt_blockv(planeVector, k, icell - 1)].store(vector);
-
-                        // Loop over 3rd (vectorized) vspace dimension
-                        for (uint iv = 0; iv < VECL; iv++) {
-
-                           // Store vector data in target data array.
-                           targetBlockData[(totalTargetLength + icell) * WID3 +
-                                           cellid_transpose[iv + planeVector * VECL + k * WID2]]
-                              = vector[iv];
-                        }
-                     }
-                  }
-               }
-               totalTargetLength += targetLength;
-               
-            } // Closes loop over pencils. SourceVecData gets implicitly deallocated here.
-
-            mappingTimer.stop();
-            phiprof::Timer storeTimer {storeId};
-            
-            // reset blocks in all non-sysboundary neighbor spatial cells for this block id
-            // At this point the block data is saved in targetBlockData so we can reset the spatial cells
-            for (auto *spatial_cell: targetCells) {
-               // Check for null and system boundary
-               if (spatial_cell && spatial_cell->sysBoundaryFlag == sysboundarytype::NOT_SYSBOUNDARY) {
-                  // Check if the blockdata in this cell should be updated or not
-                  if (P::vlasovSolverLocalTranslate) {
-                     if (!check_is_written_to(mpiGrid, spatial_cell->SpatialCell::parameters[CellParams::CELLID], dimension)) {
-                        continue;
-                     }
-                  }
-
-                  // Get local velocity block id
-                  const vmesh::LocalID blockLID = spatial_cell->get_velocity_block_local_id(blockGID, popID);
-                  
-                  // Check for invalid block id
-                  if (blockLID != vmesh::VelocityMesh<vmesh::GlobalID,vmesh::LocalID>::invalidLocalID()) {
-                     
-                     // Get a pointer to the block data
-                     Realf* blockData = spatial_cell->get_data(blockLID, popID);
-                     
-                     // Loop over velocity block cells
-                     for(int i = 0; i < WID3; i++) {
-                        blockData[i] = 0.0;
-                     }
-                  }
-               }
-            }
-
-            // store_data(target_data => targetCells)  :Aggregate data for blockid to original location 
-            // Loop over pencils again
-            totalTargetLength = 0;
-            for(uint pencili = 0; pencili < DimensionPencils[dimension].N; pencili++){
-               
-               uint targetLength = DimensionPencils[dimension].lengthOfPencils[pencili] + 2 * nTargetNeighborsPerPencil;
-               
-               // store values from targetBlockData array to the actual blocks
-               // Loop over cells in the pencil, including the padded cells of the target array
-               for ( uint celli = 0; celli < targetLength; celli++ ) {
-
-                  uint GID = celli + totalTargetLength; 
-                  SpatialCell* targetCell = targetCells[GID];
-
-                  if(targetCell) { // this check also skips sysboundary cells
-                     // Check if the blockdata in this cell should be updated or not
-                     if (P::vlasovSolverLocalTranslate) {
-                        if (!check_is_written_to(mpiGrid, targetCell->SpatialCell::parameters[CellParams::CELLID], dimension)) {
-                           continue;
-                        }
-                        if (targetCell->sysBoundaryFlag != sysboundarytype::NOT_SYSBOUNDARY) {
-                           std::cerr<<"sysboundary targetcell!"<<std::endl;
-                           abort();
-                        }
-                     }
-
-                     const vmesh::LocalID blockLID = targetCell->get_velocity_block_local_id(blockGID, popID);
-
-                     // Check for invalid block id
-                     if( blockLID == vmesh::VelocityMesh<vmesh::GlobalID,vmesh::LocalID>::invalidLocalID() ) {
-                        continue;
-                     }
-                     
-                     Realf* blockData = targetCell->get_data(blockLID, popID);
-                     
-                     // areaRatio is the ratio of the cross-section of the spatial cell to the cross-section of the pencil.
-                     int diff = targetCell->SpatialCell::parameters[CellParams::REFINEMENT_LEVEL] - DimensionPencils[dimension].path[pencili].size();
-                     //int diff = mpiGrid.get_refinement_level(targetCell->SpatialCell::parameters[CellParams::CELLID]) - DimensionPencils[dimension].path[pencili].size();
-                     int ratio;
-                     Realf areaRatio;
-                     if (diff>0) {
-                        std::cerr<<"invalid pencil-to-cell ratio diff! "<<diff<<std::endl;
-                        abort();
-                     } else if  (diff==0) {
-                        areaRatio = 1;
-                     } else {
-                        ratio = 1 << -diff;
-                        areaRatio = 1.0 / (ratio*ratio);
-                     }
-                     
-                     for(int i = 0; i < WID3 ; i++) {
-                        blockData[i] += targetBlockData[GID * WID3 + i] * areaRatio;
-                     }
-                  }
-=======
          phiprof::Timer mappingTimer {mappingTimerId}; // mapping (top-level)
 
          // Load data for pencils.
@@ -2351,7 +393,6 @@
                   // Get a pointer to the block data
                   Realf* blockData = target_cell->get_data(blockLID, popID);
                   memset(blockData, 0, WID3*sizeof(Realf));
->>>>>>> 069a7bf7
                }
             }
          }
@@ -2556,13 +597,8 @@
       if (!all_of(p_nbrs.begin(), p_nbrs.end(), [&mpiGrid](CellID i){return mpiGrid.is_local(i);})) {
 
          // ccell adds a neighbor_block_data block for each neighbor in the positive direction to its local data
-<<<<<<< HEAD
-         for (const auto& nbr : p_nbrs) {
-            
-=======
          for (const auto nbr : p_nbrs) {
 
->>>>>>> 069a7bf7
             //Send data in nbr target array that we just mapped to, if
             // 1) it is a valid target,
             // 2) the source cell in center was translated,
@@ -2625,13 +661,8 @@
       if (!all_of(n_nbrs.begin(), n_nbrs.end(), [&mpiGrid](CellID i){return mpiGrid.is_local(i);})) {
 
          // ccell adds a neighbor_block_data block for each neighbor in the positive direction to its local data
-<<<<<<< HEAD
-         for (const auto& nbr : n_nbrs) {
-         
-=======
          for (const auto nbr : n_nbrs) {
 
->>>>>>> 069a7bf7
             if (nbr != INVALID_CELLID && !mpiGrid.is_local(nbr) &&
                 ccell->sysBoundaryFlag == sysboundarytype::NOT_SYSBOUNDARY) {
                //Receive data that ncell mapped to this local cell data array,
