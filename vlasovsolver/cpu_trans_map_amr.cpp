#include "cpu_1d_ppm_nonuniform.hpp"
//#include "cpu_1d_ppm_nonuniform_conserving.hpp"
#include "vec.h"
#include "../grid.h"
#include "../object_wrapper.h"
#include "../memoryallocation.h"
#include "cpu_trans_map_amr.hpp"
#include "cpu_trans_pencils.hpp"

// use DCCRG version Nov 8th 2018 01482cfba8

using namespace std;
using namespace spatial_cell;

// indices in padded source block, which is of type Vec with VECL
// elements in each vector.

#define i_trans_ps_blockv_pencil(planeVectorIndex, planeIndex, blockIndex, lengthOfPencil) ( (blockIndex)  +  ( (planeVectorIndex) + (planeIndex) * VEC_PER_PLANE ) * ( lengthOfPencil) )

inline bool check_skip_remapping(Vec* values) {
   for (int index=-VLASOV_STENCIL_WIDTH; index<VLASOV_STENCIL_WIDTH+1; ++index) {
      if (horizontal_or(values[index] > Vec(0))) return false;
   }
   return true;
}

/* Propagate a given velocity block in all spatial cells of a pencil by a time step dt using a PPM reconstruction.
 *
 * @param dz Width of spatial cells in the direction of the pencil, vector datatype
 * @param values Density values of the block, vector datatype
 * @param dimension Satial dimension
 * @param blockGID Global ID of the velocity block.
 * @param dt Time step
 * @param vmesh Velocity mesh object
 * @param lengthOfPencil Number of cells in the pencil
 */
void propagatePencil(
   Realf* dz,
   Vec* values, // Vec-ordered block data values for pencils
   const uint dimension,
   const uint blockGID,
   const Realv dt,
   const vmesh::VelocityMesh* vmesh,
   const int lengthOfPencil,
   const Realv threshold,
   Realf** blockDataPointer, // Spacing is for sources, but will be written into
   Realf* targetRatios, // Vector holding target ratios
   const unsigned int* const vcell_transpose
) {
   // Get velocity data from vmesh that we need later to calculate the translation
   velocity_block_indices_t block_indices;
   uint8_t refLevel;
   vmesh->getIndices(blockGID,refLevel, block_indices[0], block_indices[1], block_indices[2]);
   Realv dvz = vmesh->getCellSize(refLevel)[dimension];
   Realv vz_min = vmesh->getMeshMinLimits()[dimension];

   // Assuming 1 neighbor in the target array because of the CFL condition
   // In fact propagating to > 1 neighbor will give an error
   // Also defined in the calling function for the allocation of targetValues
   // const uint nTargetNeighborsPerPencil = 1;

   // Go over length of propagated cells
   for (int i = VLASOV_STENCIL_WIDTH; i < lengthOfPencil-VLASOV_STENCIL_WIDTH; i++){
      // Get pointers to block data used for output.
      Realf* block_data_m1 = blockDataPointer[i - 1];
      Realf* block_data    = blockDataPointer[i];
      Realf* block_data_p1 = blockDataPointer[i + 1];
      // Cells which shouldn't be written to (e.g. sysboundary cells) have a targetRatio of 0
      // Also need to check if pointer is valid, because a cell can be missing an elsewhere propagated block
      Realf areaRatio_m1 = targetRatios[i - 1];
      Realf areaRatio    = targetRatios[i];
      Realf areaRatio_p1 = targetRatios[i + 1];

      Realf vector[VECL];
      // Loop over planes
      for (uint k = 0; k < WID; ++k) {
         const Realv cell_vz = (block_indices[dimension] * WID + k + 0.5) * dvz + vz_min; //cell centered velocity
         const Vec z_translation = cell_vz * dt / dz[i]; // how much it moved in time dt (reduced units)

         // Determine direction of translation
         // part of density goes here (cell index change along spatial direcion)
         Vecb positiveTranslationDirection = (z_translation > Vec(0.0));

         // Calculate normalized coordinates in current cell.
         // The coordinates (scaled units from 0 to 1) between which we will
         // integrate to put mass in the target  neighboring cell.
         // Normalize the coordinates to the origin cell. Then we scale with the difference
         // in volume between target and origin later when adding the integrated value.
         Vec z_1,z_2;
         z_1 = select(positiveTranslationDirection, 1.0 - z_translation, 0.0);
         z_2 = select(positiveTranslationDirection, 1.0, - z_translation);

         // if( horizontal_or(abs(z_1) > Vec(1.0)) || horizontal_or(abs(z_2) > Vec(1.0)) ) {
         //    std::cout << "Error, CFL condition violated\n";
         //    std::cout << "Exiting\n";
         //    std::exit(1);
         // }

         // Loop over Vec's in current plance
         for (uint planeVector = 0; planeVector < VEC_PER_PLANE; planeVector++) {
            // Check if all values are 0:
            if (check_skip_remapping(values + i_trans_ps_blockv_pencil(planeVector, k, i, lengthOfPencil))) continue;

            // Compute polynomial coefficients
            Vec a[3];
            // Silly indexing into coefficient calculation necessary due to built-in assumptions of unsigned indexing.
            compute_ppm_coeff_nonuniform(dz + i - VLASOV_STENCIL_WIDTH,
                                         values + i_trans_ps_blockv_pencil(planeVector, k, i, lengthOfPencil) - VLASOV_STENCIL_WIDTH,
                                         h4, VLASOV_STENCIL_WIDTH, a, threshold);

            // Compute integral
            const Vec ngbr_target_density =
               z_2 * ( a[0] + z_2 * ( a[1] + z_2 * a[2] ) ) -
               z_1 * ( a[0] + z_1 * ( a[1] + z_1 * a[2] ) );

            // Store mapped density in two target cells
            // in the current original cells we will put the rest of the original density
            if (areaRatio && block_data) {
               const Vec selfContribution = (values[i_trans_ps_blockv_pencil(planeVector, k, i, lengthOfPencil)] - ngbr_target_density) * areaRatio;
               selfContribution.store(vector);
               // Loop over 3rd (vectorized) vspace dimension
               #pragma omp simd
               for (uint iv = 0; iv < VECL; iv++) {
                  block_data[vcell_transpose[iv + planeVector * VECL + k * WID2]] += vector[iv];
               }
            }
            if (areaRatio_p1 && block_data_p1) {
               const Vec p1Contribution = select(positiveTranslationDirection, ngbr_target_density
                                                 * dz[i] / dz[i + 1], Vec(0.0)) * areaRatio_p1;
               p1Contribution.store(vector);
               // Loop over 3rd (vectorized) vspace dimension
               #pragma omp simd
               for (uint iv = 0; iv < VECL; iv++) {
                  block_data_p1[vcell_transpose[iv + planeVector * VECL + k * WID2]] += vector[iv];
               }
            }
            if (areaRatio_m1 && block_data_m1) {
               const Vec m1Contribution = select(!positiveTranslationDirection, ngbr_target_density
                                                 * dz[i] / dz[i - 1], Vec(0.0)) * areaRatio_m1;
               m1Contribution.store(vector);
               // Loop over 3rd (vectorized) vspace dimension
               #pragma omp simd
               for (uint iv = 0; iv < VECL; iv++) {
                  block_data_m1[vcell_transpose[iv + planeVector * VECL + k * WID2]] += vector[iv];
               }
            }
         }
      }
   }
}

/* Copy the pencil source data to the temporary values array, so that the
 * dimensions are correctly swapped.
 *
 * This function must be thread-safe.
 *
 * @param blockDataPointer Vector of pre-prepared pointers to input (cell) block data
 * @param start Index from blockDataPointer to start at
 * @param int lengthOfPencil Number of spatial cells in pencil (not inclusive 2*VLASOV_STENCIL_WIDTH
 * @param values Vector into which the data should be loaded
 * @param vcell_transpose
 * @param popID ID of the particle species.
 */
bool copy_trans_block_data_amr(
   Realf** pencilBlockData,
   const int lengthOfPencil,
   Vec* values,
   const unsigned int* const vcell_transpose,
   const uint popID) {

   //  Copy volume averages of this block from all spatial cells:
   for (int b = 0; b < lengthOfPencil; b++) {
      if(pencilBlockData[b] != NULL) {
         Realf blockValues[WID3];
         Realf* block_data = pencilBlockData[b];
         // Copy data to a temporary array and transpose values so that mapping is along k direction.
         #pragma omp simd
         for (uint i=0; i<WID3; ++i) {
            blockValues[i] = block_data[vcell_transpose[i]];
         }
         // now load values into the actual values table..
         uint offset =0;
         for (uint k=0; k<WID; k++) {
            for(uint planeVector = 0; planeVector < VEC_PER_PLANE; planeVector++){
               // store data, when reading data from data we swap dimensions
               // using precomputed plane_index_to_id and cell_indices_to_id
               values[i_trans_ps_blockv_pencil(planeVector, k, b, lengthOfPencil)].load(blockValues + offset);
               offset += VECL;
            }
         }
      } else {
         for (uint k=0; k<WID; ++k) {
            for(uint planeVector = 0; planeVector < VEC_PER_PLANE; planeVector++) {
               values[i_trans_ps_blockv_pencil(planeVector, k, b, lengthOfPencil)] = Vec(0);
            }
         }
      }
   }
   return true;
}

<<<<<<< HEAD
=======
/* Check whether the ghost cells around the pencil contain higher refinement than the pencil does.
 * If they do, the pencil must be split to match the finest refined ghost cell.
 *
 * @param mpiGrid DCCRG grid object
 * @param pencils Pencil data struct
 * @param dimension Spatial dimension
 */
void check_ghost_cells(const dccrg::Dccrg<SpatialCell,dccrg::Cartesian_Geometry>& mpiGrid,
                       setOfPencils& pencils,
                       uint dimension) {

   const bool debug = false;
   int neighborhoodId = getNeighborhood(dimension,VLASOV_STENCIL_WIDTH);

   int myRank;
   if(debug) {
      MPI_Comm_rank(MPI_COMM_WORLD,&myRank);
   }
   
   std::vector<CellID> idsToSplit;

// Thread this loop here
#pragma omp parallel for   
   for (uint pencili = 0; pencili < pencils.N; ++pencili) {

      if(pencils.periodic[pencili]) continue;
         
      auto ids = pencils.getIds(pencili);

      // It is possible that the pencil has already been refined by the pencil building algorithm
      // and is on a higher refinement level than the refinement level of any of the cells it contains
      // due to e.g. process boundaries.
      int maxPencilRefLvl = pencils.path[pencili].size();
      int maxNbrRefLvl = 0;

      const auto* frontNeighbors = mpiGrid.get_neighbors_of(ids.front(),neighborhoodId);
      const auto* backNeighbors  = mpiGrid.get_neighbors_of(ids.back() ,neighborhoodId);


      // Create list of unique distances in the negative direction from the first cell in pencil
      std::set< int > distances;
      for (const auto& nbrPair : *frontNeighbors) {
         if(nbrPair.second[dimension] < 0) {
            // gather positive values
            distances.insert(-nbrPair.second[dimension]);
         }
      }
      int foundcells = 0;
      CellID lastcell = INVALID_CELLID;
      // Iterate through distances for VLASOV_STENCIL_WIDTH elements starting from the smallest distance.
      for (auto it = distances.begin(); it != distances.end(); ++it) {
         for (const auto& nbrPair : *frontNeighbors) {
            if (nbrPair.first==lastcell) continue;
            int distanceInRefinedCells = -nbrPair.second[dimension];
            if(distanceInRefinedCells == *it) {
               maxNbrRefLvl = max(maxNbrRefLvl,mpiGrid.get_refinement_level(nbrPair.first));
               lastcell = nbrPair.first;
               foundcells++;
               continue;
            }
         }
         if (foundcells >= VLASOV_STENCIL_WIDTH) break; // checked enough distances
      }

      // Create list of unique distances in the positive direction from the last cell in pencil
      distances.clear();
      for (const auto& nbrPair : *backNeighbors) {
         if(nbrPair.second[dimension] > 0) {
            distances.insert(nbrPair.second[dimension]);
         }
      }
      foundcells = 0;
      lastcell = INVALID_CELLID;
      for (auto it = distances.begin(); it != distances.end(); ++it) {
         for (const auto& nbrPair : *backNeighbors) {
            if (nbrPair.first==lastcell) continue;
            int distanceInRefinedCells = nbrPair.second[dimension];
            if(distanceInRefinedCells == *it) {
               maxNbrRefLvl = max(maxNbrRefLvl,mpiGrid.get_refinement_level(nbrPair.first));
               lastcell = nbrPair.first;
               foundcells++;
               continue;
            }
         }
         if (foundcells >= VLASOV_STENCIL_WIDTH) break; // checked enough distances
      }

      // Old version which can check needlessly far
      // for (const auto nbrPair: *frontNeighbors) {
      //    maxNbrRefLvl = max(maxNbrRefLvl,mpiGrid.get_refinement_level(nbrPair.first));
      // }
      // for (const auto nbrPair: *backNeighbors) {
      //    maxNbrRefLvl = max(maxNbrRefLvl,mpiGrid.get_refinement_level(nbrPair.first));
      // }


      if (maxNbrRefLvl > maxPencilRefLvl) {
         if(debug) {
            std::cout << "I am rank " << myRank << ". ";
            std::cout << "Found refinement level " << maxNbrRefLvl << " in one of the ghost cells of pencil " << pencili << ". ";
            std::cout << "Highest refinement level in this pencil is " << maxPencilRefLvl;
            std::cout << ". Splitting pencil " << pencili << endl;
         }
         // Let's avoid modifying pencils while we are looping over it. Write down the indices of pencils
         // that need to be split and split them later.
#pragma omp critical
         {
            idsToSplit.push_back(pencili);
         }
      }
   }

// No threading here, probably more efficient to thread inside the splitting
   for (auto pencili: idsToSplit) {

      Realv dx = 0.0;
      Realv dy = 0.0;
      // TODO: Double-check that this gives you the right dimensions!
      auto ids = pencils.getIds(pencili);
      switch(dimension) {
      case 0:
         dx = mpiGrid[ids[0]]->SpatialCell::parameters[CellParams::DY];
         dy = mpiGrid[ids[0]]->SpatialCell::parameters[CellParams::DZ];
         break;
      case 1:
         dx = mpiGrid[ids[0]]->SpatialCell::parameters[CellParams::DX];
         dy = mpiGrid[ids[0]]->SpatialCell::parameters[CellParams::DZ];
         break;
      case 2:
         dx = mpiGrid[ids[0]]->SpatialCell::parameters[CellParams::DX];
         dy = mpiGrid[ids[0]]->SpatialCell::parameters[CellParams::DY];
         break;
      }

// WARNING threading inside this function
      pencils.split(pencili,dx,dy);
         
   }
}

/* Checks that each local spatial cell appears in pencils at least 1 time.
 *
 * @param mpiGrid DCCRG grid object
 * @param cells Local spatial cells
 * @param pencils Pencil data struct
 */
bool checkPencils(
   const dccrg::Dccrg<SpatialCell,dccrg::Cartesian_Geometry>& mpiGrid,
   const std::vector<CellID> &cells,
   const setOfPencils& pencils
) {

   bool correct = true;

   for (auto id : cells) {

      if (mpiGrid[id]->sysBoundaryFlag == sysboundarytype::NOT_SYSBOUNDARY )  {
      
         int myCount = std::count(pencils.ids.begin(), pencils.ids.end(), id);
         
         if( myCount == 0) {
            
            std::cerr << "ERROR: Cell ID " << id << " Appears in pencils " << myCount << " times!"<< std::endl;            
            correct = false;
         }

      }
      
   }

   for (uint ipencil = 0; ipencil < pencils.N; ++ipencil) {
      cint nPencilsThroughThisCell = pow(pow(2,pencils.path[ipencil].size()),2);
      auto ids = pencils.getIds(ipencil);
      
      for (auto id : ids) {

         cint myCount = std::count(pencils.ids.begin(), pencils.ids.end(), id);

         if (myCount > nPencilsThroughThisCell) {

            std::cerr << "ERROR: Cell ID " << id << " Appears in pencils " << myCount << " times!"<< std::endl;
            std::cerr << "       It should not appear more than " << nPencilsThroughThisCell << " times." << std::endl;
            correct = false;

         }

      }

   }

   return correct;
   
}

/* Debugging function, prints the list of cells in each pencil
 *
 * @param pencils Pencil data struct
 * @param dimension Spatial dimension
 * @param myRank MPI rank
 */
void printPencilsFunc(const setOfPencils& pencils, const uint dimension, const int myRank) {
   
   // Print out ids of pencils (if needed for debugging)
   uint ibeg = 0;
   uint iend = 0;
   std::cout << "I am rank " << myRank << ", I have " << pencils.N << " pencils along dimension " << dimension << ":\n";
   MPI_Barrier(MPI_COMM_WORLD);
   if(myRank == MASTER_RANK) {
      std::cout << "t, N, mpirank, dimension (x, y): indices {path} " << std::endl;
      std::cout << "-----------------------------------------------------------------" << std::endl;
   }
   MPI_Barrier(MPI_COMM_WORLD);
   for (uint i = 0; i < pencils.N; i++) {
      iend += pencils.lengthOfPencils[i];
      std::cout << P::t << ", ";
      std::cout << i << ", ";
      std::cout << myRank << ", ";
      std::cout << dimension << ", ";
      std::cout << "(" << pencils.x[i] << ", " << pencils.y[i] << "): ";
      for (auto j = pencils.ids.begin() + ibeg; j != pencils.ids.begin() + iend; ++j) {
         std::cout << *j << " ";
      }
      ibeg  = iend;
      
      std::cout << "{";         
      for (auto step : pencils.path[i]) {
         std::cout << step << ", ";
      }
      std::cout << "}";
      
      std::cout << std::endl;
   }

   MPI_Barrier(MPI_COMM_WORLD);
}

/* Wrapper function for calling seed ID selection and pencil generation, per dimension.
 * Includes threading and gathering of pencils into thread-containers.
 *
 * @param [in] mpiGrid DCCRG grid object
 * @param [in] dimension Spatial dimension
 */
void prepareSeedIdsAndPencils(const dccrg::Dccrg<SpatialCell,dccrg::Cartesian_Geometry>& mpiGrid,
                              const uint dimension) {

   const bool printPencils = false;
   int myRank;
   if(printPencils) MPI_Comm_rank(MPI_COMM_WORLD,&myRank);

   const vector<CellID>& localCells = getLocalCells();
   vector<CellID> localPropagatedCells;
   // Figure out which spatial cells are translated,
   // result independent of particle species.
   for (size_t c=0; c<localCells.size(); ++c) {
      if (do_translate_cell(mpiGrid[localCells[c]])) {
         localPropagatedCells.push_back(localCells[c]);
      }
   }

   phiprof::Timer getSeedsTimer {"getSeedIds"};
   vector<CellID> seedIds;
   getSeedIds(mpiGrid, localPropagatedCells, dimension, seedIds);
   getSeedsTimer.stop();

   phiprof::Timer buildPencilsTimer {"buildPencils"};
   // Output vectors for ready pencils
   //setOfPencils pencils;

   // Clear previous set
   DimensionPencils[dimension].removeAllPencils();
   
#pragma omp parallel
   {
      // Empty vectors for internal use of buildPencilsWithNeighbors. Could be default values but
      // default vectors are complicated. Should overload buildPencilsWithNeighbors like suggested here
      // https://stackoverflow.com/questions/3147274/c-default-argument-for-vectorint
      vector<CellID> ids;
      vector<uint> path;
      // thread-internal pencil set to be accumulated at the end
      setOfPencils thread_pencils;
      // iterators used in the accumulation
      std::vector<CellID>::iterator ibeg, iend;

#pragma omp for schedule(guided)
      for (uint i=0; i<seedIds.size(); i++) {
         cuint seedId = seedIds[i];
         // Construct pencils from the seedIds into a set of pencils.
         thread_pencils = buildPencilsWithNeighbors(mpiGrid, thread_pencils, seedId, ids, dimension, path, seedIds);
      }

      // accumulate thread results in global set of pencils
#pragma omp critical
      {
         for (uint i=0; i<thread_pencils.N; i++) {
            // Use vector range constructor
            ibeg = thread_pencils.ids.begin() + thread_pencils.idsStart[i];
            iend = ibeg + thread_pencils.lengthOfPencils[i];
            std::vector<CellID> pencilIds(ibeg, iend);
            DimensionPencils[dimension].addPencil(pencilIds,thread_pencils.x[i],thread_pencils.y[i],thread_pencils.periodic[i],thread_pencils.path[i]);
         }
      }
   }

   phiprof::Timer checkGhostsTimer {"check_ghost_cells"};
   // Check refinement of two ghost cells on each end of each pencil
   check_ghost_cells(mpiGrid,DimensionPencils[dimension],dimension);
   phiprof::stop("check_ghost_cells");

   // ****************************************************************************

   if(printPencils) printPencilsFunc(DimensionPencils[dimension],dimension,myRank);
   buildPencilsTimer.stop();
}

>>>>>>> be29e203
/* Map velocity blocks in all local cells forward by one time step in one spatial dimension.
 * This function uses 1-cell wide pencils to update cells in-place to avoid allocating large
 * temporary buffers.
 *
 * @param [in] mpiGrid DCCRG grid object
 * @param [in] localPropagatedCells List of local cells that get propagated
 * ie. not boundary or DO_NOT_COMPUTE
 * @param [in] remoteTargetCells List of non-local target cells
 * @param [in] dimension Spatial dimension
 * @param [in] dt Time step
 * @param [in] popId Particle population ID
 */
bool trans_map_1d_amr(const dccrg::Dccrg<spatial_cell::SpatialCell,dccrg::Cartesian_Geometry>& mpiGrid,
                      const vector<CellID>& localPropagatedCells,
                      const vector<CellID>& remoteTargetCells,
                      std::vector<uint>& nPencils,
                      const uint dimension,
                      const Realv dt,
                      const uint popID) {
<<<<<<< HEAD
=======
   
   phiprof::Timer setupTimer {"setup"};
>>>>>>> be29e203

   /***********************/
   phiprof::start("trans-amr-setup");
   /***********************/

   // return if there's no cells to propagate
   if(localPropagatedCells.size() == 0) {
      cout << "Returning because of no cells" << endl;
      return false;
   }

   uint cell_indices_to_id[3]; /*< used when computing id of target cell in block*/
   unsigned int vcell_transpose[WID3]; /*< defines the transpose for the solver internal (transposed) id: i + j*WID + k*WID2 to actual one*/
   // Fiddle indices x,y,z in VELOCITY SPACE
   switch (dimension) {
   case 0:
      // set values in array that is used to convert block indices
      // to global ID using a dot product.
      cell_indices_to_id[0]=WID2;
      cell_indices_to_id[1]=WID;
      cell_indices_to_id[2]=1;
      break;
   case 1:
      // set values in array that is used to convert block indices
      // to global ID using a dot product
      cell_indices_to_id[0]=1;
      cell_indices_to_id[1]=WID2;
      cell_indices_to_id[2]=WID;
      break;
   case 2:
      // set values in array that is used to convert block indices
      // to global id using a dot product.
      cell_indices_to_id[0]=1;
      cell_indices_to_id[1]=WID;
      cell_indices_to_id[2]=WID2;
      break;
   default:
      cerr << __FILE__ << ":"<< __LINE__ << " Wrong dimension, abort"<<endl;
      abort();
      break;
   }

   // Assuming 1 neighbor in the target array because of the CFL condition
   // In fact propagating to > 1 neighbor will give an error
   // const uint nTargetNeighborsPerPencil = 1;

   // Vector with all cell ids
   vector<CellID> allCells(localPropagatedCells);
   allCells.insert(allCells.end(), remoteTargetCells.begin(), remoteTargetCells.end());

   // Vectors of pointers to the cell structs
   std::vector<SpatialCell*> allCellsPointer(allCells.size());

   // Initialize allCellsPointer
   #pragma omp parallel for
   for(uint celli = 0; celli < allCells.size(); celli++){
      allCellsPointer[celli] = mpiGrid[allCells[celli]];
   }
   // init vcell_transpose (moved here to take advantage of the omp parallel region)
#pragma omp parallel for collapse(3)
   for (uint k=0; k<WID; ++k) {
      for (uint j=0; j<WID; ++j) {
         for (uint i=0; i<WID; ++i) {
            const uint cell =
               i * cell_indices_to_id[0] +
               j * cell_indices_to_id[1] +
               k * cell_indices_to_id[2];
            vcell_transpose[ i + j * WID + k * WID2] = cell;
         }
      }
   }

   if (Parameters::prepareForRebalance == true) {
      for (uint i=0; i<localPropagatedCells.size(); i++) {
         cuint myPencilCount = std::count(DimensionPencils[dimension].ids.begin(), DimensionPencils[dimension].ids.end(), localPropagatedCells[i]);
         nPencils[i] += myPencilCount;
         nPencils[nPencils.size()-1] += myPencilCount;
      }
   }

   // Get a pointer to the velocity mesh of the first spatial cell
   const vmesh::VelocityMesh* vmesh = allCellsPointer[0]->get_velocity_mesh(popID);
   
<<<<<<< HEAD
   phiprof::start("trans-amr-buildBlockList");
=======
   phiprof::Timer buildBlockListimer {"buildBlockList"};
>>>>>>> be29e203
   // Get a unique sorted list of blockids that are in any of the
   // propagated cells.
   std::vector<vmesh::GlobalID> unionOfBlocks;
   std::unordered_set<vmesh::GlobalID> unionOfBlocksSet;
#pragma omp parallel
   {
      std::unordered_set<vmesh::GlobalID> thread_unionOfBlocksSet;
#pragma omp for
      for(unsigned int i=0; i<allCellsPointer.size(); i++) {
         auto cell = &allCellsPointer[i];
         const vmesh::VelocityMesh* cvmesh = (*cell)->get_velocity_mesh(popID);
         for (vmesh::LocalID block_i=0; block_i< cvmesh->size(); ++block_i) {
            thread_unionOfBlocksSet.insert(cvmesh->getGlobalID(block_i));
         }
      }
#pragma omp critical
      {
         unionOfBlocksSet.insert(thread_unionOfBlocksSet.begin(), thread_unionOfBlocksSet.end());
      } // pragma omp critical
   } // pragma omp parallel
   unionOfBlocks.insert(unionOfBlocks.end(), unionOfBlocksSet.begin(), unionOfBlocksSet.end());
<<<<<<< HEAD
   phiprof::stop("trans-amr-buildBlockList");

   /***********************/
   phiprof::stop("trans-amr-setup");
   /***********************/
   int t1 = phiprof::initializeTimer("trans-amr-mapping");
   int t2 = phiprof::initializeTimer("trans-amr-load source data");
   int t3 = phiprof::initializeTimer("trans-amr-MemSet");
   int t4 = phiprof::initializeTimer("trans-amr-propagatePencil");
#pragma omp parallel
=======
   
   buildBlockListimer.stop();
   // ****************************************************************************
   
   // Assuming 1 neighbor in the target array because of the CFL condition
   // In fact propagating to > 1 neighbor will give an error
   const uint nTargetNeighborsPerPencil = 1;
   
   // Compute spatial neighbors for target cells.
   // For targets we need the local cells, plus a padding of 1 cell at both ends
   phiprof::Timer computeTargetsTimer {"computeSpatialTargetCellsForPencils"};
   std::vector<SpatialCell*> targetCells(DimensionPencils[dimension].sumOfLengths + DimensionPencils[dimension].N * 2 * nTargetNeighborsPerPencil );
   computeSpatialTargetCellsForPencilsWithFaces(mpiGrid, DimensionPencils[dimension], dimension, targetCells.data());
   computeTargetsTimer.stop();
   
   setupTimer.stop();
   
   int mappingId {phiprof::initializeTimer("mapping")};
   int storeId {phiprof::initializeTimer("store")};
   
   #pragma omp parallel
>>>>>>> be29e203
   {
      phiprof::start("prepare vectors");
      // Vector of pointers to cell block data, used for both reading and writing
      std::vector<Vec> blockDataBuffer(DimensionPencils[dimension].sumOfLengths*WID3/VECL);
      std::vector<Realf*> cellBlockData(DimensionPencils[dimension].sumOfLengths);
      std::vector<uint> pencilBlocksCount(DimensionPencils[dimension].N);
      phiprof::stop("prepare vectors");

      // Loop over velocity space blocks (threaded).
#pragma omp for schedule(guided,8)
      for(uint blocki = 0; blocki < unionOfBlocks.size(); blocki++) {
         // Get global id of the velocity block
         vmesh::GlobalID blockGID = unionOfBlocks[blocki];

<<<<<<< HEAD
         phiprof::start(t1); // mapping (top-level)

         // Load data for pencils.
         phiprof::start(t2);
         for (uint pencili = 0; pencili < DimensionPencils[dimension].N; ++pencili){
            int nonEmptyBlocks = 0;
            int L = DimensionPencils[dimension].lengthOfPencils[pencili];
            int start = DimensionPencils[dimension].idsStart[pencili];
            // Loop over cells in pencil
            for (int b = 0; b < L; b++) {
               // Get cell pointer and local block id
               SpatialCell* srcCell = mpiGrid[DimensionPencils[dimension].ids[start + b]];
               const vmesh::LocalID blockLID = srcCell->get_velocity_block_local_id(blockGID,popID);
               // Store block data pointer for both loading of data and writing back to the cell
               if (blockLID != srcCell->invalid_local_id()) {
                  // Get data pointer
                  cellBlockData[start + b] = srcCell->get_data(blockLID,popID);
                  nonEmptyBlocks++;
               } else {
                  cellBlockData[start + b] = NULL;
=======
            phiprof::Timer mappingTimer {mappingId};
            
            // Loop over pencils
            uint totalTargetLength = 0;
            for(uint pencili = 0; pencili < DimensionPencils[dimension].N; ++pencili){
//             for ( auto pencili : unionOfBlocksMapToPencilIds.at(blockGID) ) {
               
               int L = DimensionPencils[dimension].lengthOfPencils[pencili];
               uint targetLength = L + 2 * nTargetNeighborsPerPencil;
                              
               // load data(=> sourcedata) / (proper xy reconstruction in future)
               bool pencil_has_data = copy_trans_block_data_amr(pencilSourceCells[pencili].data(), blockGID, L, pencilSourceVecData[pencili].data(),
                                         cellid_transpose, popID);

               if(!pencil_has_data) {
                  totalTargetLength += targetLength;
                  continue;
               }

               // Dz and sourceVecData are both padded by VLASOV_STENCIL_WIDTH
               // Dz has 1 value/cell, sourceVecData has WID3 values/cell
               propagatePencil(pencildz[pencili].data(), pencilSourceVecData[pencili].data(), pencilTargetValues[pencili].data(), dimension, blockGID, dt, vmesh, L, pencilSourceCells[pencili][0]->getVelocityBlockMinValue(popID));

               // sourceVecData => targetBlockData[this pencil])

               // Loop over cells in pencil
               for (uint icell = 0; icell < targetLength; icell++) {
                  // Loop over 1st vspace dimension
                  for (uint k=0; k<WID; k++) {
                     // Loop over 2nd vspace dimension
                     for(uint planeVector = 0; planeVector < VEC_PER_PLANE; planeVector++){

                        // Unpack the vector data
                        Realf vector[VECL];
                        //pencilSourceVecData[pencili][i_trans_ps_blockv_pencil(planeVector, k, icell - 1, L)].store(vector);
                        pencilTargetValues[pencili][i_trans_pt_blockv(planeVector, k, icell - 1)].store(vector);

                        // Loop over 3rd (vectorized) vspace dimension
                        for (uint iv = 0; iv < VECL; iv++) {

                           // Store vector data in target data array.
                           targetBlockData[(totalTargetLength + icell) * WID3 +
                                           cellid_transpose[iv + planeVector * VECL + k * WID2]]
                              = vector[iv];
                        }
                     }
                  }
               }
               totalTargetLength += targetLength;
               
            } // Closes loop over pencils. SourceVecData gets implicitly deallocated here.

            mappingTimer.stop();
            phiprof::Timer storeTimer {storeId};
            
            // reset blocks in all non-sysboundary neighbor spatial cells for this block id
            // At this point the block data is saved in targetBlockData so we can reset the spatial cells

            for (auto *spatial_cell: targetCells) {
               // Check for null and system boundary
               if (spatial_cell && spatial_cell->sysBoundaryFlag == sysboundarytype::NOT_SYSBOUNDARY) {
                  
                  // Get local velocity block id
                  const vmesh::LocalID blockLID = spatial_cell->get_velocity_block_local_id(blockGID, popID);
                  
                  // Check for invalid block id
                  if (blockLID != vmesh::VelocityMesh<vmesh::GlobalID,vmesh::LocalID>::invalidLocalID()) {
                     
                     // Get a pointer to the block data
                     Realf* blockData = spatial_cell->get_data(blockLID, popID);
                     
                     // Loop over velocity block cells
                     for(int i = 0; i < WID3; i++) {
                        blockData[i] = 0.0;
                     }
                  }
>>>>>>> be29e203
               }
            }
            if(nonEmptyBlocks == 0) {
               continue;
            }
            pencilBlocksCount.at(pencili) = nonEmptyBlocks;
            // Transpose and copy block data from cells to source buffer
            Vec* blockDataSource = blockDataBuffer.data() + start*WID3/VECL;
            Realf** pencilBlockData = cellBlockData.data() + start;
            bool pencil_has_data = copy_trans_block_data_amr(pencilBlockData, L, blockDataSource,
                                                             vcell_transpose, popID);
         }
         phiprof::stop(t2);

         phiprof::start(t3);
         // reset blocks in all non-sysboundary neighbor spatial cells for this block id
         for (CellID target_cell_id: DimensionTargetCells[dimension]) {
            SpatialCell* target_cell = mpiGrid[target_cell_id];
            if (target_cell) {
               // Get local velocity block id
               const vmesh::LocalID blockLID = target_cell->get_velocity_block_local_id(blockGID, popID);
               // Check for invalid block id
               if (blockLID != vmesh::VelocityMesh::invalidLocalID()) {
                  // Get a pointer to the block data
                  Realf* blockData = target_cell->get_data(blockLID, popID);
                  memset(blockData, 0, WID3*sizeof(Realf));
               }
            }
         }
         phiprof::stop(t3);

         phiprof::start(t4);
         for(uint pencili = 0; pencili < DimensionPencils[dimension].N; ++pencili){
            // Skip pencils without blocks
            if (pencilBlocksCount.at(pencili) == 0) {
               continue;
            }
            // sourceVecData => targetBlockData[this pencil])
            int L = DimensionPencils[dimension].lengthOfPencils[pencili];
            int start = DimensionPencils[dimension].idsStart[pencili];
            // Dz and sourceVecData are both padded by VLASOV_STENCIL_WIDTH
            // Dz has 1 value/cell, sourceVecData has WID3 values/cell
            // vmesh is required just for general indexes and accessors
            Realv scalingthreshold = mpiGrid[DimensionPencils[dimension].ids[start + VLASOV_STENCIL_WIDTH]]->getVelocityBlockMinValue(popID);
            Realf* pencilDZ = DimensionPencils[dimension].sourceDZ.data() + start;
            Realf* pencilRatios = DimensionPencils[dimension].targetRatios.data() + start;
            Realf** pencilBlockData = cellBlockData.data() + start;
            Vec* blockDataSource = blockDataBuffer.data() +start*WID3/VECL;
            propagatePencil(pencilDZ,
                            blockDataSource,
                            dimension,
                            blockGID,
                            dt,
                            vmesh,
                            L,
                            scalingthreshold,
                            pencilBlockData,
                            pencilRatios,
                            vcell_transpose
               );
         }
         phiprof::stop(t4);

         phiprof::stop(t1); // mapping (top-level)

<<<<<<< HEAD
=======
            storeTimer.stop();
>>>>>>> be29e203
      } // Closes loop over blocks
   } // closes pragma omp parallel

   return true;
}


/* Get an index that identifies which cell in the list of sibling cells this cell is.
 *
 * @param mpiGrid DCCRG grid object
 * @param cellid DCCRG id of this cell
 */
int get_sibling_index(dccrg::Dccrg<SpatialCell,dccrg::Cartesian_Geometry>& mpiGrid, const CellID& cellid) {

   const int NO_SIBLINGS = 0;
   
   if(mpiGrid.get_refinement_level(cellid) == 0) {
      return NO_SIBLINGS;
   }

   //CellID parent = mpiGrid.mapping.get_parent(cellid);
   CellID parent = mpiGrid.get_parent(cellid);

   if (parent == INVALID_CELLID) {
      std::cerr<<"Invalid parent id"<<std::endl;
      abort();
   }

   // get_all_children returns an array instead of a vector now, need to map it to a vector for find and distance
   // std::array<uint64_t, 8> siblingarr = mpiGrid.mapping.get_all_children(parent);
   // vector<CellID> siblings(siblingarr.begin(), siblingarr.end());
   vector<CellID> siblings = mpiGrid.get_all_children(parent);
   auto location = std::find(siblings.begin(),siblings.end(),cellid);
   auto index = std::distance(siblings.begin(), location);
   if (index>7) {
      std::cerr<<"Invalid parent id"<<std::endl;
      abort();
   }
   return index;

}

/* This function communicates the mapping on process boundaries, and then updates the data to their correct values.
 * When sending data between neighbors of different refinement levels, special care has to be taken to ensure that
 * The sending and receiving ranks allocate the correct size arrays for neighbor_block_data.
 * This is partially due to DCCRG defining neighborhood size relative to the host cell. For details, see
 * https://github.com/fmihpc/dccrg/issues/12
 *
 * @param mpiGrid DCCRG grid object
 * @param dimension Spatial dimension
 * @param direction Direction of communication (+ or -)
 * @param popId Particle population ID
 */
void update_remote_mapping_contribution_amr(
   dccrg::Dccrg<SpatialCell,dccrg::Cartesian_Geometry>& mpiGrid,
   const uint dimension,
   int direction,
   const uint popID) {

   const vector<CellID>& local_cells = getLocalCells();
   const vector<CellID> remote_cells = mpiGrid.get_remote_cells_on_process_boundary(VLASOV_SOLVER_NEIGHBORHOOD_ID);
   vector<CellID> receive_cells;
   set<CellID> send_cells;

   vector<CellID> receive_origin_cells;
   vector<uint> receive_origin_index;

   int neighborhood = 0;

   //normalize and set neighborhoods
   if(direction > 0) {
      direction = 1;
      switch (dimension) {
      case 0:
         neighborhood = SHIFT_P_X_NEIGHBORHOOD_ID;
         break;
      case 1:
         neighborhood = SHIFT_P_Y_NEIGHBORHOOD_ID;
         break;
      case 2:
         neighborhood = SHIFT_P_Z_NEIGHBORHOOD_ID;
         break;
      }
   }
   if(direction < 0) {
      direction = -1;
      switch (dimension) {
      case 0:
         neighborhood = SHIFT_M_X_NEIGHBORHOOD_ID;
         break;
      case 1:
         neighborhood = SHIFT_M_Y_NEIGHBORHOOD_ID;
         break;
      case 2:
         neighborhood = SHIFT_M_Z_NEIGHBORHOOD_ID;
         break;
      }
   }

   // MPI_Barrier(MPI_COMM_WORLD);
   // cout << "begin update_remote_mapping_contribution_amr, dimension = " << dimension << ", direction = " << direction << endl;
   // MPI_Barrier(MPI_COMM_WORLD);

   // Initialize remote cells
   for (auto rc : remote_cells) {
      SpatialCell *ccell = mpiGrid[rc];
      // Initialize number of blocks to 0 and block data to a default value.
      // We need the default for 1 to 1 communications
      if(ccell) {
         for (uint i = 0; i < MAX_NEIGHBORS_PER_DIM; ++i) {
            ccell->neighbor_block_data[i] = ccell->get_data(popID);
            ccell->neighbor_number_of_blocks[i] = 0;
         }
      }
   }

   // Initialize local cells
   for (auto lc : local_cells) {
      SpatialCell *ccell = mpiGrid[lc];
      if(ccell) {
         // Initialize number of blocks to 0 and neighbor block data pointer to the local block data pointer
         for (uint i = 0; i < MAX_NEIGHBORS_PER_DIM; ++i) {
            ccell->neighbor_block_data[i] = ccell->get_data(popID);
            ccell->neighbor_number_of_blocks[i] = 0;
         }
      }
   }

   vector<Realf*> receiveBuffers;
   vector<Realf*> sendBuffers;

   for (auto c : local_cells) {

      SpatialCell *ccell = mpiGrid[c];

      if (!ccell) continue;

      vector<CellID> p_nbrs;
      vector<CellID> n_nbrs;
      
      for (const auto& [neighbor, dir] : mpiGrid.get_face_neighbors_of(c)) {
         if(dir == ((int)dimension + 1) * direction) {
            p_nbrs.push_back(neighbor);
         }

         if(dir == -1 * ((int)dimension + 1) * direction) {
            n_nbrs.push_back(neighbor);
         }
      }

      uint sendIndex = 0;
      uint recvIndex = 0;

      int mySiblingIndex = get_sibling_index(mpiGrid,c);

      // Set up sends if any neighbor cells in p_nbrs are non-local.
      if (!all_of(p_nbrs.begin(), p_nbrs.end(), [&mpiGrid](CellID i){return mpiGrid.is_local(i);})) {

         // ccell adds a neighbor_block_data block for each neighbor in the positive direction to its local data
         for (const auto nbr : p_nbrs) {

            //Send data in nbr target array that we just mapped to, if
            // 1) it is a valid target,
            // 2) the source cell in center was translated,
            // 3) Cell is remote.
            if(nbr != INVALID_CELLID && do_translate_cell(ccell) && !mpiGrid.is_local(nbr)) {

               /*
                 Select the index to the neighbor_block_data and neighbor_number_of_blocks arrays
                 1) Ref_c == Ref_nbr == 0, index = 0
                 2) Ref_c == Ref_nbr != 0, index = c sibling index
                 3) Ref_c >  Ref_nbr     , index = c sibling index
                 4) Ref_c <  Ref_nbr     , index = nbr sibling index
                */

               if(mpiGrid.get_refinement_level(c) >= mpiGrid.get_refinement_level(nbr)) {
                  sendIndex = mySiblingIndex;
               } else {
                  sendIndex = get_sibling_index(mpiGrid,nbr);
               }

               SpatialCell *pcell = mpiGrid[nbr];

               // 4) it exists and is not a boundary cell,
               if(pcell && pcell->sysBoundaryFlag == sysboundarytype::NOT_SYSBOUNDARY) {

                  ccell->neighbor_number_of_blocks.at(sendIndex) = pcell->get_number_of_velocity_blocks(popID);

                  if(send_cells.find(nbr) == send_cells.end()) {
                     // 5 We have not already sent data from this rank to this cell.

                     ccell->neighbor_block_data.at(sendIndex) = pcell->get_data(popID);
                     send_cells.insert(nbr);

                  } else {

                     // The receiving cell can't know which cell is sending the data from this rank.
                     // Therefore, we have to send 0's from other cells in the case where multiple cells
                     // from one rank are sending to the same remote cell so that all sent cells can be
                     // summed for the correct result.

                     ccell->neighbor_block_data.at(sendIndex) =
                        (Realf*) aligned_malloc(ccell->neighbor_number_of_blocks.at(sendIndex) * WID3 * sizeof(Realf), WID3);
                     sendBuffers.push_back(ccell->neighbor_block_data.at(sendIndex));
                     for (uint j = 0; j < ccell->neighbor_number_of_blocks.at(sendIndex) * WID3; ++j) {
                        ccell->neighbor_block_data.at(sendIndex)[j] = 0.0;

                     } // closes for(uint j = 0; j < ccell->neighbor_number_of_blocks.at(sendIndex) * WID3; ++j)

                  } // closes if(send_cells.find(nbr) == send_cells.end())

               } // closes if(pcell && pcell->sysBoundaryFlag == sysboundarytype::NOT_SYSBOUNDARY)

            } // closes if(nbr != INVALID_CELLID && do_translate_cell(ccell) && !mpiGrid.is_local(nbr))

         } // closes for(uint i_nbr = 0; i_nbr < nbrs_to.size(); ++i_nbr)

      } // closes if(!all_of(nbrs_to.begin(), nbrs_to.end(),[&mpiGrid](CellID i){return mpiGrid.is_local(i);}))

      // Set up receives if any neighbor cells in n_nbrs are non-local.
      if (!all_of(n_nbrs.begin(), n_nbrs.end(), [&mpiGrid](CellID i){return mpiGrid.is_local(i);})) {

         // ccell adds a neighbor_block_data block for each neighbor in the positive direction to its local data
         for (const auto nbr : n_nbrs) {

            if (nbr != INVALID_CELLID && !mpiGrid.is_local(nbr) &&
                ccell->sysBoundaryFlag == sysboundarytype::NOT_SYSBOUNDARY) {
               //Receive data that ncell mapped to this local cell data array,
               //if 1) ncell is a valid source cell, 2) center cell is to be updated (normal cell) 3) ncell is remote

               SpatialCell *ncell = mpiGrid[nbr];

               // Check for null pointer
               if(!ncell) {
                  continue;
               }

               /*
                 Select the index to the neighbor_block_data and neighbor_number_of_blocks arrays
                 1) Ref_nbr == Ref_c == 0, index = 0
                 2) Ref_nbr == Ref_c != 0, index = nbr sibling index
                 3) Ref_nbr >  Ref_c     , index = nbr sibling index
                 4) Ref_nbr <  Ref_c     , index = c   sibling index
                */

               if(mpiGrid.get_refinement_level(nbr) >= mpiGrid.get_refinement_level(c)) {

                  // Allocate memory for one sibling at recvIndex.

                  recvIndex = get_sibling_index(mpiGrid,nbr);

                  ncell->neighbor_number_of_blocks.at(recvIndex) = ccell->get_number_of_velocity_blocks(popID);
                  ncell->neighbor_block_data.at(recvIndex) =
                     (Realf*) aligned_malloc(ncell->neighbor_number_of_blocks.at(recvIndex) * WID3 * sizeof(Realf), WID3);
                  receiveBuffers.push_back(ncell->neighbor_block_data.at(recvIndex));

               } else {

                  recvIndex = mySiblingIndex;

                  // std::array<uint64_t, 8> siblingarr = mpiGrid.mapping.get_all_children(mpiGrid.mapping.get_parent(c));
                  // vector<CellID> mySiblings(siblingarr.begin(), siblingarr.end());
                  auto mySiblings = mpiGrid.get_all_children(mpiGrid.get_parent(c));
                  auto myIndices = mpiGrid.mapping.get_indices(c);

                  // Allocate memory for each sibling to receive all the data sent by coarser ncell.
                  // only allocate blocks for face neighbors.
                  for (uint i_sib = 0; i_sib < MAX_NEIGHBORS_PER_DIM; ++i_sib) {

                     auto sibling = mySiblings.at(i_sib);
                     auto sibIndices = mpiGrid.mapping.get_indices(sibling);
                     auto* scell = mpiGrid[sibling];


                     // Only allocate siblings that are remote face neighbors to ncell
                     // Also take care to have these consistent with the sending process neighbor checks!
                     if(sibling != INVALID_CELLID
                        && scell
                        && mpiGrid.get_process(sibling) != mpiGrid.get_process(nbr)
                        && myIndices.at(dimension) == sibIndices.at(dimension)
                        && ncell->neighbor_number_of_blocks.at(i_sib) != scell->get_number_of_velocity_blocks(popID)
                        && scell->sysBoundaryFlag == sysboundarytype::NOT_SYSBOUNDARY) {


                        ncell->neighbor_number_of_blocks.at(i_sib) = scell->get_number_of_velocity_blocks(popID);
                        ncell->neighbor_block_data.at(i_sib) =
                           (Realf*) aligned_malloc(ncell->neighbor_number_of_blocks.at(i_sib) * WID3 * sizeof(Realf), WID3);
                        receiveBuffers.push_back(ncell->neighbor_block_data.at(i_sib));
                     }
                  }
               }

               receive_cells.push_back(c);
               receive_origin_cells.push_back(nbr);
               receive_origin_index.push_back(recvIndex);

            } // closes (nbr != INVALID_CELLID && !mpiGrid.is_local(nbr) && ...)

         } // closes for(uint i_nbr = 0; i_nbr < nbrs_of.size(); ++i_nbr)

      } // closes if(!all_of(nbrs_of.begin(), nbrs_of.end(),[&mpiGrid](CellID i){return mpiGrid.is_local(i);}))

   } // closes for (auto c : local_cells) {

   MPI_Barrier(MPI_COMM_WORLD);

   // Do communication
   SpatialCell::setCommunicatedSpecies(popID);
   SpatialCell::set_mpi_transfer_type(Transfer::NEIGHBOR_VEL_BLOCK_DATA);
   mpiGrid.update_copies_of_remote_neighbors(neighborhood);

   MPI_Barrier(MPI_COMM_WORLD);

   // Reduce data: sum received data in the data array to
   // the target grid in the temporary block container
   //#pragma omp parallel
   {
      for (size_t c = 0; c < receive_cells.size(); ++c) {
         SpatialCell* receive_cell = mpiGrid[receive_cells[c]];
         SpatialCell* origin_cell = mpiGrid[receive_origin_cells[c]];

         if(!receive_cell || !origin_cell) {
            continue;
         }

         Realf *blockData = receive_cell->get_data(popID);
         Realf *neighborData = origin_cell->neighbor_block_data[receive_origin_index[c]];

         //#pragma omp for
         for(uint vCell = 0; vCell < WID3 * receive_cell->get_number_of_velocity_blocks(popID); ++vCell) {
            blockData[vCell] += neighborData[vCell];
         }
      }

      // send cell data is set to zero. This is to avoid double copy if
      // one cell is the neighbor on bot + and - side to the same process
      for (auto c : send_cells) {
         SpatialCell* spatial_cell = mpiGrid[c];
         Realf * blockData = spatial_cell->get_data(popID);
         //#pragma omp for nowait
         for(unsigned int vCell = 0; vCell < WID3 * spatial_cell->get_number_of_velocity_blocks(popID); ++vCell) {
            // copy received target data to temporary array where target data is stored.
            blockData[vCell] = 0;
         }
      }
   }

   for (auto p : receiveBuffers) {
      aligned_free(p);
   }
   for (auto p : sendBuffers) {
      aligned_free(p);
   }

   // MPI_Barrier(MPI_COMM_WORLD);
   // cout << "end update_remote_mapping_contribution_amr, dimension = " << dimension << ", direction = " << direction << endl;
   // MPI_Barrier(MPI_COMM_WORLD);

}<|MERGE_RESOLUTION|>--- conflicted
+++ resolved
@@ -199,323 +199,6 @@
    return true;
 }
 
-<<<<<<< HEAD
-=======
-/* Check whether the ghost cells around the pencil contain higher refinement than the pencil does.
- * If they do, the pencil must be split to match the finest refined ghost cell.
- *
- * @param mpiGrid DCCRG grid object
- * @param pencils Pencil data struct
- * @param dimension Spatial dimension
- */
-void check_ghost_cells(const dccrg::Dccrg<SpatialCell,dccrg::Cartesian_Geometry>& mpiGrid,
-                       setOfPencils& pencils,
-                       uint dimension) {
-
-   const bool debug = false;
-   int neighborhoodId = getNeighborhood(dimension,VLASOV_STENCIL_WIDTH);
-
-   int myRank;
-   if(debug) {
-      MPI_Comm_rank(MPI_COMM_WORLD,&myRank);
-   }
-   
-   std::vector<CellID> idsToSplit;
-
-// Thread this loop here
-#pragma omp parallel for   
-   for (uint pencili = 0; pencili < pencils.N; ++pencili) {
-
-      if(pencils.periodic[pencili]) continue;
-         
-      auto ids = pencils.getIds(pencili);
-
-      // It is possible that the pencil has already been refined by the pencil building algorithm
-      // and is on a higher refinement level than the refinement level of any of the cells it contains
-      // due to e.g. process boundaries.
-      int maxPencilRefLvl = pencils.path[pencili].size();
-      int maxNbrRefLvl = 0;
-
-      const auto* frontNeighbors = mpiGrid.get_neighbors_of(ids.front(),neighborhoodId);
-      const auto* backNeighbors  = mpiGrid.get_neighbors_of(ids.back() ,neighborhoodId);
-
-
-      // Create list of unique distances in the negative direction from the first cell in pencil
-      std::set< int > distances;
-      for (const auto& nbrPair : *frontNeighbors) {
-         if(nbrPair.second[dimension] < 0) {
-            // gather positive values
-            distances.insert(-nbrPair.second[dimension]);
-         }
-      }
-      int foundcells = 0;
-      CellID lastcell = INVALID_CELLID;
-      // Iterate through distances for VLASOV_STENCIL_WIDTH elements starting from the smallest distance.
-      for (auto it = distances.begin(); it != distances.end(); ++it) {
-         for (const auto& nbrPair : *frontNeighbors) {
-            if (nbrPair.first==lastcell) continue;
-            int distanceInRefinedCells = -nbrPair.second[dimension];
-            if(distanceInRefinedCells == *it) {
-               maxNbrRefLvl = max(maxNbrRefLvl,mpiGrid.get_refinement_level(nbrPair.first));
-               lastcell = nbrPair.first;
-               foundcells++;
-               continue;
-            }
-         }
-         if (foundcells >= VLASOV_STENCIL_WIDTH) break; // checked enough distances
-      }
-
-      // Create list of unique distances in the positive direction from the last cell in pencil
-      distances.clear();
-      for (const auto& nbrPair : *backNeighbors) {
-         if(nbrPair.second[dimension] > 0) {
-            distances.insert(nbrPair.second[dimension]);
-         }
-      }
-      foundcells = 0;
-      lastcell = INVALID_CELLID;
-      for (auto it = distances.begin(); it != distances.end(); ++it) {
-         for (const auto& nbrPair : *backNeighbors) {
-            if (nbrPair.first==lastcell) continue;
-            int distanceInRefinedCells = nbrPair.second[dimension];
-            if(distanceInRefinedCells == *it) {
-               maxNbrRefLvl = max(maxNbrRefLvl,mpiGrid.get_refinement_level(nbrPair.first));
-               lastcell = nbrPair.first;
-               foundcells++;
-               continue;
-            }
-         }
-         if (foundcells >= VLASOV_STENCIL_WIDTH) break; // checked enough distances
-      }
-
-      // Old version which can check needlessly far
-      // for (const auto nbrPair: *frontNeighbors) {
-      //    maxNbrRefLvl = max(maxNbrRefLvl,mpiGrid.get_refinement_level(nbrPair.first));
-      // }
-      // for (const auto nbrPair: *backNeighbors) {
-      //    maxNbrRefLvl = max(maxNbrRefLvl,mpiGrid.get_refinement_level(nbrPair.first));
-      // }
-
-
-      if (maxNbrRefLvl > maxPencilRefLvl) {
-         if(debug) {
-            std::cout << "I am rank " << myRank << ". ";
-            std::cout << "Found refinement level " << maxNbrRefLvl << " in one of the ghost cells of pencil " << pencili << ". ";
-            std::cout << "Highest refinement level in this pencil is " << maxPencilRefLvl;
-            std::cout << ". Splitting pencil " << pencili << endl;
-         }
-         // Let's avoid modifying pencils while we are looping over it. Write down the indices of pencils
-         // that need to be split and split them later.
-#pragma omp critical
-         {
-            idsToSplit.push_back(pencili);
-         }
-      }
-   }
-
-// No threading here, probably more efficient to thread inside the splitting
-   for (auto pencili: idsToSplit) {
-
-      Realv dx = 0.0;
-      Realv dy = 0.0;
-      // TODO: Double-check that this gives you the right dimensions!
-      auto ids = pencils.getIds(pencili);
-      switch(dimension) {
-      case 0:
-         dx = mpiGrid[ids[0]]->SpatialCell::parameters[CellParams::DY];
-         dy = mpiGrid[ids[0]]->SpatialCell::parameters[CellParams::DZ];
-         break;
-      case 1:
-         dx = mpiGrid[ids[0]]->SpatialCell::parameters[CellParams::DX];
-         dy = mpiGrid[ids[0]]->SpatialCell::parameters[CellParams::DZ];
-         break;
-      case 2:
-         dx = mpiGrid[ids[0]]->SpatialCell::parameters[CellParams::DX];
-         dy = mpiGrid[ids[0]]->SpatialCell::parameters[CellParams::DY];
-         break;
-      }
-
-// WARNING threading inside this function
-      pencils.split(pencili,dx,dy);
-         
-   }
-}
-
-/* Checks that each local spatial cell appears in pencils at least 1 time.
- *
- * @param mpiGrid DCCRG grid object
- * @param cells Local spatial cells
- * @param pencils Pencil data struct
- */
-bool checkPencils(
-   const dccrg::Dccrg<SpatialCell,dccrg::Cartesian_Geometry>& mpiGrid,
-   const std::vector<CellID> &cells,
-   const setOfPencils& pencils
-) {
-
-   bool correct = true;
-
-   for (auto id : cells) {
-
-      if (mpiGrid[id]->sysBoundaryFlag == sysboundarytype::NOT_SYSBOUNDARY )  {
-      
-         int myCount = std::count(pencils.ids.begin(), pencils.ids.end(), id);
-         
-         if( myCount == 0) {
-            
-            std::cerr << "ERROR: Cell ID " << id << " Appears in pencils " << myCount << " times!"<< std::endl;            
-            correct = false;
-         }
-
-      }
-      
-   }
-
-   for (uint ipencil = 0; ipencil < pencils.N; ++ipencil) {
-      cint nPencilsThroughThisCell = pow(pow(2,pencils.path[ipencil].size()),2);
-      auto ids = pencils.getIds(ipencil);
-      
-      for (auto id : ids) {
-
-         cint myCount = std::count(pencils.ids.begin(), pencils.ids.end(), id);
-
-         if (myCount > nPencilsThroughThisCell) {
-
-            std::cerr << "ERROR: Cell ID " << id << " Appears in pencils " << myCount << " times!"<< std::endl;
-            std::cerr << "       It should not appear more than " << nPencilsThroughThisCell << " times." << std::endl;
-            correct = false;
-
-         }
-
-      }
-
-   }
-
-   return correct;
-   
-}
-
-/* Debugging function, prints the list of cells in each pencil
- *
- * @param pencils Pencil data struct
- * @param dimension Spatial dimension
- * @param myRank MPI rank
- */
-void printPencilsFunc(const setOfPencils& pencils, const uint dimension, const int myRank) {
-   
-   // Print out ids of pencils (if needed for debugging)
-   uint ibeg = 0;
-   uint iend = 0;
-   std::cout << "I am rank " << myRank << ", I have " << pencils.N << " pencils along dimension " << dimension << ":\n";
-   MPI_Barrier(MPI_COMM_WORLD);
-   if(myRank == MASTER_RANK) {
-      std::cout << "t, N, mpirank, dimension (x, y): indices {path} " << std::endl;
-      std::cout << "-----------------------------------------------------------------" << std::endl;
-   }
-   MPI_Barrier(MPI_COMM_WORLD);
-   for (uint i = 0; i < pencils.N; i++) {
-      iend += pencils.lengthOfPencils[i];
-      std::cout << P::t << ", ";
-      std::cout << i << ", ";
-      std::cout << myRank << ", ";
-      std::cout << dimension << ", ";
-      std::cout << "(" << pencils.x[i] << ", " << pencils.y[i] << "): ";
-      for (auto j = pencils.ids.begin() + ibeg; j != pencils.ids.begin() + iend; ++j) {
-         std::cout << *j << " ";
-      }
-      ibeg  = iend;
-      
-      std::cout << "{";         
-      for (auto step : pencils.path[i]) {
-         std::cout << step << ", ";
-      }
-      std::cout << "}";
-      
-      std::cout << std::endl;
-   }
-
-   MPI_Barrier(MPI_COMM_WORLD);
-}
-
-/* Wrapper function for calling seed ID selection and pencil generation, per dimension.
- * Includes threading and gathering of pencils into thread-containers.
- *
- * @param [in] mpiGrid DCCRG grid object
- * @param [in] dimension Spatial dimension
- */
-void prepareSeedIdsAndPencils(const dccrg::Dccrg<SpatialCell,dccrg::Cartesian_Geometry>& mpiGrid,
-                              const uint dimension) {
-
-   const bool printPencils = false;
-   int myRank;
-   if(printPencils) MPI_Comm_rank(MPI_COMM_WORLD,&myRank);
-
-   const vector<CellID>& localCells = getLocalCells();
-   vector<CellID> localPropagatedCells;
-   // Figure out which spatial cells are translated,
-   // result independent of particle species.
-   for (size_t c=0; c<localCells.size(); ++c) {
-      if (do_translate_cell(mpiGrid[localCells[c]])) {
-         localPropagatedCells.push_back(localCells[c]);
-      }
-   }
-
-   phiprof::Timer getSeedsTimer {"getSeedIds"};
-   vector<CellID> seedIds;
-   getSeedIds(mpiGrid, localPropagatedCells, dimension, seedIds);
-   getSeedsTimer.stop();
-
-   phiprof::Timer buildPencilsTimer {"buildPencils"};
-   // Output vectors for ready pencils
-   //setOfPencils pencils;
-
-   // Clear previous set
-   DimensionPencils[dimension].removeAllPencils();
-   
-#pragma omp parallel
-   {
-      // Empty vectors for internal use of buildPencilsWithNeighbors. Could be default values but
-      // default vectors are complicated. Should overload buildPencilsWithNeighbors like suggested here
-      // https://stackoverflow.com/questions/3147274/c-default-argument-for-vectorint
-      vector<CellID> ids;
-      vector<uint> path;
-      // thread-internal pencil set to be accumulated at the end
-      setOfPencils thread_pencils;
-      // iterators used in the accumulation
-      std::vector<CellID>::iterator ibeg, iend;
-
-#pragma omp for schedule(guided)
-      for (uint i=0; i<seedIds.size(); i++) {
-         cuint seedId = seedIds[i];
-         // Construct pencils from the seedIds into a set of pencils.
-         thread_pencils = buildPencilsWithNeighbors(mpiGrid, thread_pencils, seedId, ids, dimension, path, seedIds);
-      }
-
-      // accumulate thread results in global set of pencils
-#pragma omp critical
-      {
-         for (uint i=0; i<thread_pencils.N; i++) {
-            // Use vector range constructor
-            ibeg = thread_pencils.ids.begin() + thread_pencils.idsStart[i];
-            iend = ibeg + thread_pencils.lengthOfPencils[i];
-            std::vector<CellID> pencilIds(ibeg, iend);
-            DimensionPencils[dimension].addPencil(pencilIds,thread_pencils.x[i],thread_pencils.y[i],thread_pencils.periodic[i],thread_pencils.path[i]);
-         }
-      }
-   }
-
-   phiprof::Timer checkGhostsTimer {"check_ghost_cells"};
-   // Check refinement of two ghost cells on each end of each pencil
-   check_ghost_cells(mpiGrid,DimensionPencils[dimension],dimension);
-   phiprof::stop("check_ghost_cells");
-
-   // ****************************************************************************
-
-   if(printPencils) printPencilsFunc(DimensionPencils[dimension],dimension,myRank);
-   buildPencilsTimer.stop();
-}
-
->>>>>>> be29e203
 /* Map velocity blocks in all local cells forward by one time step in one spatial dimension.
  * This function uses 1-cell wide pencils to update cells in-place to avoid allocating large
  * temporary buffers.
@@ -535,15 +218,9 @@
                       const uint dimension,
                       const Realv dt,
                       const uint popID) {
-<<<<<<< HEAD
-=======
    
    phiprof::Timer setupTimer {"setup"};
->>>>>>> be29e203
-
-   /***********************/
-   phiprof::start("trans-amr-setup");
-   /***********************/
+   phiprof::Timer transSetupTimer {"trans-amr-setup"};
 
    // return if there's no cells to propagate
    if(localPropagatedCells.size() == 0) {
@@ -623,11 +300,7 @@
    // Get a pointer to the velocity mesh of the first spatial cell
    const vmesh::VelocityMesh* vmesh = allCellsPointer[0]->get_velocity_mesh(popID);
    
-<<<<<<< HEAD
-   phiprof::start("trans-amr-buildBlockList");
-=======
    phiprof::Timer buildBlockListimer {"buildBlockList"};
->>>>>>> be29e203
    // Get a unique sorted list of blockids that are in any of the
    // propagated cells.
    std::vector<vmesh::GlobalID> unionOfBlocks;
@@ -649,47 +322,22 @@
       } // pragma omp critical
    } // pragma omp parallel
    unionOfBlocks.insert(unionOfBlocks.end(), unionOfBlocksSet.begin(), unionOfBlocksSet.end());
-<<<<<<< HEAD
-   phiprof::stop("trans-amr-buildBlockList");
-
-   /***********************/
-   phiprof::stop("trans-amr-setup");
-   /***********************/
-   int t1 = phiprof::initializeTimer("trans-amr-mapping");
-   int t2 = phiprof::initializeTimer("trans-amr-load source data");
-   int t3 = phiprof::initializeTimer("trans-amr-MemSet");
-   int t4 = phiprof::initializeTimer("trans-amr-propagatePencil");
+   buildBlockListimer.stop();
+
+   transSetupTimer.stop();
+   int mappingId {phiprof::initializeTimer("trans-amr-mapping")};
+   int loadId {phiprof::initializeTimer("trans-amr-load source data")};
+   int memsetId {phiprof::initializeTimer("trans-amr-MemSet")};
+   int propagateId {phiprof::initializeTimer("trans-amr-propagatePencil")};
+   int prepareId {phiprof::initializeTimer("prepare vectors")};
 #pragma omp parallel
-=======
-   
-   buildBlockListimer.stop();
-   // ****************************************************************************
-   
-   // Assuming 1 neighbor in the target array because of the CFL condition
-   // In fact propagating to > 1 neighbor will give an error
-   const uint nTargetNeighborsPerPencil = 1;
-   
-   // Compute spatial neighbors for target cells.
-   // For targets we need the local cells, plus a padding of 1 cell at both ends
-   phiprof::Timer computeTargetsTimer {"computeSpatialTargetCellsForPencils"};
-   std::vector<SpatialCell*> targetCells(DimensionPencils[dimension].sumOfLengths + DimensionPencils[dimension].N * 2 * nTargetNeighborsPerPencil );
-   computeSpatialTargetCellsForPencilsWithFaces(mpiGrid, DimensionPencils[dimension], dimension, targetCells.data());
-   computeTargetsTimer.stop();
-   
-   setupTimer.stop();
-   
-   int mappingId {phiprof::initializeTimer("mapping")};
-   int storeId {phiprof::initializeTimer("store")};
-   
-   #pragma omp parallel
->>>>>>> be29e203
    {
-      phiprof::start("prepare vectors");
+      phiprof::Timer prepareTimer {prepareId};
       // Vector of pointers to cell block data, used for both reading and writing
       std::vector<Vec> blockDataBuffer(DimensionPencils[dimension].sumOfLengths*WID3/VECL);
       std::vector<Realf*> cellBlockData(DimensionPencils[dimension].sumOfLengths);
       std::vector<uint> pencilBlocksCount(DimensionPencils[dimension].N);
-      phiprof::stop("prepare vectors");
+      prepareTimer.stop();
 
       // Loop over velocity space blocks (threaded).
 #pragma omp for schedule(guided,8)
@@ -697,11 +345,10 @@
          // Get global id of the velocity block
          vmesh::GlobalID blockGID = unionOfBlocks[blocki];
 
-<<<<<<< HEAD
-         phiprof::start(t1); // mapping (top-level)
+         phiprof::Timer mappingTimer {mappingId}; // mapping (top-level)
 
          // Load data for pencils.
-         phiprof::start(t2);
+         phiprof::Timer loadTimer {loadId};
          for (uint pencili = 0; pencili < DimensionPencils[dimension].N; ++pencili){
             int nonEmptyBlocks = 0;
             int L = DimensionPencils[dimension].lengthOfPencils[pencili];
@@ -718,84 +365,6 @@
                   nonEmptyBlocks++;
                } else {
                   cellBlockData[start + b] = NULL;
-=======
-            phiprof::Timer mappingTimer {mappingId};
-            
-            // Loop over pencils
-            uint totalTargetLength = 0;
-            for(uint pencili = 0; pencili < DimensionPencils[dimension].N; ++pencili){
-//             for ( auto pencili : unionOfBlocksMapToPencilIds.at(blockGID) ) {
-               
-               int L = DimensionPencils[dimension].lengthOfPencils[pencili];
-               uint targetLength = L + 2 * nTargetNeighborsPerPencil;
-                              
-               // load data(=> sourcedata) / (proper xy reconstruction in future)
-               bool pencil_has_data = copy_trans_block_data_amr(pencilSourceCells[pencili].data(), blockGID, L, pencilSourceVecData[pencili].data(),
-                                         cellid_transpose, popID);
-
-               if(!pencil_has_data) {
-                  totalTargetLength += targetLength;
-                  continue;
-               }
-
-               // Dz and sourceVecData are both padded by VLASOV_STENCIL_WIDTH
-               // Dz has 1 value/cell, sourceVecData has WID3 values/cell
-               propagatePencil(pencildz[pencili].data(), pencilSourceVecData[pencili].data(), pencilTargetValues[pencili].data(), dimension, blockGID, dt, vmesh, L, pencilSourceCells[pencili][0]->getVelocityBlockMinValue(popID));
-
-               // sourceVecData => targetBlockData[this pencil])
-
-               // Loop over cells in pencil
-               for (uint icell = 0; icell < targetLength; icell++) {
-                  // Loop over 1st vspace dimension
-                  for (uint k=0; k<WID; k++) {
-                     // Loop over 2nd vspace dimension
-                     for(uint planeVector = 0; planeVector < VEC_PER_PLANE; planeVector++){
-
-                        // Unpack the vector data
-                        Realf vector[VECL];
-                        //pencilSourceVecData[pencili][i_trans_ps_blockv_pencil(planeVector, k, icell - 1, L)].store(vector);
-                        pencilTargetValues[pencili][i_trans_pt_blockv(planeVector, k, icell - 1)].store(vector);
-
-                        // Loop over 3rd (vectorized) vspace dimension
-                        for (uint iv = 0; iv < VECL; iv++) {
-
-                           // Store vector data in target data array.
-                           targetBlockData[(totalTargetLength + icell) * WID3 +
-                                           cellid_transpose[iv + planeVector * VECL + k * WID2]]
-                              = vector[iv];
-                        }
-                     }
-                  }
-               }
-               totalTargetLength += targetLength;
-               
-            } // Closes loop over pencils. SourceVecData gets implicitly deallocated here.
-
-            mappingTimer.stop();
-            phiprof::Timer storeTimer {storeId};
-            
-            // reset blocks in all non-sysboundary neighbor spatial cells for this block id
-            // At this point the block data is saved in targetBlockData so we can reset the spatial cells
-
-            for (auto *spatial_cell: targetCells) {
-               // Check for null and system boundary
-               if (spatial_cell && spatial_cell->sysBoundaryFlag == sysboundarytype::NOT_SYSBOUNDARY) {
-                  
-                  // Get local velocity block id
-                  const vmesh::LocalID blockLID = spatial_cell->get_velocity_block_local_id(blockGID, popID);
-                  
-                  // Check for invalid block id
-                  if (blockLID != vmesh::VelocityMesh<vmesh::GlobalID,vmesh::LocalID>::invalidLocalID()) {
-                     
-                     // Get a pointer to the block data
-                     Realf* blockData = spatial_cell->get_data(blockLID, popID);
-                     
-                     // Loop over velocity block cells
-                     for(int i = 0; i < WID3; i++) {
-                        blockData[i] = 0.0;
-                     }
-                  }
->>>>>>> be29e203
                }
             }
             if(nonEmptyBlocks == 0) {
@@ -808,9 +377,9 @@
             bool pencil_has_data = copy_trans_block_data_amr(pencilBlockData, L, blockDataSource,
                                                              vcell_transpose, popID);
          }
-         phiprof::stop(t2);
-
-         phiprof::start(t3);
+         loadTimer.stop();
+
+         phiprof::Timer memsetTimer {memsetId};
          // reset blocks in all non-sysboundary neighbor spatial cells for this block id
          for (CellID target_cell_id: DimensionTargetCells[dimension]) {
             SpatialCell* target_cell = mpiGrid[target_cell_id];
@@ -825,9 +394,9 @@
                }
             }
          }
-         phiprof::stop(t3);
-
-         phiprof::start(t4);
+         memsetTimer.stop();
+
+         phiprof::Timer propagateTimer {propagateId};
          for(uint pencili = 0; pencili < DimensionPencils[dimension].N; ++pencili){
             // Skip pencils without blocks
             if (pencilBlocksCount.at(pencili) == 0) {
@@ -857,14 +426,7 @@
                             vcell_transpose
                );
          }
-         phiprof::stop(t4);
-
-         phiprof::stop(t1); // mapping (top-level)
-
-<<<<<<< HEAD
-=======
-            storeTimer.stop();
->>>>>>> be29e203
+         propagateTimer.stop();
       } // Closes loop over blocks
    } // closes pragma omp parallel
 
