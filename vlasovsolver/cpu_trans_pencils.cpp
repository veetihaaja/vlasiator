// use DCCRG version Nov 8th 2018 01482cfba8
#include "../grid.h"
using namespace std;
using namespace spatial_cell;

#include "cpu_trans_pencils.hpp"

#ifdef USE_GPU
// just for uploading pencil information to GPU
#include "../arch/gpu_base.hpp"
#endif

std::array<setOfPencils,3> DimensionPencils;
std::array<std::unordered_set<CellID>,3> DimensionTargetCells;

//Is cell translated? It is not translated if DO_NO_COMPUTE or if it is sysboundary cell and not in first sysboundarylayer
bool do_translate_cell(SpatialCell* SC){
   if(SC->sysBoundaryFlag == sysboundarytype::DO_NOT_COMPUTE ||
      (SC->sysBoundaryLayer != 1 && SC->sysBoundaryFlag != sysboundarytype::NOT_SYSBOUNDARY))
      return false;
   else
      return true;
}

/* Get the one-dimensional neighborhood index for a given direction and neighborhood size.
 *
 * @param dimension spatial dimension of neighborhood
 * @param stencil neighborhood size in cells
 * @return neighborhood index that can be passed to DCCRG functions
 */
int getNeighborhood(const uint dimension, const uint stencil) {

   int neighborhood = 0;

   if (stencil == 1) {
      switch (dimension) {
      case 0:
         neighborhood = VLASOV_SOLVER_TARGET_X_NEIGHBORHOOD_ID;
         break;
      case 1:
         neighborhood = VLASOV_SOLVER_TARGET_Y_NEIGHBORHOOD_ID;
         break;
      case 2:
         neighborhood = VLASOV_SOLVER_TARGET_Z_NEIGHBORHOOD_ID;
         break;
      }
   }

   if (stencil > 1) {
      switch (dimension) {
      case 0:
         neighborhood = VLASOV_SOLVER_X_NEIGHBORHOOD_ID;
         break;
      case 1:
         neighborhood = VLASOV_SOLVER_Y_NEIGHBORHOOD_ID;
         break;
      case 2:
         neighborhood = VLASOV_SOLVER_Z_NEIGHBORHOOD_ID;
         break;
      }
   }

   return neighborhood;

}

void flagSpatialCellsForAmrCommunication(const dccrg::Dccrg<SpatialCell,dccrg::Cartesian_Geometry>& mpiGrid,
                                         const vector<CellID>& localPropagatedCells) {

   // Only flag/unflag cells if AMR is active
   if (mpiGrid.get_maximum_refinement_level()==0) return;

   // return if there's no cells to flag
   if(localPropagatedCells.size() == 0) {
      std::cerr<<"No cells!"<<std::endl;
      return;
   }

   for (int dimension=0; dimension<3; dimension++) {
      // These neighborhoods now include the AMR addition beyond the regular vlasov stencil
      int neighborhood = getNeighborhood(dimension,VLASOV_STENCIL_WIDTH);

      // Set flags: loop over local cells
#pragma omp parallel for
      for (uint i=0; i<localPropagatedCells.size(); i++) {
         CellID c = localPropagatedCells[i];
         SpatialCell *ccell = mpiGrid[c];
         if (!ccell) continue;

         // Translated cells also need to be included in order to communicate boundary cell VDFs.
         // Attempting to leave these out for the x or y dimensions also resulted in diffs.
         // if (!do_translate_cell(ccell)) continue;

         // Start with false
         ccell->SpatialCell::parameters[CellParams::AMR_TRANSLATE_COMM_X+dimension] = false;

         // In dimension, check iteratively if any neighbors up to VLASOV_STENCIL_WIDTH distance away are on a different process
         const auto* NbrPairs = mpiGrid.get_neighbors_of(c, neighborhood);

         // Create list of unique distances
         std::set< int > distancesplus;
         std::set< int > distancesminus;
         std::set<CellID> foundNeighborsP;
         std::set<CellID> foundNeighborsM;
         /** Using sets of cells as well, we should only get one distance per
             (potentially less refined) cell. This should result in safe behaviour
             as long as the neighborhood of a cell does not contain cells with a
             refinement level more than 1 level apart from the cell itself.
         */
         for (const auto& nbrPair : *NbrPairs) {
            if(nbrPair.second[dimension] > 0) {
               if (foundNeighborsP.find(nbrPair.first) == foundNeighborsP.end()) {
                  distancesplus.insert(nbrPair.second[dimension]);
                  foundNeighborsP.insert(nbrPair.first);
               }
            }
            if(nbrPair.second[dimension] < 0) {
               if (foundNeighborsM.find(nbrPair.first) == foundNeighborsM.end()) {
                  distancesminus.insert(-nbrPair.second[dimension]);
                  foundNeighborsM.insert(nbrPair.first);
               }
            }
         }

         foundNeighborsP.clear();
         foundNeighborsM.clear();

         int iSrc = VLASOV_STENCIL_WIDTH - 1;
         // Iterate through positive distances for VLASOV_STENCIL_WIDTH elements starting from the smallest distance.
         for (auto it = distancesplus.begin(); it != distancesplus.end(); ++it) {
            if (ccell->SpatialCell::parameters[CellParams::AMR_TRANSLATE_COMM_X+dimension] == true) iSrc = -1;
            if (iSrc < 0) break; // found enough elements
            // Check all neighbors at distance *it
            for (const auto& nbrPair : *NbrPairs) {
               SpatialCell *ncell = mpiGrid[nbrPair.first];
               if (!ncell) continue;
               int distanceInRefinedCells = nbrPair.second[dimension];
               if (distanceInRefinedCells == *it) {
                  if (foundNeighborsP.find(nbrPair.first) != foundNeighborsP.end()) continue;
                  foundNeighborsP.insert(nbrPair.first);
                  if (!mpiGrid.is_local(nbrPair.first)) {
                     ccell->SpatialCell::parameters[CellParams::AMR_TRANSLATE_COMM_X+dimension] = true;
                     break;
                  }
               }
            } // end loop over neighbors
            iSrc--;
         } // end loop over positive distances

         iSrc = VLASOV_STENCIL_WIDTH - 1;
         // Iterate through negtive distances for VLASOV_STENCIL_WIDTH elements starting from the smallest distance.
         for (auto it = distancesminus.begin(); it != distancesminus.end(); ++it) {
            if (ccell->SpatialCell::parameters[CellParams::AMR_TRANSLATE_COMM_X+dimension] == true) iSrc = -1;
            if (iSrc < 0) break; // found enough elements
            // Check all neighbors at distance *it
            for (const auto& nbrPair : *NbrPairs) {
               SpatialCell *ncell = mpiGrid[nbrPair.first];
               if (!ncell) continue;
               int distanceInRefinedCells = -nbrPair.second[dimension];
               if (distanceInRefinedCells == *it) {
                  if (foundNeighborsM.find(nbrPair.first) != foundNeighborsM.end()) continue;
                  foundNeighborsM.insert(nbrPair.first);
                  if (!mpiGrid.is_local(nbrPair.first)) {
                     ccell->SpatialCell::parameters[CellParams::AMR_TRANSLATE_COMM_X+dimension] = true;
                     break;
                  }
               }
            } // end loop over neighbors
            iSrc--;
         } // end loop over negative distances
      } // end loop over local propagated cells
   } // end loop over dimensions
   return;
}

/* Get cellIDs for spatial cells that are considered target / source cells for a pencil.
 *
 * Source cells are cells that the pencil reads data from to compute polynomial
 * fits that are used for propagation in the vlasov solver. All cells included
 * in the pencil proper + VLASOV_STENCIL_WIDTH cells on both ends are source cells.
 * Invalid cells are replaced by closest good cells.
 * Boundary cells are included.
 *
 * Target cells are cells that the pencil writes data into after translation by
 * the vlasov solver. All cells included in the pencil proper + 1 cells on both ends
 * are target cells.
 *
 * There is only one list of cellIDs for the pencil, where each source cell has also
 * their width stored, and for target cells, the relative contribution is stored. If
 * the cell in question is not a target cell, the contribution is set to zero.
 *
 * @param [in] mpiGrid DCCRG grid object
 * @param [inout] ids pointer to subsection of vector of ids for actual pencil
 * @param [in] L length of pencil (including stencil cells)
 * @param [in] dimension spatial dimension
 * @param [in] path index of the desired face neighbor when going to a higher refinement level
 * @param [out] source pointer to subsection of vector storing cell widths
 * @param [out] targetRatios pointer to subsection of vector storing relative contribution of pencil to target cells
 */
void computeSpatialSourceCellsForPencil(const dccrg::Dccrg<SpatialCell,dccrg::Cartesian_Geometry>& mpiGrid,
                                        CellID *ids,
                                        const int L,
                                        const uint dimension,
                                        std::vector<uint> path,
                                        Realf* sourceDZ,
                                        Realf* targetRatios
                                        ){

   // These neighborhoods now include the AMR addition beyond the regular vlasov stencil
   int neighborhood = getNeighborhood(dimension,VLASOV_STENCIL_WIDTH);
   stringstream ss;
   for (auto j = 0; j < L; ++j) {
      ss<< ids[j] << " ";
   }

   // Insert pointers for neighbors of ids.front() and ids.back()
   const auto* frontNbrPairs = mpiGrid.get_neighbors_of(ids[VLASOV_STENCIL_WIDTH], neighborhood);
   const auto* backNbrPairs  = mpiGrid.get_neighbors_of(ids[L-VLASOV_STENCIL_WIDTH-1],  neighborhood);
   // Create list of unique distances in the negative direction from the first cell in pencil
   std::set< int > distances;
   for (const auto& nbrPair : *frontNbrPairs) {
      if(nbrPair.second[dimension] < 0) {
         // gather absolute distance values
         distances.insert(-nbrPair.second[dimension]);
      }
   }

   int iSrc = VLASOV_STENCIL_WIDTH - 1;
   // Iterate through distances for VLASOV_STENCIL_WIDTH elements starting from the smallest distance.
   for (auto it = distances.begin(); it != distances.end(); ++it) {
      if (iSrc < 0) break; // found enough elements

      // Collect all neighbors at distance *it to a vector
      std::vector< CellID > neighbors;
      for (const auto& nbrPair : *frontNbrPairs) {
         int distanceInRefinedCells = -nbrPair.second[dimension];
         if(distanceInRefinedCells == *it) neighbors.push_back(nbrPair.first);
      }
      // Get rid of duplicate neighbor cells at single distance
      std::sort(neighbors.begin(), neighbors.end());
      neighbors.erase(unique(neighbors.begin(), neighbors.end()), neighbors.end());

      // Find source cells (VLASOV_STENCIL_WIDTH at each end)
      int refLvl = mpiGrid.get_refinement_level(ids[VLASOV_STENCIL_WIDTH]);
      if (neighbors.size() == 1) {
         if (ids[iSrc+1] == neighbors.at(0)) continue; // already found this cell for different distance
         ids[iSrc--] = neighbors.at(0);
      } else if ( path[refLvl] < neighbors.size() ) {
         if (ids[iSrc+1] == neighbors.at(path[refLvl])) continue; // already found this cell for different distance (should not happen)
         ids[iSrc--] = neighbors.at(path[refLvl]);
      } else {
         ss<<"error too few front neighbors for path! cellid "<<ids[VLASOV_STENCIL_WIDTH]<<
            " Nsize "<<neighbors.size()<<" L "<<L<<" refLvl "<<refLvl<<" iSrc "<<iSrc<<
            " pathsize "<<path.size()<<" path "<<path[refLvl]<<std::endl;
         std::cerr<<ss.str();
      }
   }

   distances.clear();
   // Create list of unique distances in the positive direction from the last cell in pencil
   for (const auto& nbrPair : *backNbrPairs) {
      if(nbrPair.second[dimension] > 0) {
         distances.insert(nbrPair.second[dimension]);
      }
   }

   // Iterate through distances for VLASOV_STENCIL_WIDTH elements starting from the smallest distance.
   // Distances are positive here so smallest distance has smallest value.
   iSrc = L - VLASOV_STENCIL_WIDTH;
   for (auto it = distances.begin(); it != distances.end(); ++it) {
      if (iSrc >= L) break; // Found enough cells

      // Collect all neighbors at distance *it to a vector
      std::vector< CellID > neighbors;
      for (const auto& nbrPair : *backNbrPairs) {
         int distanceInRefinedCells = nbrPair.second[dimension];
         if(distanceInRefinedCells == *it) neighbors.push_back(nbrPair.first);
      }
      // Get rid of duplicate neighbor cells at single distance
      std::sort(neighbors.begin(), neighbors.end());
      neighbors.erase(unique(neighbors.begin(), neighbors.end()), neighbors.end());

      int refLvl = mpiGrid.get_refinement_level(ids[L-VLASOV_STENCIL_WIDTH-1]);
      if (neighbors.size() == 1) {
         if (ids[iSrc-1] == neighbors.at(0)) continue; // already found this cell for different distance
         ids[iSrc++] = neighbors.at(0);
      } else if ( path[refLvl] < neighbors.size() ) {
         if (ids[iSrc-1] == neighbors.at(path[refLvl])) continue; // already found this cell for different distance (should not happen)
         ids[iSrc++] = neighbors.at(path[refLvl]);
      } else {
         ss<<"error too few back neighbors for path! cellid "<<ids[L-VLASOV_STENCIL_WIDTH-1]<<
            " Nsize "<<neighbors.size()<<" L "<<L<<" refLvl "<<refLvl<<" iSrc "<<iSrc<<
            " pathsize "<<path.size()<<" path "<<path[refLvl]<<std::endl;
         std::cerr<<ss.str();
      }
   }

   /*loop to negative side and replace all invalid cells with the closest good cell*/
   CellID lastGoodCell = ids[VLASOV_STENCIL_WIDTH];
   for(int i = VLASOV_STENCIL_WIDTH - 1; i >= 0 ;--i){
      bool isGood = false;
      if (ids[i]!=0) {
         if (mpiGrid[ids[i]] != NULL) {
            if (mpiGrid[ids[i]]->sysBoundaryFlag != sysboundarytype::DO_NOT_COMPUTE) {
               isGood = true;
            }
         }
      }
      if (!isGood) {
         ids[i] = lastGoodCell;
      } else {
         lastGoodCell = ids[i];
      }
   }

   /*loop to positive side and replace all invalid cells with the closest good cell*/
   lastGoodCell = ids[L - VLASOV_STENCIL_WIDTH - 1];
   for(int i = L - VLASOV_STENCIL_WIDTH; i < L; ++i){
      bool isGood = false;
      if (ids[i]!=0) {
         if (mpiGrid[ids[i]] != NULL) {
            if (mpiGrid[ids[i]]->sysBoundaryFlag != sysboundarytype::DO_NOT_COMPUTE) {
               isGood = true;
            }
         }
      }
      if (!isGood) {
         ids[i] = lastGoodCell;
      } else {
         lastGoodCell = ids[i];
      }
   }

   // Loop over all cells and store widths in translation direction
   for (int i = 0; i < L; ++i) {
      sourceDZ[i] = mpiGrid[ids[i]]->parameters[CellParams::DX+dimension];
   }

   // Loop over all cells and store pencil-to-cell cross-sectional area for target cells
   for (int i = 0; i < L; ++i) {
      if ((i < VLASOV_STENCIL_WIDTH-1) || (i > L-VLASOV_STENCIL_WIDTH)) {
         // Source cell, not a target cell
         targetRatios[i]=0.0;
         continue;
      }
      if (ids[i]) {
         SpatialCell* tc = mpiGrid[ids[i]];
         if (tc && tc->sysBoundaryFlag == sysboundarytype::NOT_SYSBOUNDARY) {
            // areaRatio is the ratio of the cross-section of the spatial cell to the cross-section of the pencil.
            const int diff = tc->SpatialCell::parameters[CellParams::REFINEMENT_LEVEL] - path.size();
            if(diff>0) {
               // Undefined behaviour! Cell is smaller than pencil (higher reflevel than path size)
               std::cerr<<"Error in path size to cell size: __FILE__:__LINE__"<<std::endl;
               targetRatios[i] = 0.0;
            } else {
               const int ratio = 1 << -diff;
               targetRatios[i] = 1.0 / (ratio*ratio);
            }
         } else { // Don't write to this cell
            targetRatios[i] = 0.0;
         }
      } else { // Don't write to this cell
         std::cerr<<"Found zero id in pencils!"<<std::endl;
         targetRatios[i] = 0.0;
      }
   }
}

/* Select one nearest neighbor of a cell on the + side in a given dimension. If the neighbor
 * has a higher level of refinement, a path variable is needed to make the selection.
 * Returns INVALID_CELLID if the nearest neighbor is not local to this process.
 *
 * @param grid DCCRG grid object
 * @param id DCCRG cell id
 * @param dimension spatial dimension
 * @param path index of the desired face neighbor
 * @return neighbor DCCRG cell id of the neighbor
 */
CellID selectNeighbor(const dccrg::Dccrg<SpatialCell,dccrg::Cartesian_Geometry> &grid,
                      CellID id, int dimension = 0, uint path = 0) {
   // If face neighbours are at a higher refinement level, only returns the one which
   // which has a neighbor index matching the input path

   //int neighborhood = getNeighborhood(dimension,1);
   //const auto* nbrPairs = grid.get_neighbors_of(id, neighborhood);

   vector < CellID > myNeighbors;
   CellID neighbor = INVALID_CELLID;

   // Iterate through neighbor ids in the positive direction of the chosen dimension,
   // select the neighbor indicated by path, if it is local to this process.
   for (const auto& [neighbor, dir] : grid.get_face_neighbors_of(id)) {
     if (dir == ((int)dimension + 1)) {
	 myNeighbors.push_back(neighbor);
      }
   }
   // TODO Verify: are neighbours always in the same order? Let's sort based
   // on CellID to be sure.
   std::sort(myNeighbors.begin(), myNeighbors.end());

   if( myNeighbors.size() == 0 ) {
      return neighbor; // == INVALID_CELLID
   }

   int neighborIndex = 0;
   if (myNeighbors.size() > 1) {
      neighborIndex = path;
   }

   if (grid.is_local(myNeighbors[neighborIndex])) {
     neighbor = myNeighbors[neighborIndex];
   }

   return neighbor;
}

/* Recursive function for building one-dimensional pencils to cover local DCCRG cells.
 * Starts from a given seedID and proceeds finding the nearest neighbor in the given dimension
 * and adding it to the pencil until no neighbors are found or an endId is met. When a higher
 * refinement level (ie. multiple nearest neighbors) is met, the pencil splits into four
 * copies to remain at a width of 1 cell. This is done by the function calling itself recursively
 * and passing as inputs the cells added so far. The cell selected by each copy of the function
 * at a split is stored in the path variable, the same path has to be followed if a refinement
 * level is encoutered multiple times.
 *
 * @param [in] grid DCCRG grid object
 * @param [out] pencils Pencil data struct
 * @param [in] seedId DCCRG cell id where we start building the pencil.
 *             The pencil will continue in the + direction in the given dimension until an end condition is met
 * @param [in] dimension Spatial dimension
 * @param [in] path Integer value that determines which neighbor is added to the pencil when a higher refinement level is met
 * @param [in] endIds Prescribed end conditions for the pencil. If any of these cell ids is about to be added to the pencil,
 *             the builder terminates.
 */
void buildPencilsWithNeighbors( const dccrg::Dccrg<SpatialCell,dccrg::Cartesian_Geometry> &grid,
					setOfPencils &pencils, const CellID seedId,
					vector<CellID> ids, const uint dimension,
					vector<uint> path, const vector<CellID> &endIds) {

   const bool debug = false;
   CellID nextNeighbor;
   CellID id = seedId;
   int startingRefLvl = grid.get_refinement_level(id);
   bool periodic = false;
   // If this is a new pencil (instead of being a result of a pencil being split
   if( ids.size() == 0 ) {
      ids.push_back(seedId);
   }
   // If the cell where we start is refined, we need to figure out which path
   // to follow in future refined cells. This is a bit hacky but we have to
   // use the order or the children of the parent cell to figure out which
   // corner we are in.

   std::array<double, 3> coordinates = grid.get_center(seedId);
   int startingPathSize = path.size();

   // Find the "pre-existing" path for new pencils starting at higher reflevels
   if( startingRefLvl > startingPathSize ) {
      CellID myId = seedId;
      for ( int i = path.size(); i < startingRefLvl; ++i) {
         //CellID parentId = grid.mapping.get_parent(myId);
         CellID parentId = grid.get_parent(myId);

         auto myCoords = grid.get_center(myId);
         auto parentCoords = grid.get_center(parentId);
         int ix=0, iy=0;
         switch(dimension) {
         case 0:
            ix = 1;
            iy = 2;
            break;
         case 1:
            ix = 0;
            iy = 2;
            break;
         case 2:
            ix = 0;
            iy = 1;
            break;
         }
         //int ix = (dimension + 1) % 3; // incorrect for DCCRG
         //int iy = (dimension + 2) % 3;

         int step = -1;

         if        (myCoords[ix] < parentCoords[ix] && myCoords[iy] < parentCoords[iy]) {
            step = 0;
         } else if (myCoords[ix] > parentCoords[ix] && myCoords[iy] < parentCoords[iy]) {
            step = 1;
         } else if (myCoords[ix] < parentCoords[ix] && myCoords[iy] > parentCoords[iy]) {
            step = 2;
         } else if (myCoords[ix] > parentCoords[ix] && myCoords[iy] > parentCoords[iy]) {
            step = 3;
         }

         // path needs to end up in reflevel order, whereas this loop goes in reverse order
         path.insert(path.begin(), step);
         myId = parentId;
      }
   }

   // Now start loop for gathering ids into pencil. Break when next found cell is rejected.
   while (id != INVALID_CELLID) {

      periodic = false;
      bool neighborExists = false;
      int refLvl = 0;

      // Find the refinement level in the neighboring (local) cell. Check all possible neighbors
      // in case some of them are remote.
      for (int tmpPath = 0; tmpPath < 4; ++tmpPath) {
         nextNeighbor = selectNeighbor(grid,id,dimension,tmpPath);
         if(nextNeighbor != INVALID_CELLID) {
            refLvl = max(refLvl,grid.get_refinement_level(nextNeighbor));
            neighborExists = true;
         }
      }

      // If there are no local acceptable neighbors, we can stop. This is not an error.
      if (!neighborExists) {
         break;
      }

      // Do we need to consider refinement?
      if (refLvl > 0) {
         // If we have encountered this refinement level before and stored
         // the path this builder follows, we will just take the same path
         // again.
         if ( static_cast<int>(path.size()) >= refLvl ) {

            if(debug) {
               std::cout << "I am cell " << id << ". ";
               std::cout << "I have seen refinement level " << refLvl << " before. Path is ";
               for (auto k = path.begin(); k != path.end(); ++k)
                  std::cout << *k << " ";
               std::cout << std::endl;
            }

            nextNeighbor = selectNeighbor(grid,id,dimension,path[refLvl - 1]);
            if(nextNeighbor != INVALID_CELLID) {
               coordinates = grid.get_center(nextNeighbor);
            }
         } else {
            // We encounter a new refinement level.
            if(debug) {
               std::cout << "I am cell " << id << ". ";
               std::cout << "I have NOT seen refinement level " << refLvl << " before. Path is ";
               for (auto k = path.begin(); k != path.end(); ++k)
                  std::cout << *k << ' ';
               std::cout << std::endl;
            }

            // Create a path through each neighbor cell
            for ( uint newPath : {0,1,2,3} ) {
               vector < uint > myPath = path;
               // Extend the path to cover the new reflevel
               myPath.push_back(newPath);
               nextNeighbor = selectNeighbor(grid,id,dimension,newPath);

               if ( newPath == 3 ) {
                  // This builder continues with neighbor 3 with an extended path
                  path = myPath;
                  if(nextNeighbor != INVALID_CELLID) {
                     coordinates = grid.get_center(nextNeighbor);
                  }
               } else {
                  // Spawn recursive new builders for neighbors 0,1,2
                  buildPencilsWithNeighbors(grid,pencils,id,ids,dimension,myPath,endIds);
               }
            }
         }
      } // Closes if (refLvl == 0)

      // If we found a neighbor, let's verify if it should be translated
      if(nextNeighbor != INVALID_CELLID) {
         if (debug) {
            std::cout << " Next neighbor is " << nextNeighbor << "." << std::endl;
         }
         // Non-local, non-translated, and ids belonging to other pencils are not included
         if ( std::any_of(endIds.begin(), endIds.end(), [nextNeighbor](uint i){return i == nextNeighbor;}) ||
              !do_translate_cell(grid[nextNeighbor])) {
            nextNeighbor = INVALID_CELLID;
         } else {
            // Yep, this goes in this pencil.
            ids.push_back(nextNeighbor);
         }
      }

      id = nextNeighbor;
   } // Closes while loop - end of pencil reached.

   // Get the x,y - coordinates of the pencil (in the direction perpendicular to the pencil)
   double x,y;
   int ix=0, iy=0;

   switch(dimension) {
   case 0:
      ix = 1;
      iy = 2;
      break;
   case 1:
      ix = 0;
      iy = 2;
      break;
   case 2:
      ix = 0;
      iy = 1;
      break;
   }
   //ix = (dimension + 1) % 3; // incorrect for DCCRG
   //iy = (dimension + 2) % 3;

   x = coordinates[ix];
   y = coordinates[iy];

   pencils.addPencil(ids,x,y,periodic,path);
   return;
}

/* Determine which cells in the local DCCRG mesh should be starting points for pencils.
 * If a neighbor cell is non-local, across a periodic boundary, or in non-periodic boundary layer 1
 * then we use this cell as a seed for pencils
 *
 * @param [in] mpiGrid DCCRG grid object
 * @param [in] localPropagatedCells List of local cells that get propagated
 * ie. not L2-boundary or DO_NOT_COMPUTE
 * @param [in] dimension Spatial dimension
 * @param [out] seedIds list of cell ids that will be starting points for pencils
 */
void getSeedIds(const dccrg::Dccrg<SpatialCell,dccrg::Cartesian_Geometry>& mpiGrid,
                const vector<CellID> &localPropagatedCells,
                const uint dimension,
                vector<CellID> &seedIds) {

   const bool debug = false;
   int myRank;
   if (debug) MPI_Comm_rank(MPI_COMM_WORLD,&myRank);

   // These neighborhoods now include the AMR addition beyond the regular vlasov stencil
   int neighborhood = getNeighborhood(dimension,VLASOV_STENCIL_WIDTH);

#pragma omp parallel for
   for (uint i=0; i<localPropagatedCells.size(); i++) {
      CellID celli = localPropagatedCells[i];

      bool addToSeedIds = P::amrTransShortPencils;
      if (addToSeedIds) {
#pragma omp critical
         seedIds.push_back(celli);
         continue;
      }
      auto myIndices = mpiGrid.mapping.get_indices(celli);
      int myRefLevel;

      /* -----------------------------------------
         | A |   | B |   |_|_|_|_|   |   | C |   |
         |   |   |   |   | | | | |   |   |   |   |
         -----------------------------------------
         For optimal pencil generation, we need seedids at A, B, and C.
         A Is triggered in the first if-clause. Pencils starting from B
         will be split (but won't cause A to split), and pencils from
         C will be able to remain again un-split. These checks need to be done
         only if we aren't already at the maximum refinement level.
      */

      // First check negative face neighbors (A)
      // Returns all neighbors as (id, direction-dimension) pair pointers.
      for (const auto& [neighbor, dir] : mpiGrid.get_face_neighbors_of(celli) ) {
         if ( dir == -((int)dimension + 1) ) {
            // Check that the neighbor is not across a periodic boundary by calculating
            // the distance in indices between this cell and its neighbor.
            auto nbrIndices = mpiGrid.mapping.get_indices(neighbor);

            // If a neighbor is across a periodic boundary, non-local, or
            // in non-periodic boundary layer 2
            // then we use the current cell as a seed for pencils
            if (abs ( (int64_t)(myIndices[dimension] - nbrIndices[dimension]) ) > pow(2,mpiGrid.get_maximum_refinement_level()) ||
               !mpiGrid.is_local(neighbor) ||
               !do_translate_cell(mpiGrid[neighbor]) )
            {
               addToSeedIds = true;
               break;
            }
         }
      } // finish check A
      if ( addToSeedIds ) {
#pragma omp critical
         seedIds.push_back(celli);
         continue;
      }
      myRefLevel = mpiGrid.get_refinement_level(celli);
      if (mpiGrid.get_maximum_refinement_level() == myRefLevel) continue;

      /* Proceed with B, checking if the next positive neighbour has the same refinement level as ccell, but the
         second neighbour a higher one. Iterate through positive distances for VLASOV_STENCIL_WIDTH elements
         starting from the smallest distance. */

      // Gather neighbours in neighbourhood stencil
      const auto* nbrPairs  = mpiGrid.get_neighbors_of(celli, neighborhood);
      // Create list of unique neighbour distances in both directions (using ordered sets)
      std::set< int > distancesplus;
      std::set< int > distancesminus;
      for (const auto& nbrPair : *nbrPairs) {
         if(nbrPair.second[dimension] > 0) {
            distancesplus.insert(nbrPair.second[dimension]);
         }
         if(nbrPair.second[dimension] < 0) {
            // gather absolute distance values for correct order
            distancesminus.insert(-nbrPair.second[dimension]);
         }
      }
      int iSrc = VLASOV_STENCIL_WIDTH-1;
      for (auto it = distancesplus.begin(); it != distancesplus.end(); ++it) {
         if (iSrc < 0) break; // found enough elements
         for (const auto& nbrPair : *nbrPairs) {
            int distanceInRefinedCells = nbrPair.second[dimension];
            if(distanceInRefinedCells == *it) {
               // Break search if we are not at the final entry, and have different refinement level
               if (iSrc!=0 && mpiGrid.get_refinement_level(nbrPair.first)!=myRefLevel) {
                  iSrc = -1;
                  break;
               }
               // Flag as seed id if VLASOV_STENCIL_WIDTH positive neighbour is at higher refinement level
               if (iSrc==0 && mpiGrid.get_refinement_level(nbrPair.first)>myRefLevel) {
                  addToSeedIds = true;
                  break;
               }
            }
         }
         iSrc--;
      } // Finish B check

      if ( addToSeedIds ) {
         #pragma omp critical
         seedIds.push_back(celli);
         continue;
      }
      /* Proceed with C, checking if the next two negative neighbours have the same refinement level as ccell, but the
         third neighbour a higher one. Iterate through negative distances for VLASOV_STENCIL_WIDTH+1 elements
         starting from the smallest distance. */
      iSrc = VLASOV_STENCIL_WIDTH;
      for (auto it = distancesminus.begin(); it != distancesminus.end(); ++it) {
         if (iSrc < 0) break; // found enough elements
         for (const auto& nbrPair : *nbrPairs) {
            int distanceInRefinedCells = -nbrPair.second[dimension];
            if(distanceInRefinedCells == *it) {
               // Break search if we are not at the final entry, and have different refinement level
               if (iSrc!=0 && mpiGrid.get_refinement_level(nbrPair.first)!=myRefLevel) {
                  iSrc = -1;
                  break;
               }
               // Flag as seed id if VLASOV_STENCIL_WIDTH+1 positive neighbour is at higher refinement level
               if (iSrc==0 && mpiGrid.get_refinement_level(nbrPair.first)>myRefLevel) {
                  addToSeedIds = true;
                  break;
               }
            }
         }
         iSrc--;
      } // Finish C check

      if ( addToSeedIds ) {
#pragma omp critical
         seedIds.push_back(celli);
      }
   }

   if(debug) {
      cout << "Rank " << myRank << ", Seed ids are: ";
      for (const auto seedId : seedIds) {
         cout << seedId << " ";
      }
      cout << endl;
   }
}

/* Check whether the ghost cells around the pencil contain higher refinement than the pencil does.
 * If they do, the pencil must be split to match the finest refined ghost cell.
 *
 * @param mpiGrid DCCRG grid object
 * @param pencils Pencil data struct
 * @param dimension Spatial dimension
 */
void check_ghost_cells(const dccrg::Dccrg<SpatialCell,dccrg::Cartesian_Geometry>& mpiGrid,
                       setOfPencils& pencils,
                       uint dimension) {

   const bool debug = false;
   int neighborhood = getNeighborhood(dimension,VLASOV_STENCIL_WIDTH);

   int myRank;
   if(debug) {
      MPI_Comm_rank(MPI_COMM_WORLD,&myRank);
   }

   std::vector<CellID> pencilIdsToSplit;

// Thread this loop here
#pragma omp parallel for
   for (uint pencili = 0; pencili < pencils.N; ++pencili) {

      // This check isn't in use at the moment, because no pencils are ever flagged periodic..
      if (pencils.periodic[pencili]) {
         continue;
      }

      // This returns a list of only the central cells, excluding the stencil
      auto ids = pencils.getIds(pencili);

      // It is possible that the pencil has already been refined by the pencil building algorithm
      // and is on a higher refinement level than the refinement level of any of the cells it contains
      // due to e.g. process boundaries. Example: x is the pencil, N is non-local cells.
      /* -----------------------------------------
         |   |   |   |   |_|_|_|_| N | N | N | N |
         |xxx|xxx|xxx|xxx|N|N|N|N|   |   |   |   |
         -----------------------------------------
      */
      int maxPencilRefLvl = pencils.path[pencili].size();
      int maxNbrRefLvl = 0;

      const auto* frontNeighbors = mpiGrid.get_neighbors_of(ids.front(),neighborhood);
      const auto* backNeighbors  = mpiGrid.get_neighbors_of(ids.back(),neighborhood);

      // Create list of unique distances in the negative direction from the first cell in pencil
      std::set< int > distances; // is sorted
      for (const auto& nbrPair : *frontNeighbors) {
         if(nbrPair.second[dimension] < 0) {
            // gather absolute distance values
            distances.insert(-nbrPair.second[dimension]);
         }
      }
      int foundcells = 0;
      CellID lastcell = INVALID_CELLID;
      // Iterate through distances for VLASOV_STENCIL_WIDTH elements starting from the smallest distance.
      for (auto it = distances.begin(); it != distances.end(); ++it) {
         for (const auto& nbrPair : *frontNeighbors) {
            if (nbrPair.first==lastcell) continue;
            int distanceInRefinedCells = -nbrPair.second[dimension];
            if (distanceInRefinedCells == *it) {
               maxNbrRefLvl = max(maxNbrRefLvl,mpiGrid.get_refinement_level(nbrPair.first));
               lastcell = nbrPair.first;
               foundcells++;
               continue;
            }
         }
         if (foundcells >= VLASOV_STENCIL_WIDTH) break; // checked enough distances
      }

      // Create list of unique distances in the positive direction from the last cell in pencil
      distances.clear();
      for (const auto& nbrPair : *backNeighbors) {
         if(nbrPair.second[dimension] > 0) {
            distances.insert(nbrPair.second[dimension]);
         }
      }
      foundcells = 0;
      lastcell = INVALID_CELLID;
      for (auto it = distances.begin(); it != distances.end(); ++it) {
         for (const auto& nbrPair : *backNeighbors) {
            if (nbrPair.first==lastcell) continue;
            int distanceInRefinedCells = nbrPair.second[dimension];
            if(distanceInRefinedCells == *it) {
               maxNbrRefLvl = max(maxNbrRefLvl,mpiGrid.get_refinement_level(nbrPair.first));
               lastcell = nbrPair.first;
               foundcells++;
               continue;
            }
         }
         if (foundcells >= VLASOV_STENCIL_WIDTH) break; // checked enough distances
      }

      if (maxNbrRefLvl > maxPencilRefLvl) {
         if(debug) {
            std::cout << "I am rank " << myRank << ". ";
            std::cout << "Found refinement level " << maxNbrRefLvl << " in one of the ghost cells of pencil " << pencili << ". ";
            std::cout << "Highest refinement level in this pencil is " << maxPencilRefLvl;
            std::cout << ". Splitting pencil " << pencili << endl;
         }
         // Let's avoid modifying pencils while we are looping over it. Write down the indices of pencils
         // that need to be split and split them later.
#pragma omp critical
         {
            pencilIdsToSplit.push_back(pencili);
         }
      }
   }

   // No threading here! Splitting requires knowledge of all
   // already existing pencils.
   for (auto pencili: pencilIdsToSplit) {

      Real dx = 0.0;
      Real dy = 0.0;
      auto ids = pencils.getIds(pencili);
      switch(dimension) {
      case 0:
         dx = mpiGrid[ids[0]]->SpatialCell::parameters[CellParams::DY];
         dy = mpiGrid[ids[0]]->SpatialCell::parameters[CellParams::DZ];
         break;
      case 1:
         dx = mpiGrid[ids[0]]->SpatialCell::parameters[CellParams::DX];
         dy = mpiGrid[ids[0]]->SpatialCell::parameters[CellParams::DZ];
         break;
      case 2:
         dx = mpiGrid[ids[0]]->SpatialCell::parameters[CellParams::DX];
         dy = mpiGrid[ids[0]]->SpatialCell::parameters[CellParams::DY];
         break;
      }

// WARNING threading inside this function
      pencils.split(pencili,dx,dy);

   }
}

/* Checks that each local spatial cell appears in pencils at least 1 time.
 *
 * @param mpiGrid DCCRG grid object
 * @param cells Local spatial cells
 * @param pencils Pencil data struct
 */
bool checkPencils(
   const dccrg::Dccrg<SpatialCell,dccrg::Cartesian_Geometry>& mpiGrid,
   const std::vector<CellID> &cells,
   const setOfPencils& pencils
) {
   bool correct = true;
   for (auto id : cells) {
      if (mpiGrid[id]->sysBoundaryFlag == sysboundarytype::NOT_SYSBOUNDARY )  {
         int myCount = std::count(pencils.ids.begin(), pencils.ids.end(), id);
         if( myCount == 0) {
            std::cerr << "ERROR: Cell ID " << id << " Appears in pencils " << myCount << " times!"<< std::endl;
            correct = false;
         }
      }
   }
   for (uint ipencil = 0; ipencil < pencils.N; ++ipencil) {
      cint nPencilsThroughThisCell = pow(pow(2,pencils.path[ipencil].size()),2);
      auto ids = pencils.getIds(ipencil);
      for (auto id : ids) {
         cint myCount = std::count(pencils.ids.begin(), pencils.ids.end(), id);
         if (myCount > nPencilsThroughThisCell) {
            std::cerr << "ERROR: Cell ID " << id << " Appears in pencils " << myCount << " times!"<< std::endl;
            std::cerr << "       It should not appear more than " << nPencilsThroughThisCell << " times." << std::endl;
            correct = false;
         }
      }
   }
   return correct;
}

/* Debugging function, prints the list of cells in each pencil
 *
 * @param pencils Pencil data struct
 * @param dimension Spatial dimension
 * @param myRank MPI rank
 */
void printPencilsFunc(const setOfPencils& pencils, const uint dimension, const int myRank,const dccrg::Dccrg<SpatialCell,dccrg::Cartesian_Geometry>& mpiGrid) {

// Print out ids of pencils (if needed for debugging)
   uint ibeg = 0;
   uint iend = 0;
   stringstream ss;
   ss << "I am rank " << myRank << ", I have " << pencils.N << " pencils along dimension " << dimension << ":\n";
   MPI_Barrier(MPI_COMM_WORLD);
   if(myRank == MASTER_RANK) {
      ss << "(D=DO_NOT_COMPUTE, S=Sysboundary L2, L=Sysboundary L1, N=Non-sysboundary L2, G=Ghost cell)" << std::endl;
      ss << "t, N, mpirank, dimension, length (x, y): indices {path} DZs AreaRatios" << std::endl;
      ss << "----------------------------------------------------------------------" << std::endl;
   }
   MPI_Barrier(MPI_COMM_WORLD);
   for (uint i = 0; i < pencils.N; i++) {
      const uint L = pencils.lengthOfPencils[i];
      iend = ibeg + L;
      ss << P::t << ", ";
      ss << i << ", ";
      ss << myRank << ", ";
      ss << dimension << ", ";
      ss << L << ", ";
      ss << "(" << pencils.x[i] << ", " << pencils.y[i] << "): ";
      for (auto j = pencils.ids.begin() + ibeg; j != pencils.ids.begin() + iend; ++j) {
         ss << *j;
         if (*j && mpiGrid[*j]) {
            SpatialCell* c = mpiGrid[*j];
            if (c->sysBoundaryFlag == sysboundarytype::DO_NOT_COMPUTE) ss<<"D";
            if (c->sysBoundaryLayer != 1 && c->sysBoundaryFlag != sysboundarytype::NOT_SYSBOUNDARY) ss<<"S";
            if (c->sysBoundaryLayer == 1 && c->sysBoundaryFlag != sysboundarytype::NOT_SYSBOUNDARY) ss<<"L";
            if (c->sysBoundaryLayer == 2 && c->sysBoundaryFlag == sysboundarytype::NOT_SYSBOUNDARY) ss<<"N";
            if (!mpiGrid.is_local(*j)) ss<<"G";
         }
         ss<< " ";
      }

      ss << "{";
      for (auto step : pencils.path[i]) {
         ss << step << ", ";
      }
      ss << "}";

      // ss << "source DZs: ";
      // for (auto j = pencils.sourceDZ.begin() + ibeg; j != pencils.sourceDZ.begin() + iend; ++j) {
      //    ss << *j << " ";
      // }

      // ss << "target Ratios: ";
      // for (auto j = pencils.targetRatios.begin() + ibeg; j != pencils.targetRatios.begin() + iend; ++j) {
      //    ss << *j << " ";
      // }

      ibeg  = iend;
      ss << std::endl;
   }
   MPI_Barrier(MPI_COMM_WORLD);
   if(myRank == MASTER_RANK) {
      ss << "-----------------------------------------------------------------" << std::endl;
   }
   std::cout<<ss.str();
}

/* Wrapper function for calling seed ID selection and pencil generation, per dimension.
 * Includes threading and gathering of pencils into thread-containers.
 *
 * @param [in] mpiGrid DCCRG grid object
 * @param [in] dimension Spatial dimension
 */
void prepareSeedIdsAndPencils(const dccrg::Dccrg<SpatialCell,dccrg::Cartesian_Geometry>& mpiGrid,
                              const uint dimension) {

   // Optional heavy printouts for debugging
   const bool printPencils = false;
   const bool printSeeds = false;
   int myRank, mpi_size;
   if(printPencils || printSeeds) {
      MPI_Comm_rank(MPI_COMM_WORLD,&myRank);
      MPI_Comm_size(MPI_COMM_WORLD, &mpi_size);
   }

   switch (dimension) {
      case 0:
         if(P::xcells_ini == 1) return;
         break;
      case 1:
         if(P::ycells_ini == 1) return;
         break;
      case 2:
         if(P::zcells_ini == 1) return;
         break;
      default:
         std::cerr<<"Error in dimension: __FILE__:__LINE__"<<std::endl;
   }
   const vector<CellID>& localCells = getLocalCells();
   vector<CellID> localPropagatedCells;
   // Figure out which spatial cells are translated,
   // result independent of particle species.
   for (size_t c=0; c<localCells.size(); ++c) {
      if (do_translate_cell(mpiGrid[localCells[c]])) {
         localPropagatedCells.push_back(localCells[c]);
      }
   }
<<<<<<< HEAD
   phiprof::start("getSeedIds");
=======

   phiprof::Timer seedIdsTimer {"getSeedIds"};
>>>>>>> e7f50e24
   vector<CellID> seedIds;
   getSeedIds(mpiGrid, localPropagatedCells, dimension, seedIds);
   seedIdsTimer.stop();

   if (printSeeds) {
      for (int rank=0; rank<mpi_size; ++rank) {
         MPI_Barrier(MPI_COMM_WORLD);
         if (rank!=myRank) continue;
         stringstream ss;
         ss<<"Task "<<myRank<<" Seed Ids (D=DO_NOT_COMPUTE, S=Sysboundary L2, L=Sysboundary L1, N=Non-sysboundary L2, G=Ghost cell)"<<std::endl<<std::endl;
         for (uint i = 0; i < seedIds.size(); i++) {
            ss << seedIds.at(i);
            if (seedIds.at(i) && mpiGrid[seedIds.at(i)]) {
               SpatialCell* c = mpiGrid[seedIds.at(i)];
               if (c->sysBoundaryFlag == sysboundarytype::DO_NOT_COMPUTE) ss<<"D";
               if (c->sysBoundaryLayer != 1 && c->sysBoundaryFlag != sysboundarytype::NOT_SYSBOUNDARY) ss<<"S";
               if (c->sysBoundaryLayer == 1 && c->sysBoundaryFlag != sysboundarytype::NOT_SYSBOUNDARY) ss<<"L";
               if (c->sysBoundaryLayer == 2 && c->sysBoundaryFlag == sysboundarytype::NOT_SYSBOUNDARY) ss<<"N";
               if (!mpiGrid.is_local(seedIds.at(i))) ss<<"G";
            }
            ss<<" ";
         }
         ss<<std::endl<<std::endl;
         std::cerr<<ss.str();
      }
   }

   phiprof::Timer pencilsTimer {"buildPencils"};
   // Clear previous set
   DimensionPencils[dimension].removeAllPencils();

#pragma omp parallel
   {
      // Empty vectors for internal use of buildPencilsWithNeighbors. Could be default values but
      // default vectors are complicated. Should overload buildPencilsWithNeighbors like suggested here
      // https://stackoverflow.com/questions/3147274/c-default-argument-for-vectorint
      std::vector<CellID> ids;
      vector<uint> path;
      // thread-internal pencil set to be accumulated at the end
      setOfPencils thread_pencils;
      // iterators used in the accumulation
      std::vector<CellID>::iterator ibeg, iend;

#pragma omp for schedule(guided,8)
      for (uint i=0; i<seedIds.size(); i++) {
         cuint seedId = seedIds[i];
         // Construct pencils from the seedIds into a set of pencils.
         buildPencilsWithNeighbors(mpiGrid, thread_pencils, seedId, ids, dimension, path, seedIds);
      }

      // accumulate thread results in global set of pencils
#pragma omp critical
      {
         for (uint i=0; i<thread_pencils.N; i++) {
            // Use vector range constructor
            ibeg = thread_pencils.ids.begin() + thread_pencils.idsStart[i];
            iend = ibeg + thread_pencils.lengthOfPencils[i];
            std::vector<CellID> pencilIds(ibeg, iend);
            DimensionPencils[dimension].addPencil(pencilIds,thread_pencils.x[i],thread_pencils.y[i],thread_pencils.periodic[i],thread_pencils.path[i]);
         }
      }
   }

   phiprof::Timer ghostCellsTimer {"check_ghost_cells"};
   // Check refinement of two ghost cells on each end of each pencil
   // in case pencil needs to be split.
   // This function contains threading.
   check_ghost_cells(mpiGrid,DimensionPencils[dimension],dimension);
   ghostCellsTimer.stop();

   phiprof::Timer ratiosTimer {"Find_source_cells_ratios_dz"};
   // Compute also the stencil around the pencil (source cells), and
   // Store source cell widths and target cell contribution ratios.
   #pragma omp parallel for schedule(guided)
   for (uint i=0; i<DimensionPencils[dimension].N; ++i) {
      const int L = DimensionPencils[dimension].lengthOfPencils[i];
      CellID *pencilIds = DimensionPencils[dimension].ids.data() + DimensionPencils[dimension].idsStart[i];
      Realf* pencilDZ = DimensionPencils[dimension].sourceDZ.data() + DimensionPencils[dimension].idsStart[i];
      Realf* pencilAreaRatio = DimensionPencils[dimension].targetRatios.data() + DimensionPencils[dimension].idsStart[i];
      computeSpatialSourceCellsForPencil(mpiGrid,pencilIds,L,dimension,DimensionPencils[dimension].path[i],pencilDZ,pencilAreaRatio);
   }
   ratiosTimer.stop();

   // ****************************************************************************

   // Now gather unordered_set of target cells (used for resetting block data)
   DimensionTargetCells[dimension].clear();
   #pragma omp parallel for
   for (uint i=0; i<DimensionPencils[dimension].ids.size(); ++i) {
      const CellID targ = DimensionPencils[dimension].ids[i];
      const Realf ratio = DimensionPencils[dimension].targetRatios[i];
      if ((targ!=0)&&(ratio>0.0)) {
         #pragma omp critical
         {
            DimensionTargetCells[dimension].insert(targ);
         }
      }
   }

   // Warning: checkPencils fails to understand situations where pencils reach across 3 levels of refinement.
   // if(!checkPencils(mpiGrid, localPropagatedCells, pencils)) {
   //    std::cerr<<"abort checkpencils"<<std::endl;
   //    abort();
   // }

   if(printPencils) {
      for (int rank=0; rank<mpi_size; ++rank) {
         MPI_Barrier(MPI_COMM_WORLD);
         if (rank!=myRank) continue;
         printPencilsFunc(DimensionPencils[dimension],dimension,myRank,mpiGrid);
      }
   }
   pencilsTimer.stop();

   #ifdef USE_GPU
   // Clear old allocation if needed
   if (DimensionPencils[dimension].gpu_allocated) {
      delete DimensionPencils[dimension].gpu_lengthOfPencils;
      delete DimensionPencils[dimension].gpu_idsStart;
      delete DimensionPencils[dimension].gpu_sourceDZ;
      delete DimensionPencils[dimension].gpu_targetRatios;
   }
   // Create GPU copies of these vectors
   DimensionPencils[dimension].gpu_lengthOfPencils = new split::SplitVector<uint>(DimensionPencils[dimension].lengthOfPencils);
   DimensionPencils[dimension].gpu_idsStart = new split::SplitVector<uint>(DimensionPencils[dimension].idsStart);
   DimensionPencils[dimension].gpu_sourceDZ = new split::SplitVector<Realf>(DimensionPencils[dimension].sourceDZ);
   DimensionPencils[dimension].gpu_targetRatios = new split::SplitVector<Realf>(DimensionPencils[dimension].targetRatios);
   // Send data to GPU
   gpuStream_t stream = gpu_getStream();
   int device = gpu_getDevice();
   DimensionPencils[dimension].gpu_lengthOfPencils->optimizeGPU(stream);
   DimensionPencils[dimension].gpu_idsStart->optimizeGPU(stream);
   DimensionPencils[dimension].gpu_sourceDZ->optimizeGPU(stream);
   DimensionPencils[dimension].gpu_targetRatios->optimizeGPU(stream);
   DimensionPencils[dimension].gpu_lengthOfPencils->memAdvise(gpuMemAdviseSetPreferredLocation,device,stream);
   DimensionPencils[dimension].gpu_lengthOfPencils->memAdvise(gpuMemAdviseSetAccessedBy,device,stream);
   DimensionPencils[dimension].gpu_idsStart->memAdvise(gpuMemAdviseSetPreferredLocation,device,stream);
   DimensionPencils[dimension].gpu_idsStart->memAdvise(gpuMemAdviseSetAccessedBy,device,stream);
   DimensionPencils[dimension].gpu_sourceDZ->memAdvise(gpuMemAdviseSetPreferredLocation,device,stream);
   DimensionPencils[dimension].gpu_sourceDZ->memAdvise(gpuMemAdviseSetAccessedBy,device,stream);
   DimensionPencils[dimension].gpu_targetRatios->memAdvise(gpuMemAdviseSetPreferredLocation,device,stream);
   DimensionPencils[dimension].gpu_targetRatios->memAdvise(gpuMemAdviseSetAccessedBy,device,stream);
   // and raise flag to be userd for deallocation
   DimensionPencils[dimension].gpu_allocated = true;
   #endif
}<|MERGE_RESOLUTION|>--- conflicted
+++ resolved
@@ -1057,12 +1057,8 @@
          localPropagatedCells.push_back(localCells[c]);
       }
    }
-<<<<<<< HEAD
-   phiprof::start("getSeedIds");
-=======
 
    phiprof::Timer seedIdsTimer {"getSeedIds"};
->>>>>>> e7f50e24
    vector<CellID> seedIds;
    getSeedIds(mpiGrid, localPropagatedCells, dimension, seedIds);
    seedIdsTimer.stop();
