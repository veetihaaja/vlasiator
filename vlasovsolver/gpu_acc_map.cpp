/*
 * This file is part of Vlasiator.
 * Copyright 2010-2022 Finnish Meteorological Institute and University of Helsinki
 *
 * For details of usage, see the COPYING file and read the "Rules of the Road"
 * at http://www.physics.helsinki.fi/vlasiator/
 *
 * This program is free software; you can redistribute it and/or modify
 * it under the terms of the GNU General Public License as published by
 * the Free Software Foundation; either version 2 of the License, or
 * (at your option) any later version.
 *
 * This program is distributed in the hope that it will be useful,
 * but WITHOUT ANY WARRANTY; without even the implied warranty of
 * MERCHANTABILITY or FITNESS FOR A PARTICULAR PURPOSE.  See the
 * GNU General Public License for more details.
 *
 * You should have received a copy of the GNU General Public License along
 * with this program; if not, write to the Free Software Foundation, Inc.,
 * 51 Franklin Street, Fifth Floor, Boston, MA 02110-1301 USA.
 */

#include <stdio.h>
#include <stdlib.h>
#include <string.h>

#include "gpu_acc_map.hpp"
#include "gpu_acc_sort_blocks.hpp"
#include "vec.h"
#include "../definitions.h"
#include "../object_wrapper.h"
#include "../arch/gpu_base.hpp"
#include "../spatial_cell_gpu.hpp"

#include "cpu_face_estimates.hpp"
#include "cpu_1d_pqm.hpp"
#include "cpu_1d_ppm.hpp"
#include "cpu_1d_plm.hpp"


#define i_pcolumnv_gpu(j, k, k_block, num_k_blocks) ( ((j) / ( VECL / WID)) * WID * ( num_k_blocks + 2) + (k) + ( k_block + 1 ) * WID )
#define i_pcolumnv_gpu_b(planeVectorIndex, k, k_block, num_k_blocks) ( planeVectorIndex * WID * ( num_k_blocks + 2) + (k) + ( k_block + 1 ) * WID )

using namespace std;
using namespace spatial_cell;

__device__ void inline swapBlockIndices(vmesh::LocalID &blockIndices0,vmesh::LocalID &blockIndices1,vmesh::LocalID &blockIndices2, const uint dimension){
   vmesh::LocalID temp;
   // Switch block indices according to dimensions, the algorithm has
   // been written for integrating along z.
   switch (dimension){
   case 0:
      /*i and k coordinates have been swapped*/
      temp=blockIndices2;
      blockIndices2=blockIndices0;
      blockIndices0=temp;
      break;
   case 1:
      /*in values j and k coordinates have been swapped*/
      temp=blockIndices2;
      blockIndices2=blockIndices1;
      blockIndices1=temp;
      break;
   case 2:
      break;
   }
}

__global__ void __launch_bounds__(VECL,4) reorder_blocks_by_dimension_kernel(
   Realf *gpu_blockData,
   Vec *gpu_blockDataOrdered,
   uint *gpu_cell_indices_to_id,
   uint totalColumns,
   vmesh::LocalID *gpu_LIDlist,
   ColumnOffsets* columnData,
   // These are just cleared
   split::SplitVector<vmesh::GlobalID>* BlocksRequired,
   split::SplitVector<vmesh::GlobalID>* BlocksToRemove,
   split::SplitVector<vmesh::GlobalID>* BlocksToAdd,
   split::SplitVector<vmesh::GlobalID>* BlocksToMove
) {
   // Takes the contents of blockData, sorts it into blockDataOrdered,
   // performing transposes as necessary
   // Works column-per-column and adds the necessary one empty block at each end
   const int nThreads = blockDim.x; // should be equal to VECL
   const int ti = threadIdx.x;
   const int blocki = blockIdx.x;
   const int gpuBlocks = gridDim.x;
   if (nThreads != VECL) {
      if (ti==0) printf("Warning! VECL not matching thread count for GPU kernel!\n");
   }
   // Loop over columns in steps of gpuBlocks. Each gpuBlock deals with one column.
   for (uint iColumn = blocki; iColumn < totalColumns; iColumn += gpuBlocks) {
      uint inputOffset = columnData->columnBlockOffsets[iColumn];
      uint outputOffset = (inputOffset + 2 * iColumn) * (WID3/VECL);
      uint columnLength = columnData->columnNumBlocks[iColumn];

      // Loop over column blocks
      for (uint b = 0; b < columnLength; b++) {
         // Slices
         for (uint k=0; k<WID; ++k) {
            // Each block slice can span multiple VECLs (equal to gputhreads per block)
            for (uint j = 0; j < WID; j += VECL/WID) {
               // full-block index
               int input = k*WID2 + j*VECL + ti;
               // directional indices
               int input_2 = input / WID2; // last (slowest) index
               int input_1 = (input - input_2 * WID2) / WID; // medium index
               int input_0 = input - input_2 * WID2 - input_1 * WID; // first (fastest) index
               // slice vector index
               int jk = j / (VECL/WID);
               int sourceindex = input_0 * gpu_cell_indices_to_id[0]
                  + input_1 * gpu_cell_indices_to_id[1]
                  + input_2 * gpu_cell_indices_to_id[2];

               gpu_blockDataOrdered[outputOffset + i_pcolumnv_gpu_b(jk, k, b, columnLength)][ti]
                  = gpu_blockData[ gpu_LIDlist[inputOffset + b] * WID3
                                   + sourceindex ];

            } // end loop k (layers per block)
         } // end loop b (blocks per column)
      } // end loop j (vecs per layer)

      // Set first and last blocks to zero
      for (uint k=0; k<WID; ++k) {
         for (uint j = 0; j < WID; j += VECL/WID){
               int jk = j / (VECL/WID);
               gpu_blockDataOrdered[outputOffset + i_pcolumnv_gpu_b(jk, k, -1, columnLength)][ti] = 0.0;
               gpu_blockDataOrdered[outputOffset + i_pcolumnv_gpu_b(jk, k, columnLength, columnLength)][ti] = 0.0;
         }
      }

   } // end loop iColumn
   // Clear vectors
   if (blockIdx.x == blockIdx.y == blockIdx.z == threadIdx.x == threadIdx.y == threadIdx.z == 0) {
      BlocksRequired->clear();
      BlocksToRemove->clear();
      BlocksToAdd->clear();
      BlocksToMove->clear();
   }

   // Note: this kernel does not memset gpu_blockData to zero.
   // A separate memsetasync call is required for that.
}


__global__ void __launch_bounds__(GPUTHREADS,4) identify_block_offsets_kernel(
   const vmesh::VelocityMesh* vmesh,
   Column *columns,
   const uint totalColumns,
   const uint blockDataSize,
   uint *gpu_block_indices_to_id
   ) {
   const uint gpuBlocks = gridDim.x * gridDim.y * gridDim.z;
   const uint warpSize = blockDim.x * blockDim.y * blockDim.z;
   const uint blocki = blockIdx.z*gridDim.x*gridDim.y + blockIdx.y*gridDim.x + blockIdx.x;
   const uint ti = threadIdx.z*blockDim.x*blockDim.y + threadIdx.y*blockDim.x + threadIdx.x;

   for (uint iColumn = blocki; iColumn < totalColumns; iColumn += gpuBlocks) {
      for (uint blockK = (uint)columns[iColumn].minBlockK; blockK <= (uint)columns[iColumn].maxBlockK; blockK += warpSize) {
         if (blockK+ti <= (uint)columns[iColumn].maxBlockK) {
            const int targetBlock =
               columns[iColumn].i * gpu_block_indices_to_id[0] +
               columns[iColumn].j * gpu_block_indices_to_id[1] +
               (blockK+ti)       * gpu_block_indices_to_id[2];
            const vmesh::LocalID tblockLID = vmesh->getLocalID(targetBlock);
            if (tblockLID == vmesh->invalidLocalID()) {
               // Trying to propagate outside the velocity domain
               columns[iColumn].targetBlockOffsets[blockK+ti] = vmesh->invalidLocalID();
               printf("Error: block for index [%d,%d,%d] attempts to propagate outside domain!\n",columns[iColumn].i,columns[iColumn].j,blockK+ti);
            } else {
               columns[iColumn].targetBlockOffsets[blockK+ti] = tblockLID*WID3;
               if (tblockLID >= blockDataSize) {
                  printf("Error: block for index [%d,%d,%d] has invalid blockLID %d \n",columns[iColumn].i,columns[iColumn].j,blockK+ti,tblockLID);
               }
            }
         }
      }
   }
}

// Serial kernel only to avoid page faults or prefetches
__global__ void __launch_bounds__(1,4) count_columns_kernel (
   ColumnOffsets* gpu_columnData,
   vmesh::LocalID* returnLID // gpu_totalColumns, gpu_valuesSizeRequired
   ) {
   // const int gpuBlocks = gridDim.x * gridDim.y * gridDim.z;
   // const int warpSize = blockDim.x * blockDim.y * blockDim.z;
   const int blocki = blockIdx.z*gridDim.x*gridDim.y + blockIdx.y*gridDim.x + blockIdx.x;
   const int ti = threadIdx.z*blockDim.x*blockDim.y + threadIdx.y*blockDim.x + threadIdx.x;
   if ((blocki==0)&&(ti==0)) {
      for(uint setIndex=0; setIndex< gpu_columnData->setColumnOffsets.size(); ++setIndex) {
         returnLID[0] += gpu_columnData->setNumColumns[setIndex];
         for(uint columnIndex = gpu_columnData->setColumnOffsets[setIndex]; columnIndex < gpu_columnData->setColumnOffsets[setIndex] + gpu_columnData->setNumColumns[setIndex] ; columnIndex ++){
            returnLID[1] += (gpu_columnData->columnNumBlocks[columnIndex] + 2) * WID3 / VECL;
         }
      }
   }
}

// Serial kernel only to avoid page faults or prefetches
__global__ void __launch_bounds__(1,4) offsets_into_columns_kernel(
   ColumnOffsets* gpu_columnData,
   Column *gpu_columns,
   const uint valuesSizeRequired
   ) {
   // const int gpuBlocks = gridDim.x * gridDim.y * gridDim.z;
   // const int warpSize = blockDim.x * blockDim.y * blockDim.z;
   const int blocki = blockIdx.z*gridDim.x*gridDim.y + blockIdx.y*gridDim.x + blockIdx.x;
   const int ti = threadIdx.z*blockDim.x*blockDim.y + threadIdx.y*blockDim.x + threadIdx.x;
   if ((blocki==0)&&(ti==0)) {
      uint valuesColumnOffset = 0;
      for( uint setIndex=0; setIndex< gpu_columnData->setColumnOffsets.size(); ++setIndex) {
         for (uint columnIndex = gpu_columnData->setColumnOffsets[setIndex]; columnIndex < gpu_columnData->setColumnOffsets[setIndex] + gpu_columnData->setNumColumns[setIndex] ; columnIndex ++){
            gpu_columns[columnIndex].nblocks = gpu_columnData->columnNumBlocks[columnIndex];
            gpu_columns[columnIndex].valuesOffset = valuesColumnOffset;
            if (valuesColumnOffset >= valuesSizeRequired) {
               printf("(ERROR: Overflowing the values array (%d > %d) with column %d\n",valuesColumnOffset,valuesSizeRequired,columnIndex);
            }
            valuesColumnOffset += (gpu_columnData->columnNumBlocks[columnIndex] + 2) * (WID3/VECL); // there are WID3/VECL elements of type Vec per block
         }
      }
   }
}

// Using columns, evaluate which blocks are target or source blocks
__global__ void __launch_bounds__(GPUTHREADS,4) evaluate_column_extents_kernel(
   const uint dimension,
   const vmesh::VelocityMesh* vmesh,
   ColumnOffsets* gpu_columnData,
   Column *gpu_columns,
   split::SplitVector<vmesh::GlobalID> *BlocksRequired,
   split::SplitVector<vmesh::GlobalID> *BlocksToAdd,
   split::SplitVector<vmesh::GlobalID> *BlocksToRemove,
   vmesh::GlobalID *GIDlist,
   uint *gpu_block_indices_to_id,
   Realv intersection,
   Realv intersection_di,
   Realv intersection_dj,
   Realv intersection_dk,
   int bailout_velocity_space_wall_margin,
   const int max_v_length,
   Realv v_min,
   Realv dv,
   uint *bailout_flag
   ) {
   const uint gpuBlocks = gridDim.x * gridDim.y * gridDim.z;
   const uint warpSize = blockDim.x * blockDim.y * blockDim.z;
   const uint blocki = blockIdx.z*gridDim.x*gridDim.y + blockIdx.y*gridDim.x + blockIdx.x;
   const uint ti = threadIdx.z*blockDim.x*blockDim.y + threadIdx.y*blockDim.x + threadIdx.x;

   __shared__ int isTargetBlock[MAX_BLOCKS_PER_DIM];
   __shared__ int isSourceBlock[MAX_BLOCKS_PER_DIM];
   for( uint setIndex=blocki; setIndex < gpu_columnData->setColumnOffsets.size(); setIndex += gpuBlocks) {
      if (setIndex < gpu_columnData->setColumnOffsets.size()) {

         // Clear flags used for this columnSet
         for(uint tti = 0; tti < MAX_BLOCKS_PER_DIM; tti += warpSize ) {
            uint index = tti + ti;
            if (index < MAX_BLOCKS_PER_DIM) {
               isTargetBlock[index] = 0;
               isSourceBlock[index] = 0;
            }
         }
         __syncthreads();

         /*need x,y coordinate of this column set of blocks, take it from first
           block in first column*/
         vmesh::LocalID setFirstBlockIndices0,setFirstBlockIndices1,setFirstBlockIndices2;
         uint8_t refLevel=0;
         vmesh->getIndices(GIDlist[gpu_columnData->columnBlockOffsets[gpu_columnData->setColumnOffsets[setIndex]]],
                           refLevel,
                           setFirstBlockIndices0, setFirstBlockIndices1, setFirstBlockIndices2);
         swapBlockIndices(setFirstBlockIndices0,setFirstBlockIndices1,setFirstBlockIndices2,dimension);
         /*compute the maximum starting point of the lagrangian (target) grid
           (base level) within the 4 corner cells in this
           block. Needed for computig maximum extent of target column*/

         Realv max_intersectionMin = intersection +
            (setFirstBlockIndices0 * WID + 0) * intersection_di +
            (setFirstBlockIndices1 * WID + 0) * intersection_dj;
         max_intersectionMin =  std::max(max_intersectionMin,
                                         intersection +
                                         (setFirstBlockIndices0 * WID + 0) * intersection_di +
                                         (setFirstBlockIndices1 * WID + WID - 1) * intersection_dj);
         max_intersectionMin =  std::max(max_intersectionMin,
                                         intersection +
                                         (setFirstBlockIndices0 * WID + WID - 1) * intersection_di +
                                         (setFirstBlockIndices1 * WID + 0) * intersection_dj);
         max_intersectionMin =  std::max(max_intersectionMin,
                                         intersection +
                                         (setFirstBlockIndices0 * WID + WID - 1) * intersection_di +
                                         (setFirstBlockIndices1 * WID + WID - 1) * intersection_dj);

         Realv min_intersectionMin = intersection +
            (setFirstBlockIndices0 * WID + 0) * intersection_di +
            (setFirstBlockIndices1 * WID + 0) * intersection_dj;
         min_intersectionMin =  std::min(min_intersectionMin,
                                         intersection +
                                         (setFirstBlockIndices0 * WID + 0) * intersection_di +
                                         (setFirstBlockIndices1 * WID + WID - 1) * intersection_dj);
         min_intersectionMin =  std::min(min_intersectionMin,
                                         intersection +
                                         (setFirstBlockIndices0 * WID + WID - 1) * intersection_di +
                                         (setFirstBlockIndices1 * WID + 0) * intersection_dj);
         min_intersectionMin =  std::min(min_intersectionMin,
                                         intersection +
                                         (setFirstBlockIndices0 * WID + WID - 1) * intersection_di +
                                         (setFirstBlockIndices1 * WID + WID - 1) * intersection_dj);

         //now, record which blocks are target blocks
         for (uint columnIndex = gpu_columnData->setColumnOffsets[setIndex];
              columnIndex < gpu_columnData->setColumnOffsets[setIndex] + gpu_columnData->setNumColumns[setIndex] ;
              ++columnIndex) {
            // Not parallelizing this at this level; not going to be many columns within a set

            const vmesh::LocalID n_cblocks = gpu_columnData->columnNumBlocks[columnIndex];
            vmesh::GlobalID* cblocks = GIDlist + gpu_columnData->columnBlockOffsets[columnIndex]; //column blocks
            vmesh::LocalID firstBlockIndices0,firstBlockIndices1,firstBlockIndices2;
            vmesh::LocalID lastBlockIndices0,lastBlockIndices1,lastBlockIndices2;
            vmesh->getIndices(cblocks[0],
                              refLevel,
                              firstBlockIndices0, firstBlockIndices1, firstBlockIndices2);
            vmesh->getIndices(cblocks[n_cblocks -1],
                              refLevel,
                              lastBlockIndices0, lastBlockIndices1, lastBlockIndices2);
            swapBlockIndices(firstBlockIndices0,firstBlockIndices1,firstBlockIndices2, dimension);
            swapBlockIndices(lastBlockIndices0,lastBlockIndices1,lastBlockIndices2, dimension);

            /* firstBlockV is in z the minimum velocity value of the lower
             *  edge in source grid.
             * lastBlockV is in z the maximum velocity value of the upper
             *  edge in source grid. */
            Realv firstBlockMinV = (WID * firstBlockIndices2) * dv + v_min;
            Realv lastBlockMaxV = (WID * (lastBlockIndices2 + 1)) * dv + v_min;

            /* gk is now the k value in terms of cells in target
               grid. This distance between max_intersectionMin (so lagrangian
               plan, well max value here) and V of source grid, divided by
               intersection_dk to find out how many grid cells that is*/
            const int firstBlock_gk = (int)((firstBlockMinV - max_intersectionMin)/intersection_dk);
            const int lastBlock_gk = (int)((lastBlockMaxV - min_intersectionMin)/intersection_dk);

            int firstBlockIndexK = firstBlock_gk/WID;
            int lastBlockIndexK = lastBlock_gk/WID;

            // now enforce mesh limits for target column blocks (and check if we are
            // too close to the velocity space boundaries)
            firstBlockIndexK = (firstBlockIndexK >= 0)            ? firstBlockIndexK : 0;
            firstBlockIndexK = (firstBlockIndexK < max_v_length ) ? firstBlockIndexK : max_v_length - 1;
            lastBlockIndexK  = (lastBlockIndexK  >= 0)            ? lastBlockIndexK  : 0;
            lastBlockIndexK  = (lastBlockIndexK  < max_v_length ) ? lastBlockIndexK  : max_v_length - 1;
            if(firstBlockIndexK < bailout_velocity_space_wall_margin
               || firstBlockIndexK >= max_v_length - bailout_velocity_space_wall_margin
               || lastBlockIndexK < bailout_velocity_space_wall_margin
               || lastBlockIndexK >= max_v_length - bailout_velocity_space_wall_margin
               ) {
               // Pass bailout flag back to host
               if (ti==0) {
                  *bailout_flag = 1;
               }
            }

            //store source blocks
            for (uint blockK = firstBlockIndices2; blockK <= lastBlockIndices2; blockK +=warpSize){
               if ((blockK+ti) <= lastBlockIndices2) {
                  //const int old  = atomicAdd(&isSourceBlock[blockK+ti],1);
                  isSourceBlock[blockK+ti] = 1; // Does not need to be atomic, as long as it's no longer zero
               }
            }
            __syncthreads();

            //store target blocks
            for (uint blockK = (uint)firstBlockIndexK; blockK <= (uint)lastBlockIndexK; blockK+=warpSize){
               if ((blockK+ti) <= (uint)lastBlockIndexK) {
                  isTargetBlock[blockK+ti] = 1; // Does not need to be atomic, as long as it's no longer zero
                  //const int old  = atomicAdd(&isTargetBlock[blockK+ti],1);
               }
            }
            __syncthreads();

            if (ti==0) {
               // Set columns' transverse coordinates
               gpu_columns[columnIndex].i = setFirstBlockIndices0;
               gpu_columns[columnIndex].j = setFirstBlockIndices1;
               gpu_columns[columnIndex].kBegin = firstBlockIndices2;

               //store also for each column firstBlockIndexK, and lastBlockIndexK
               gpu_columns[columnIndex].minBlockK = firstBlockIndexK;
               gpu_columns[columnIndex].maxBlockK = lastBlockIndexK;
            }
         } // end loop over columns in set
         __syncthreads();

         for (uint blockT = 0; blockT < MAX_BLOCKS_PER_DIM; blockT +=warpSize) {
            uint blockK = blockT + ti;
            if (blockK < MAX_BLOCKS_PER_DIM) {
               if(isTargetBlock[blockK]!=0)  {
                  const int targetBlock =
                     setFirstBlockIndices0 * gpu_block_indices_to_id[0] +
                     setFirstBlockIndices1 * gpu_block_indices_to_id[1] +
                     blockK                * gpu_block_indices_to_id[2];
                  if(!BlocksRequired->device_push_back(targetBlock)) {
                     bailout_flag[1]=1;
                     return;
                  }
               }
               if(isTargetBlock[blockK]!=0 && isSourceBlock[blockK]==0 )  {
                  const int targetBlock =
                     setFirstBlockIndices0 * gpu_block_indices_to_id[0] +
                     setFirstBlockIndices1 * gpu_block_indices_to_id[1] +
                     blockK                * gpu_block_indices_to_id[2];
                  if(!BlocksToAdd->device_push_back(targetBlock)) {
                     bailout_flag[1]=2;
                     return;
                  }

               }
               if(isTargetBlock[blockK]==0 && isSourceBlock[blockK]!=0 )  {
                  const int targetBlock =
                     setFirstBlockIndices0 * gpu_block_indices_to_id[0] +
                     setFirstBlockIndices1 * gpu_block_indices_to_id[1] +
                     blockK                * gpu_block_indices_to_id[2];
                  if(!BlocksToRemove->device_push_back(targetBlock)) {
                     bailout_flag[1]=3;
                     return;
                  }
               }
            } // block within MAX_BLOCKS_PER_DIM
         } // loop over all potential blocks
      } // if valid setIndez
   } // for setIndexB
}

__global__ void __launch_bounds__(VECL,4) acceleration_kernel(
  Realf *gpu_blockData,
  Vec *gpu_blockDataOrdered,
  uint *gpu_cell_indices_to_id,
  Column *gpu_columns,
  uint totalColumns,
  Realv intersection,
  Realv intersection_di,
  Realv intersection_dj,
  Realv intersection_dk,
  Realv v_min,
  Realv i_dv,
  Realv dv,
  Realv minValue,
  const uint bdsw3,
  const size_t invalidLID
) {
   const uint gpuBlocks = gridDim.x * gridDim.y * gridDim.z;
   //const uint warpSize = blockDim.x * blockDim.y * blockDim.z;
   const uint blocki = blockIdx.z*gridDim.x*gridDim.y + blockIdx.y*gridDim.x + blockIdx.x;
   const uint index = threadIdx.z*blockDim.x*blockDim.y + threadIdx.y*blockDim.x + threadIdx.x;

   for (uint column = blocki; column < totalColumns; column += gpuBlocks) {
      /* New threading with each warp/wavefront working on one vector */
      Realf v_r0 = ( (WID * gpu_columns[column].kBegin) * dv + v_min);

      // i,j,k are relative to the order in which we copied data to the values array.
      // After this point in the k,j,i loops there should be no branches based on dimensions
      // Note that the i dimension is vectorized, and thus there are no loops over i
      // Iterate through the perpendicular directions of the column
      for (uint j = 0; j < WID; j += VECL/WID) {
         // If VECL=WID2 (WID=4, VECL=16, or WID=8, VECL=64, then j==0)
         // This loop is still needed for e.g. Warp=VECL=32, WID2=64 (then j==0 or 4)
         const vmesh::LocalID nblocks = gpu_columns[column].nblocks;

         uint i_indices = index % WID;
         uint j_indices = j + index/WID;
         //int jk = j / (VECL/WID);

         int target_cell_index_common =
            i_indices * gpu_cell_indices_to_id[0] +
            j_indices * gpu_cell_indices_to_id[1];
         const Realf intersection_min =
            intersection +
            (gpu_columns[column].i * WID + (Realv)i_indices) * intersection_di +
            (gpu_columns[column].j * WID + (Realv)j_indices) * intersection_dj;

         const Realf gk_intersection_min =
            intersection +
            (gpu_columns[column].i * WID + (Realv)( intersection_di > 0 ? 0 : WID-1 )) * intersection_di +
            (gpu_columns[column].j * WID + (Realv)( intersection_dj > 0 ? j : j+VECL/WID-1 )) * intersection_dj;
         const Realf gk_intersection_max =
            intersection +
            (gpu_columns[column].i * WID + (Realv)( intersection_di < 0 ? 0 : WID-1 )) * intersection_di +
            (gpu_columns[column].j * WID + (Realv)( intersection_dj < 0 ? j : j+VECL/WID-1 )) * intersection_dj;

         // loop through all perpendicular slices in column and compute the mapping as integrals.
         for (uint k=0; k < WID * nblocks; ++k) {
            // Compute reconstructions
            // Checked on 21.01.2022: Realv a[length] goes on the register despite being an array. Explicitly declaring it
            // as __shared__ had no impact on performance.
#ifdef ACC_SEMILAG_PLM
            Realv a[2];
            compute_plm_coeff(gpu_blockDataOrdered + gpu_columns[column].valuesOffset + i_pcolumnv_gpu(j, 0, -1, nblocks), (k + WID), a, minValue, index);
#endif
#ifdef ACC_SEMILAG_PPM
            Realv a[3];
            compute_ppm_coeff(gpu_blockDataOrdered + gpu_columns[column].valuesOffset + i_pcolumnv_gpu(j, 0, -1, nblocks), h4, (k + WID), a, minValue, index);
#endif
#ifdef ACC_SEMILAG_PQM
            Realv a[5];
            compute_pqm_coeff(gpu_blockDataOrdered + gpu_columns[column].valuesOffset + i_pcolumnv_gpu(j, 0, -1, nblocks), h8, (k + WID), a, minValue, index);
#endif

            // set the initial value for the integrand at the boundary at v = 0
            // (in reduced cell units), this will be shifted to target_density_1, see below.
            Realf target_density_r = 0.0;

            const Realv v_r = v_r0  + (k+1)* dv;
            const Realv v_l = v_r0  + k* dv;
            const int lagrangian_gk_l = trunc((v_l-gk_intersection_max)/intersection_dk);
            const int lagrangian_gk_r = trunc((v_r-gk_intersection_min)/intersection_dk);

            //limits in lagrangian k for target column. Also take into
            //account limits of target column
            // Now all indexes in the warp should have the same gk loop extents
            const int minGk = max(lagrangian_gk_l, int(gpu_columns[column].minBlockK * WID));
            const int maxGk = min(lagrangian_gk_r, int((gpu_columns[column].maxBlockK + 1) * WID - 1));
            // Run along the column and perform the polynomial reconstruction
            for(int gk = minGk; gk <= maxGk; gk++) {
               const int blockK = gk/WID;
               const int gk_mod_WID = (gk - blockK * WID);

               //the block of the Lagrangian cell to which we map
               //const int target_block(target_block_index_common + blockK * block_indices_to_id[2]);
               // This already contains the value index via target_cell_index_commom
               const int tcell(target_cell_index_common + gk_mod_WID * gpu_cell_indices_to_id[2]);
               //the velocity between which we will integrate to put mass
               //in the targe cell. If both v_r and v_l are in same cell
               //then v_1,v_2 should be between v_l and v_r.
               //v_1 and v_2 normalized to be between 0 and 1 in the cell.
               //For vector elements where gk is already larger than needed (lagrangian_gk_r), v_2=v_1=v_r and thus the value is zero.
               const Realf v_norm_r = (  min(  max( (gk + 1) * intersection_dk + intersection_min, v_l), v_r) - v_l) * i_dv;

               /*shift, old right is new left*/
               const Realf target_density_l = target_density_r;

               // compute right integrand
#ifdef ACC_SEMILAG_PLM
               target_density_r = v_norm_r * ( a[0] + v_norm_r * a[1] );
#endif
#ifdef ACC_SEMILAG_PPM
               target_density_r = v_norm_r * ( a[0] + v_norm_r * ( a[1] + v_norm_r * a[2] ) );
#endif
#ifdef ACC_SEMILAG_PQM
               target_density_r = v_norm_r * ( a[0] + v_norm_r * ( a[1] + v_norm_r * ( a[2] + v_norm_r * ( a[3] + v_norm_r * a[4] ) ) ) );
#endif

               //store value
               Realf tval = target_density_r - target_density_l;
               const size_t toffset = gpu_columns[column].targetBlockOffsets[blockK];
               if (isfinite(tval) && tval>0 && toffset!=invalidLID ) {
                  (&gpu_blockData[toffset])[tcell] += tval;
               }
            } // for loop over target k-indices of current source block
         } // for-loop over source blocks
      } //for loop over j index
   } // End loop over columns
} // end semilag acc kernel

/*
   Here we map from the current time step grid, to a target grid which
   is the lagrangian departure grid (so th grid at timestep +dt,
   tracked backwards by -dt)
*/
__host__ bool gpu_acc_map_1d(spatial_cell::SpatialCell* spatial_cell,
                              const uint popID,
                              Realv intersection,
                              Realv intersection_di,
                              Realv intersection_dj,
                              Realv intersection_dk,
                              const uint dimension,
                              gpuStream_t stream
   ) {
   // Ensure previous actions have completed?
   SSYNC;
   //CHK_ERR( gpuStreamSynchronize(stream) );
   phiprof::Timer paramsTimer {"Get acc parameters"};
   vmesh::VelocityMesh* vmesh    = spatial_cell->get_velocity_mesh(popID);
   vmesh::VelocityBlockContainer* blockContainer = spatial_cell->get_velocity_blocks(popID);
   Realf *blockData = blockContainer->getData();

   // Thread id used for persistent device memory pointers
#ifdef _OPENMP
      const uint cpuThreadID = omp_get_thread_num();
#else
      const uint cpuThreadID = 0;
#endif

   auto minValue = spatial_cell->getVelocityBlockMinValue(popID);
   // These query velocity mesh parameters which are duplicated for both host and device
   const uint nBlocks = vmesh->size();
   const vmesh::LocalID D0 = vmesh->getGridLength()[0];
   const vmesh::LocalID D1 = vmesh->getGridLength()[1];
   //const vmesh::LocalID D2 = vmesh->getGridLength()[2];
   const Realv dv    = vmesh->getCellSize()[dimension];
   const Realv v_min = vmesh->getMeshMinLimits()[dimension];
   const int max_v_length  = (int)vmesh->getGridLength()[dimension];
   const Realv i_dv = 1.0/dv;

   // For use later
   //Real host_returnReal[8];
   vmesh::LocalID host_returnLID[8];
   vmesh::LocalID *gpu_returnLID = returnLID[cpuThreadID];
   paramsTimer.stop();

   //nothing to do if no blocks
   if(nBlocks == 0) {
      return true;
   }

   phiprof::Timer attachTimer {"stream Attach, prefetch"};
   if (needAttachedStreams) {
      blockContainer->gpu_attachToStream(stream);
      vmesh->gpu_attachToStream(stream);
   }
   if (doPrefetches) {
      blockContainer->gpu_prefetchDevice();
      vmesh->gpu_prefetchDevice();
   }
   attachTimer.stop();

   phiprof::Timer offsetsTimer {"create columnOffsets in unified memory, attach, prefetch"};
   // lists in unified memory
   ColumnOffsets *columnData = unif_columnOffsetData[cpuThreadID];
   // Verify unified memory stream attach
   if (needAttachedStreams) {
      columnData->gpu_attachToStream(stream);
   }
   if (doPrefetches) {
      columnData->columnBlockOffsets.optimizeGPU(stream);
      columnData->columnNumBlocks.optimizeGPU(stream);
      columnData->setColumnOffsets.optimizeGPU(stream);
      columnData->setNumColumns.optimizeGPU(stream);
      CHK_ERR( gpuMemPrefetchAsync(columnData,sizeof(ColumnOffsets),gpu_getDevice(),stream) );
   }
   SSYNC;
   offsetsTimer.stop();
   // Some kernels in here require the number of threads to be equal to VECL.
   // Future improvements would be to allow setting it directly to WID3.
   // Other kernels (not handling block data) can use GPUTHREADS which
   // is equal to NVIDIA: 32 or AMD: 64.
   phiprof::Timer bookkeepingTimer {"Bookkeeping"};

   /*< used when computing id of target block, 0 for compiler */
   uint block_indices_to_id[3] = {0, 0, 0};
   uint cell_indices_to_id[3] = {0, 0, 0};

   Realv is_temp;
   switch (dimension) {
      case 0: /* i and k coordinates have been swapped*/
         /*swap intersection i and k coordinates*/
         is_temp=intersection_di;
         intersection_di=intersection_dk;
         intersection_dk=is_temp;

         /*set values in array that is used to convert block indices to id using a dot product*/
         block_indices_to_id[0] = D0*D1;
         block_indices_to_id[1] = D0;
         block_indices_to_id[2] = 1;

         /*set values in array that is used to convert block indices to id using a dot product*/
         cell_indices_to_id[0]=WID2;
         cell_indices_to_id[1]=WID;
         cell_indices_to_id[2]=1;
         break;
      case 1: /* j and k coordinates have been swapped*/
         /*swap intersection j and k coordinates*/
         is_temp=intersection_dj;
         intersection_dj=intersection_dk;
         intersection_dk=is_temp;

         /*set values in array that is used to convert block indices to id using a dot product*/
         block_indices_to_id[0]=1;
         block_indices_to_id[1] = D0*D1;
         block_indices_to_id[2] = D0;

         /*set values in array that is used to convert block indices to id using a dot product*/
         cell_indices_to_id[0]=1;
         cell_indices_to_id[1]=WID2;
         cell_indices_to_id[2]=WID;
         break;
      case 2:
         /*set values in array that is used to convert block indices to id using a dot product*/
         block_indices_to_id[0]=1;
         block_indices_to_id[1] = D0;
         block_indices_to_id[2] = D0*D1;

         // set values in array that is used to convert block indices to id using a dot product.
         cell_indices_to_id[0]=1;
         cell_indices_to_id[1]=WID;
         cell_indices_to_id[2]=WID2;
         break;
   }
   // Copy indexing information to device (async)
   CHK_ERR( gpuMemcpyAsync(gpu_cell_indices_to_id[cpuThreadID], cell_indices_to_id, 3*sizeof(uint), gpuMemcpyHostToDevice, stream) );
   CHK_ERR( gpuMemcpyAsync(gpu_block_indices_to_id[cpuThreadID], block_indices_to_id, 3*sizeof(uint), gpuMemcpyHostToDevice, stream) );

   // or device memory
   vmesh::GlobalID *GIDlist = gpu_GIDlist[cpuThreadID];
   vmesh::LocalID *LIDlist = gpu_LIDlist[cpuThreadID];
   vmesh::GlobalID *BlocksID_mapped = gpu_BlocksID_mapped[cpuThreadID];
   vmesh::GlobalID *BlocksID_mapped_sorted = gpu_BlocksID_mapped[cpuThreadID];
   vmesh::LocalID *LIDlist_unsorted = gpu_LIDlist_unsorted[cpuThreadID];
   vmesh::LocalID *columnNBlocks = gpu_columnNBlocks[cpuThreadID];

   // Call function for sorting block list and building columns from it.
   // Can probably be further optimized.
   bookkeepingTimer.stop();
   phiprof::Timer sortTimer {"sortBlockList"};
   gpuStream_t priorityStream = gpu_getPriorityStream();
   CHK_ERR( gpuMemsetAsync(columnNBlocks, 0, gpu_acc_columnContainerSize*sizeof(vmesh::LocalID), stream) );
   CHK_ERR( gpuStreamSynchronize(stream) ); // Yes needed because we use priority stream for block list sorting
   sortBlocklistByDimension(vmesh,
                            nBlocks,
                            dimension,
                            BlocksID_mapped,
                            BlocksID_mapped_sorted,
                            GIDlist,
                            LIDlist_unsorted,
                            LIDlist,
                            columnNBlocks,
                            columnData,
                            cpuThreadID,
                            stream
      );
   CHK_ERR( gpuStreamSynchronize(stream) ); // Yes needed to get column data back to regular stream
   sortTimer.stop();

   // Calculate total sum of columns and total values size
   phiprof::Timer countTimer {"count columns"};
   CHK_ERR( gpuMemsetAsync(gpu_returnLID, 0, 2*sizeof(vmesh::LocalID), stream) );
   // this needs to be serial, but is fast.
   count_columns_kernel<<<1, 1, 0, stream>>> (
      columnData,
      gpu_returnLID //gpu_totalColumns,gpu_valuesSizeRequired
      );
   CHK_ERR( gpuPeekAtLastError() );
   CHK_ERR( gpuMemcpyAsync(host_returnLID, gpu_returnLID, 2*sizeof(vmesh::LocalID), gpuMemcpyDeviceToHost, stream) );
   CHK_ERR( gpuStreamSynchronize(stream) );
   const vmesh::LocalID host_totalColumns = host_returnLID[0];
   const vmesh::LocalID host_valuesSizeRequired = host_returnLID[1];
   // Update tracker of maximum encountered column count
   if (gpu_acc_foundColumnsCount < host_totalColumns) {
      gpu_acc_foundColumnsCount = host_totalColumns;
   }
   countTimer.stop();

   phiprof::Timer hostTimer {"Host columns"};
   // Create array of column objects
   Column host_columns[host_totalColumns];
   // and copy it into device memory
   Column *columns = gpu_columns[cpuThreadID];
   CHK_ERR( gpuMemcpyAsync(columns, &host_columns, host_totalColumns*sizeof(Column), gpuMemcpyHostToDevice, stream) );
   SSYNC;
   hostTimer.stop();

   phiprof::Timer storeTimer {"Store offsets into columns"};
   // this needs to be serial, but is fast.
   offsets_into_columns_kernel<<<1, 1, 0, stream>>> (
      columnData,
      columns,
      host_valuesSizeRequired
      );
   CHK_ERR( gpuPeekAtLastError() );
   SSYNC;
   storeTimer.stop();

   phiprof::Timer reorderTimer {"Reorder blocks by dimension"};
   uint gpublocks = host_totalColumns > GPUBLOCKS ? GPUBLOCKS : host_totalColumns;
   // Launch kernels for transposing and ordering velocity space data into columns
   reorder_blocks_by_dimension_kernel<<<gpublocks, VECL, 0, stream>>> (
      blockData, // unified memory, incoming
      gpu_blockDataOrdered[cpuThreadID],
      gpu_cell_indices_to_id[cpuThreadID],
      host_totalColumns,
      LIDlist,
      columnData,
      // Also clears these vectors
      spatial_cell->BlocksRequired,
      spatial_cell->BlocksToAdd,
      spatial_cell->BlocksToRemove,
      spatial_cell->BlocksToMove
      );
   CHK_ERR( gpuPeekAtLastError() );
   SSYNC;
   reorderTimer.stop();
   CHK_ERR( gpuStreamSynchronize(stream) );

   // Make sure the BlocksRequired / -ToAdd and / -ToRemove buffers are large enough
   if(spatial_cell->BlocksRequired->capacity() < spatial_cell->getReservation(popID) * BLOCK_ALLOCATION_FACTOR) {
        spatial_cell->BlocksRequired->reserve(spatial_cell->getReservation(popID)*BLOCK_ALLOCATION_PADDING, true);
        spatial_cell->BlocksRequired->optimizeGPU(stream);
        spatial_cell->BlocksToAdd->reserve(spatial_cell->getReservation(popID)*BLOCK_ALLOCATION_PADDING, true);
        spatial_cell->BlocksToAdd->optimizeGPU(stream);
         // The remove buffer never needs to be larger than our current size.
        spatial_cell->BlocksToRemove->reserve(spatial_cell->get_population(popID).reservation,true);
        spatial_cell->BlocksToRemove->optimizeGPU(stream);
   }
   // Calculate target column extents
   phiprof::Timer evaluateExtentsTimer {"Evaluate column extents kernel"};
   do {
      CHK_ERR( gpuMemsetAsync(gpu_returnLID, 0, 2*sizeof(vmesh::LocalID), stream) );
      evaluate_column_extents_kernel<<<gpublocks, GPUTHREADS, 0, stream>>> (
         dimension,
         vmesh,
         columnData,
         columns,
         spatial_cell->BlocksRequired,
         spatial_cell->BlocksToAdd,
         spatial_cell->BlocksToRemove,
         GIDlist,
         gpu_block_indices_to_id[cpuThreadID],
         intersection,
         intersection_di,
         intersection_dj,
         intersection_dk,
         Parameters::bailout_velocity_space_wall_margin,
         max_v_length,
         v_min,
         dv,
         gpu_returnLID //gpu_bailout_flag:
                       // - element[0]: touching velspace wall
                       // - element[1]: splitvector capacity error
         );
      CHK_ERR( gpuPeekAtLastError() );
      SSYNC;
      // Check if we need to bailout due to hitting v-space edge
      CHK_ERR( gpuMemcpyAsync(host_returnLID, gpu_returnLID, 2*sizeof(vmesh::LocalID), gpuMemcpyDeviceToHost, stream) );
      CHK_ERR( gpuStreamSynchronize(stream) );
      if (host_returnLID[0] != 0) { //host_wallspace_margin_bailout_flag
         string message = "Some target blocks in acceleration are going to be less than ";
         message += std::to_string(Parameters::bailout_velocity_space_wall_margin);
         message += " blocks away from the current velocity space walls for population ";
         message += getObjectWrapper().particleSpecies[popID].name;
         message += " at CellID ";
         message += std::to_string(spatial_cell->parameters[CellParams::CELLID]);
         message += ". Consider expanding velocity space for that population.";
         bailout(true, message, __FILE__, __LINE__);
      }

      // Check whether we exceeded the column data splitVectors on the way
      if (host_returnLID[1] != 0) {  
         // If so, recapacitate and try again.
         // We'll take at least our current velspace size (plus safety factor), or, if that wasn't enough,
         // twice what we had before.
         size_t newCapacity = std::max(
               (size_t)(spatial_cell->getReservation(popID)*BLOCK_ALLOCATION_FACTOR),
               2*spatial_cell->BlocksRequired->size());

         spatial_cell->BlocksRequired->clear();
         spatial_cell->BlocksToAdd->clear();
         spatial_cell->BlocksToRemove->clear();

         spatial_cell->BlocksRequired->reserve(newCapacity,true);
         spatial_cell->BlocksRequired->optimizeGPU(stream);
         spatial_cell->BlocksToAdd->reserve(newCapacity,true);
         spatial_cell->BlocksToAdd->optimizeGPU(stream);
      }
   } while(host_returnLID[1] != 0);
<<<<<<< HEAD
   phiprof::stop("Evaluate column extents kernel");

   if (spatial_cell->BlocksToRemove->size() > spatial_cell->BlocksToAdd->size()) {
      // If we hit v-space walls, we may end up removing more blocks than we create.
      spatial_cell->update_blocks_to_move_caller(popID);
   }

   phiprof::start("Add and delete blocks");
   // Note: in this call, unless hitting v-space walls, BlocksToMove is empty as we only grow the vspace size.
=======

   evaluateExtentsTimer.stop();

   phiprof::Timer addDeleteTimer {"Add and delete blocks"};
   // Note: in this call, BlocksToMove is empty as we only grow the vspace size.
>>>>>>> c25f88a0
   spatial_cell->adjust_velocity_blocks_caller(popID);
   // Velocity space has all extra blocks added and/or removed for the transform target
   // and will not change shape anymore.
   const uint newNBlocks = vmesh->size();
   const uint bdsw3 = newNBlocks * WID3;
   addDeleteTimer.stop();

   // Put into second (high-priority) stream for concurrency
   // Zero out target data on device (unified) (note, pointer needs to be re-fetched)
   phiprof::Timer memsetTimer {"Memset ACC blocks to zero"};
   blockData = blockContainer->getData();
   CHK_ERR( gpuMemsetAsync(blockData, 0, bdsw3*sizeof(Realf), stream) );
   SSYNC;
   memsetTimer.stop();

   phiprof::Timer identifyOffsetsTimer {"identify new block offsets kernel"};
   identify_block_offsets_kernel<<<gpublocks, GPUTHREADS, 0, stream>>> (
      vmesh,
      columns,
      host_totalColumns,
      newNBlocks,
      gpu_block_indices_to_id[cpuThreadID]
      );
   CHK_ERR( gpuPeekAtLastError() );
   SSYNC;
   identifyOffsetsTimer.stop();

   CHK_ERR( gpuStreamSynchronize(stream) ); // Yes needed to ensure block data was zeroed
   phiprof::Timer semilagAccKernel {"Semi-Lagrangian acceleration kernel"};
   acceleration_kernel<<<gpublocks, VECL, 0, stream>>> (
      blockData,
      gpu_blockDataOrdered[cpuThreadID],
      gpu_cell_indices_to_id[cpuThreadID],
      columns,
      host_totalColumns,
      intersection,
      intersection_di,
      intersection_dj,
      intersection_dk,
      v_min,
      i_dv,
      dv,
      minValue,
      bdsw3,
      vmesh->invalidLocalID()
      );
   CHK_ERR( gpuPeekAtLastError() );
   SSYNC;

   // Wait until everything is complete before returning
   CHK_ERR( gpuStreamSynchronize(stream) );
   semilagAccKernel.stop();

   return true;
}<|MERGE_RESOLUTION|>--- conflicted
+++ resolved
@@ -862,23 +862,15 @@
          spatial_cell->BlocksToAdd->optimizeGPU(stream);
       }
    } while(host_returnLID[1] != 0);
-<<<<<<< HEAD
-   phiprof::stop("Evaluate column extents kernel");
+   evaluateExtentsTimer.stop();
 
    if (spatial_cell->BlocksToRemove->size() > spatial_cell->BlocksToAdd->size()) {
       // If we hit v-space walls, we may end up removing more blocks than we create.
       spatial_cell->update_blocks_to_move_caller(popID);
    }
 
-   phiprof::start("Add and delete blocks");
+   phiprof::Timer addDeleteTimer {"Add and delete blocks"};
    // Note: in this call, unless hitting v-space walls, BlocksToMove is empty as we only grow the vspace size.
-=======
-
-   evaluateExtentsTimer.stop();
-
-   phiprof::Timer addDeleteTimer {"Add and delete blocks"};
-   // Note: in this call, BlocksToMove is empty as we only grow the vspace size.
->>>>>>> c25f88a0
    spatial_cell->adjust_velocity_blocks_caller(popID);
    // Velocity space has all extra blocks added and/or removed for the transform target
    // and will not change shape anymore.
