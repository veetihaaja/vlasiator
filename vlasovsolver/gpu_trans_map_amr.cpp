#include "../grid.h"
#include "../object_wrapper.h"
#include "../memoryallocation.h"
#include "vec.h"
#include "cpu_1d_ppm_nonuniform.hpp"
//#include "cpu_1d_ppm_nonuniform_conserving.hpp"

#include "gpu_trans_map_amr.hpp"
#include "cpu_trans_pencils.hpp"
#include "../arch/gpu_base.hpp"

// indices in padded source block, which is of type Vec with VECL
// elements in each vector.
//#define i_trans_ps_blockv_pencil(planeVectorIndex, planeIndex, blockIndex, lengthOfPencil) ( (blockIndex)  +  ( (planeVectorIndex) + (planeIndex) * VEC_PER_PLANE ) * ( lengthOfPencil) )
#define i_trans_ps_blockv_pencil(planeIndex, blockIndex, lengthOfPencil) ( (blockIndex)  +  ( (planeIndex) * VEC_PER_PLANE ) * ( lengthOfPencil) )

// Skip remapping if whole stencil for all vector elements consists of zeroes
__host__ __device__ inline bool check_skip_remapping(Vec* values, uint vectorindex) {
   for (int index=-VLASOV_STENCIL_WIDTH; index<VLASOV_STENCIL_WIDTH+1; ++index) {
      if (values[index][vectorindex] > 0) return false;
   }
   return true;
}

/* Propagate a given velocity block in all spatial cells of a pencil by a time step dt using a PPM reconstruction.
 *
 * @param pencilDZ Width of spatial cells in the direction of the pencil, vector datatype
 * @param values Density values of the block, vector datatype
 * @param dimension Satial dimension
 * @param blockGID Global ID of the velocity block.
 * @param dt Time step
 * @param vmesh Velocity mesh object
 * @param lengthOfPencil Number of cells in the pencil
 */
/* Copy the pencil source data to the temporary values array, so that the
 * dimensions are correctly swapped.
 *
 * This function must be thread-safe.
 *
 * @param blockDataPointer Vector of pre-prepared pointers to input (cell) block data
 * @param start Index from blockDataPointer to start at
 * @param int lengthOfPencil Number of spatial cells in pencil (not inclusive 2*VLASOV_STENCIL_WIDTH
 * @param values Vector into which the data should be loaded
 * @param vcell_transpose
 * @param popID ID of the particle species.
 */

//__launch_bounds__(maxThreadsPerBlock, minBlocksPerMultiprocessor, maxBlocksPerCluster)
// assume never more than 8 threads/CPUs per GPU
__global__ void __launch_bounds__(WID3, 4) translation_kernel(
   const uint dimension,
   const unsigned int* const vcell_transpose,
   const Realv dt,
   uint* pencilLengths,
   uint* pencilStarts,
   //const vmesh::GlobalID blockGID, // which GID this thread is working on
   vmesh::GlobalID *allBlocks, // List of all blocks
   const uint nAllBlocks, // size of list of blocks which we won't exceed
   const uint startingBlockIndex, // First block index for this kernel invocation
   const uint blockIndexIncrement, // How much each kernel invocation should jump ahead
   const uint nPencils, // Number of total pencils (constant)
   const uint sumOfLengths, // sum of all pencil lengths (constant)
   const Realv threshold, // used by slope limiters
   split::SplitVector<vmesh::VelocityMesh*> *allPencilsMeshes, // Pointers to velocity meshes
   split::SplitVector<vmesh::VelocityBlockContainer*> *allPencilsContainers, // pointers to BlockContainers
   Realf** pencilBlockData, // pointers into cell block data, both written and read
   Vec* pencilOrderedSource, // Vec-ordered block data values for pencils
   Realf* pencilDZ,
   Realf* pencilRatios, // Vector holding target ratios
   uint* pencilBlocksCount // store how many non-empty blocks each pencil has for this GID
   ) {

   //const int gpuBlocks = gridDim.x;
   //const int blocki = blockIdx.x;
   //const int warpSize = blockDim.x*blockDim.y*blockDim.z;
   // This is launched with block size (WID2,WID,1) assuming that VECL==WID2
   const vmesh::LocalID ti = threadIdx.y*blockDim.x + threadIdx.x;

   // offsets so this block of the kernel uses the correct part of temp arrays
   const uint pencilBlockDataOffset = blockIdx.x * sumOfLengths;
   const uint pencilOrderedSourceOffset = blockIdx.x * sumOfLengths * (WID3/VECL);
   const uint pencilBlocksCountOffset = blockIdx.x * nPencils;

   vmesh::VelocityMesh** pencilMeshes = allPencilsMeshes->data();
   vmesh::VelocityBlockContainer** pencilContainers = allPencilsContainers->data();
   vmesh::VelocityMesh* vmesh = pencilMeshes[0]; // just some vmesh
   const Realv dvz = vmesh->getCellSize()[dimension];
   const Realv vz_min = vmesh->getMeshMinLimits()[dimension];

   // Acting on velocity block blockGID, now found from array
   for (uint thisBlockIndex = startingBlockIndex + blockIdx.x; thisBlockIndex < nAllBlocks; thisBlockIndex += blockIndexIncrement) {
      const uint blockGID = allBlocks[thisBlockIndex];
      // First read data in
      for (uint pencili=0; pencili<nPencils; pencili++) {
         const uint lengthOfPencil = pencilLengths[pencili];
         const uint start = pencilStarts[pencili];
         // Get pointer to temprary buffer of VEC-ordered data for this kernel
         Vec* thisPencilOrderedSource = pencilOrderedSource + pencilOrderedSourceOffset + start * WID3/VECL;
         uint nonEmptyBlocks = 0;
         // Go over pencil length, gather cellblock data into aligned pencil source data
         for (uint celli = 0; celli < lengthOfPencil; celli++) {
            vmesh::VelocityMesh* vmesh = pencilMeshes[start + celli];
            // GPUTODO: Should we use the accelerated Hashinator interface to prefetch all LID-GID-pairs?
            // const vmesh::LocalID blockLID = vmesh->getLocalID(blockGID);
            // Now using warp accessor.
            const vmesh::LocalID blockLID = vmesh->warpGetLocalID(blockGID,ti);
            // Store block data pointer for both loading of data and writing back to the cell
            if (blockLID == vmesh->invalidLocalID()) {
               if (ti==0) {
                  pencilBlockData[pencilBlockDataOffset + start + celli] = NULL;
               }
               __syncthreads();
               // Non-existing block, push in zeroes
               thisPencilOrderedSource[i_trans_ps_blockv_pencil(threadIdx.y, celli, lengthOfPencil)][threadIdx.x] = 0.0;
            } else {
               #ifdef DEBUG_VLASIATOR
               const vmesh::LocalID meshSize = vmesh->size();
               const vmesh::LocalID VBCSize = pencilContainers[start + celli]->size();
               if ((blockLID>=meshSize) || (blockLID>=VBCSize)) {
                  if (ti==0) {
                     printf("Error in translation: trying to access LID %ul but sizes are vmesh %ul VBC %ul\n",blockLID,meshSize,VBCSize);
                  }
               }
               #endif
               if (ti==0) {
                  pencilBlockData[pencilBlockDataOffset + start + celli] = pencilContainers[start + celli]->getData(blockLID);
                  nonEmptyBlocks++;
               }
               __syncthreads();
               // Valid block, store values in Vec-order for efficient reading in propagation
               // Transpose block values so that mapping is along k direction.
               thisPencilOrderedSource[i_trans_ps_blockv_pencil(threadIdx.y, celli, lengthOfPencil)][threadIdx.x]
                  = (pencilBlockData[pencilBlockDataOffset + start + celli])[vcell_transpose[ti]];
            }
         } // End loop over this pencil
         if (ti==0) {
            pencilBlocksCount[pencilBlocksCountOffset + pencili] = nonEmptyBlocks;
         }
         __syncthreads();
      } // end loop over all pencils

      __syncthreads();
      // Now we reset target blocks
      for (uint celli=0; celli<sumOfLengths; celli++) {
         if (pencilRatios[celli] != 0) {
            // Is a target cell, needs to be reset
            if (pencilBlockData[pencilBlockDataOffset + celli]) {
               (pencilBlockData[pencilBlockDataOffset + celli])[ti] = 0.0;
            }
            // vmesh::VelocityMesh* vmesh = pencilMeshes[celli];
            // //const vmesh::LocalID blockLID = vmesh->getLocalID(blockGID);
            // const vmesh::LocalID blockLID = vmesh->warpGetLocalID(blockGID,ti);
            // if (blockLID != vmesh->invalidLocalID()) {
            //    // This block exists for this cell, reset
            //    (pencilBlockData[pencilBlockDataOffset + celli])[ti] = 0.0;
            // }
         }
      } // end loop over all cells

      // Now we propagate the pencils and write data back to the block data containers
      // Get velocity data from vmesh that we need later to calculate the translation
      __syncthreads();
      vmesh::LocalID blockIndicesD = 0;
      if (dimension==0) {
         vmesh->getIndicesX(blockGID, blockIndicesD);
      } else if (dimension==1) {
         vmesh->getIndicesY(blockGID, blockIndicesD);
      } else if (dimension==2) {
         vmesh->getIndicesZ(blockGID, blockIndicesD);
      }

      // Assuming 1 neighbor in the target array because of the CFL condition
      // In fact propagating to > 1 neighbor will give an error
      // Also defined in the calling function for the allocation of targetValues
      // const uint nTargetNeighborsPerPencil = 1;
      for (uint pencili=0; pencili<nPencils; pencili++) {
         if (pencilBlocksCount[pencilBlocksCountOffset + pencili] == 0) {
            continue;
         }
         const uint lengthOfPencil = pencilLengths[pencili];
         const uint start = pencilStarts[pencili];
         Vec* thisPencilOrderedSource = pencilOrderedSource + pencilOrderedSourceOffset + start * WID3/VECL;

         // Go over length of propagated cells
         for (uint i = VLASOV_STENCIL_WIDTH; i < lengthOfPencil-VLASOV_STENCIL_WIDTH; i++){
            // Get pointers to block data used for output.
            Realf* block_data_m1 = pencilBlockData[pencilBlockDataOffset + start + i - 1];
            Realf* block_data =    pencilBlockData[pencilBlockDataOffset + start + i];
            Realf* block_data_p1 = pencilBlockData[pencilBlockDataOffset + start + i + 1];

            // Cells which shouldn't be written to (e.g. sysboundary cells) have a targetRatio of 0
            // Also need to check if pointer is valid, because a cell can be missing an elsewhere propagated block
            Realf areaRatio_m1 = pencilRatios[start + i - 1];
            Realf areaRatio =    pencilRatios[start + i];
            Realf areaRatio_p1 = pencilRatios[start + i + 1];

            // (no longer loop over) planes (threadIdx.y) and vectors within planes (just 1 by construction)
            const Realf cell_vz = (blockIndicesD * WID + threadIdx.y + 0.5) * dvz + vz_min; //cell centered velocity
            const Realf z_translation = cell_vz * dt / pencilDZ[start + i]; // how much it moved in time dt (reduced units)

            // Determine direction of translation
            // part of density goes here (cell index change along spatial direcion)
            bool positiveTranslationDirection = (z_translation > 0.0);

            // Calculate normalized coordinates in current cell.
            // The coordinates (scaled units from 0 to 1) between which we will
            // integrate to put mass in the target  neighboring cell.
            // Normalize the coordinates to the origin cell. Then we scale with the difference
            // in volume between target and origin later when adding the integrated value.
            Realf z_1,z_2;
            z_1 = positiveTranslationDirection ? 1.0 - z_translation : 0.0;
            z_2 = positiveTranslationDirection ? 1.0 : - z_translation;

            #ifdef DEBUG_VLASIATOR
            if( horizontal_or(abs(z_1) > Vec(1.0)) || horizontal_or(abs(z_2) > Vec(1.0)) ) {
               assert( 0 && "Error in translation, CFL condition violated.");
            }
            #endif

            // Check if all values are 0:
            if (!check_skip_remapping(thisPencilOrderedSource
                                      + i_trans_ps_blockv_pencil(threadIdx.y, i, lengthOfPencil),threadIdx.x)) {
               // Note, you cannot request to sync threads within this code block or you risk deadlock.

               // Compute polynomial coefficients
               Realf a[3];
               // Silly indexing into coefficient calculation necessary due to
               // built-in assumptions of unsigned indexing.
               compute_ppm_coeff_nonuniform(pencilDZ + start + i - VLASOV_STENCIL_WIDTH,
                                            thisPencilOrderedSource
                                            + i_trans_ps_blockv_pencil(threadIdx.y, i, lengthOfPencil)
                                            - VLASOV_STENCIL_WIDTH,
                                            h4, VLASOV_STENCIL_WIDTH, a, threshold, threadIdx.x);
               // Compute integral
               const Realf ngbr_target_density =
                  z_2 * ( a[0] + z_2 * ( a[1] + z_2 * a[2] ) ) -
                  z_1 * ( a[0] + z_1 * ( a[1] + z_1 * a[2] ) );

               // Store mapped density in two target cells
               // in the current original cells we will put the rest of the original density
               // Now because each GPU block handles all pencils for an unique GID, we shouldn't need atomic additions here.

               // NOTE: not using atomic operations causes huge diffs (as if self contribution was neglected)! 11.01.2024 MB
               if (areaRatio && block_data) {
                  const Realf selfContribution = (thisPencilOrderedSource[i_trans_ps_blockv_pencil(threadIdx.y, i, lengthOfPencil)][threadIdx.x] - ngbr_target_density) * areaRatio;
                  atomicAdd(&block_data[vcell_transpose[ti]],selfContribution);
                  //block_data[vcell_transpose[ti]] += selfContribution;
               }
               if (areaRatio_p1 && block_data_p1) {
                  const Realf p1Contribution = (positiveTranslationDirection ? ngbr_target_density
<<<<<<< HEAD
                                                * pencilDZ[i] / pencilDZ[i + 1] : 0.0) * areaRatio_p1;
                  atomicAdd(&block_data_p1[vcell_transpose[ti]],p1Contribution);
                  //block_data_p1[vcell_transpose[ti]] += p1Contribution;
               }
               if (areaRatio_m1 && block_data_m1) {
                  const Realf m1Contribution = (!positiveTranslationDirection ? ngbr_target_density
                                                * pencilDZ[i] / pencilDZ[i - 1] : 0.0) * areaRatio_m1;
                  atomicAdd(&block_data_m1[vcell_transpose[ti]],m1Contribution);
                  //block_data_m1[vcell_transpose[ti]] += m1Contribution;
=======
                                                * pencilDZ[start + i] / pencilDZ[start + i + 1] : 0.0) * areaRatio_p1;
                  //atomicAdd(&block_data_p1[vcell_transpose[ti]],p1Contribution);
                  block_data_p1[vcell_transpose[ti]] += p1Contribution;
               }
               if (areaRatio_m1 && block_data_m1) {
                  const Realf m1Contribution = (!positiveTranslationDirection ? ngbr_target_density
                                                * pencilDZ[start + i] / pencilDZ[start + i - 1] : 0.0) * areaRatio_m1;
                  //atomicAdd(&block_data_m1[vcell_transpose[ti]],m1Contribution);
                  block_data_m1[vcell_transpose[ti]] += m1Contribution;
>>>>>>> 6bfebb9e
               }
            } // Did not skip remapping
            __syncthreads();
         } // end loop over this pencil
      } // end loop over all pencils
      __syncthreads();
   } // end loop over blocks
}

/* Mini-kernel for looping over all available velocity meshes and gathering
 * the union of all existing blocks.
 *
 * @param unionOfBlocksSet Hashmap, where keys are those blocks which are in the union of all blocks
 * @param allVmeshPointer Vector of pointers to velocitymeshes, used for gathering active blocks
 * @param nAllCells count of cells to read from allVmeshPointer
 */
__global__ void  __launch_bounds__(GPUTHREADS, 4) gather_union_of_blocks_kernel(
   Hashinator::Hashmap<vmesh::GlobalID,vmesh::LocalID> *unionOfBlocksSet,
   split::SplitVector<vmesh::VelocityMesh*> *allVmeshPointer,
   const uint nAllCells)
{
   const int gpuBlocks = gridDim.x;
   const int blocki = blockIdx.x;
   //const int warpSize = blockDim.x*blockDim.y*blockDim.z;
   const vmesh::LocalID ti = threadIdx.z*blockDim.x*blockDim.y + threadIdx.y*blockDim.x + threadIdx.x;

   for (vmesh::LocalID cellIndex=blocki; cellIndex<nAllCells; cellIndex += gpuBlocks) {
      vmesh::VelocityMesh* thisVmesh = allVmeshPointer->at(cellIndex);
      vmesh::LocalID nBlocks = thisVmesh->size();
      // for (vmesh::LocalID blockIndex=ti; blockIndex<nBlocks; blockIndex += warpSize) {
      //    const vmesh::GlobalID GID = thisVmesh->getGlobalID(blockIndex);
      //    unionOfBlocksSet->set_element(GID,GID);
      // }
      // Now with warp accessors
      for (vmesh::LocalID blockIndex=0; blockIndex<nBlocks; blockIndex++) {
         const vmesh::GlobalID GID = thisVmesh->getGlobalID(blockIndex);
         // warpInsert<true> only inserts if key does not yet exist
         unionOfBlocksSet->warpInsert<true>(GID, (vmesh::LocalID)GID, ti % GPUTHREADS);
      }
   }
}

/* Map velocity blocks in all local cells forward by one time step in one spatial dimension.
 * This function uses 1-cell wide pencils to update cells in-place to avoid allocating large
 * temporary buffers.
 *
 * @param [in] mpiGrid DCCRG grid object
 * @param [in] localPropagatedCells List of local cells that get propagated
 * ie. not boundary or DO_NOT_COMPUTE
 * @param [in] remoteTargetCells List of non-local target cells
 * @param [in] dimension Spatial dimension
 * @param [in] dt Time step
 * @param [in] popId Particle population ID
 */
bool gpu_trans_map_1d_amr(const dccrg::Dccrg<SpatialCell,dccrg::Cartesian_Geometry>& mpiGrid,
                      const vector<CellID>& localPropagatedCells,
                      const vector<CellID>& remoteTargetCells,
                      std::vector<uint>& nPencils,
                      const uint dimension,
                      const Realv dt,
                      const uint popID) {

   phiprof::Timer setupTimer {"trans-amr-setup"};

   // return if there's no cells to propagate
   if(localPropagatedCells.size() == 0) {
      cout << "Returning because of no cells" << endl;
      return false;
   }

   uint cell_indices_to_id[3]; /*< used when computing id of target cell in block*/
   unsigned int vcell_transpose[WID3]; /*< defines the transpose for the solver internal (transposed) id: i + j*WID + k*WID2 to actual one*/
   // Fiddle indices x,y,z in VELOCITY SPACE
   switch (dimension) {
   case 0:
      // set values in array that is used to convert block indices
      // to global ID using a dot product.
      cell_indices_to_id[0]=WID2;
      cell_indices_to_id[1]=WID;
      cell_indices_to_id[2]=1;
      break;
   case 1:
      // set values in array that is used to convert block indices
      // to global ID using a dot product
      cell_indices_to_id[0]=1;
      cell_indices_to_id[1]=WID2;
      cell_indices_to_id[2]=WID;
      break;
   case 2:
      // set values in array that is used to convert block indices
      // to global id using a dot product.
      cell_indices_to_id[0]=1;
      cell_indices_to_id[1]=WID;
      cell_indices_to_id[2]=WID2;
      break;
   default:
      cerr << __FILE__ << ":"<< __LINE__ << " Wrong dimension, abort"<<endl;
      abort();
      break;
   }

   // init vcell_transpose (moved here to take advantage of the omp parallel region)
#pragma omp parallel for collapse(3)
   for (uint k=0; k<WID; ++k) {
      for (uint j=0; j<WID; ++j) {
         for (uint i=0; i<WID; ++i) {
            const uint cell =
               i * cell_indices_to_id[0] +
               j * cell_indices_to_id[1] +
               k * cell_indices_to_id[2];
            vcell_transpose[ i + j * WID + k * WID2] = cell;
         }
      }
   }
   // Copy indexing information to device.
   gpuStream_t bgStream = gpu_getStream(); // uses stream assigned to thread 0, not the blocking default stream
   int device = gpu_getDevice();
   CHK_ERR( gpuMemcpyAsync(gpu_vcell_transpose, vcell_transpose, WID3*sizeof(uint), gpuMemcpyHostToDevice,bgStream) );

   // Vector with all cell ids
   vector<CellID> allCells(localPropagatedCells);
   allCells.insert(allCells.end(), remoteTargetCells.begin(), remoteTargetCells.end());
   const uint nAllCells = allCells.size();

   // Vectors of pointers to the cell structs
   std::vector<SpatialCell*> allCellsPointer(nAllCells);

   // Ensure GPU data has sufficient allocations/sizes, perform prefetches to CPU
   cuint sumOfLengths = DimensionPencils[dimension].sumOfLengths;
   gpu_vlasov_allocate(sumOfLengths);
   gpu_trans_allocate(nAllCells,sumOfLengths,0,0);
   // Initialize allCellsPointer. Find maximum mesh size.
   uint largestFoundMeshSize = 0;
   #pragma omp parallel
   {
      uint thread_largestFoundMeshSize = 0;
      #pragma omp for
      for(uint celli = 0; celli < nAllCells; celli++){
         allCellsPointer[celli] = mpiGrid[allCells[celli]];
         mpiGrid[allCells[celli]]->dev_upload_population(popID);
         allVmeshPointer->at(celli) = mpiGrid[allCells[celli]]->dev_get_velocity_mesh(popID);
         const uint thisMeshSize = mpiGrid[allCells[celli]]->get_velocity_mesh(popID)->size();
         thread_largestFoundMeshSize = thisMeshSize > thread_largestFoundMeshSize ? thisMeshSize : thread_largestFoundMeshSize;
         // Prefetches (in fact all data should already reside in device memory)
         // allCellsPointer[celli]->get_velocity_mesh(popID)->gpu_prefetchDevice();
         // allCellsPointer[celli]->get_velocity_blocks(popID)->gpu_prefetchDevice();
      }
      #pragma omp critical
      {
         largestFoundMeshSize = largestFoundMeshSize > thread_largestFoundMeshSize ? largestFoundMeshSize : thread_largestFoundMeshSize;
      }
   }
   // Prefetch vector of vmesh pointers to GPU
   allVmeshPointer->optimizeGPU(bgStream);

   // Reserve size for unionOfBlocksSet
   gpu_trans_allocate(0, 0, largestFoundMeshSize, 0);

   // Gather cell weights for load balancing
   if (Parameters::prepareForRebalance == true) {
      for (uint i=0; i<localPropagatedCells.size(); i++) {
         cuint myPencilCount = std::count(DimensionPencils[dimension].ids.begin(), DimensionPencils[dimension].ids.end(), localPropagatedCells[i]);
         nPencils[i] += myPencilCount;
         nPencils[nPencils.size()-1] += myPencilCount;
      }
   }

   phiprof::Timer buildTimer {"trans-amr-buildBlockList"};
   // Get a unique unsorted list of blockids that are in any of the
   // propagated cells. We launch this kernel, and do host-side pointer
   // gathering in parallel with it.
   const uint nGpuBlocks = nAllCells > GPUBLOCKS ? GPUBLOCKS : nAllCells;
   gather_union_of_blocks_kernel<<<nGpuBlocks, GPUTHREADS, 0, bgStream>>> (
      unionOfBlocksSet,
      allVmeshPointer,
      nAllCells
      );
   CHK_ERR( gpuPeekAtLastError() );
   buildTimer.stop();

   phiprof::Timer gatherPointerTimer {"trans-amr-gather-meshpointers"};
   // For each cellid listed in the pencils for this dimension, store the pointer to the vmesh.
   // At the same time, we could accumulate a list of unique cells included, but we already
   // get these from vlasovmover. This has to be on the host, as SpatialCells reside in host memory.
   // Host-side hashmaps are not threadsafe, so the allCellsPointer list cannot feasibly be gathered here.
   #pragma omp parallel for
   for (uint pencili = 0; pencili < DimensionPencils[dimension].N; ++pencili) {
      int L = DimensionPencils[dimension].lengthOfPencils[pencili];
      int start = DimensionPencils[dimension].idsStart[pencili];
      // Loop over cells in pencil
      for (int i = 0; i < L; i++) {
         const CellID thisCell = DimensionPencils[dimension].ids[start+i];
         allPencilsMeshes->at(start+i) = mpiGrid[thisCell]->dev_get_velocity_mesh(popID);
         allPencilsContainers->at(start+i) = mpiGrid[thisCell]->dev_get_velocity_blocks(popID);
      }
   }
   // Prefetch data back to GPU
   allPencilsMeshes->optimizeGPU(bgStream);
   allPencilsContainers->optimizeGPU(bgStream);

   // Extract pointers to data in managed memory
   uint* pencilLengths = DimensionPencils[dimension].gpu_lengthOfPencils->data();
   uint* pencilStarts = DimensionPencils[dimension].gpu_idsStart->data();
   Realf* pencilDZ = DimensionPencils[dimension].gpu_sourceDZ->data();
   Realf* pencilRatios = DimensionPencils[dimension].gpu_targetRatios->data();
   gatherPointerTimer.stop();

   phiprof::Timer buildTimer2 {"trans-amr-buildBlockList-2"};
   // Now we ensure the union of blocks gathering is complete and extract the union of blocks into a vector
   CHK_ERR( gpuStreamSynchronize(bgStream) );
   const vmesh::LocalID unionOfBlocksSetSize = unionOfBlocksSet->size();
   gpu_trans_allocate(0,0,0,unionOfBlocksSetSize);
   const uint nAllBlocks = unionOfBlocksSet->extractAllKeys(*unionOfBlocks,bgStream);
   CHK_ERR( gpuStreamSynchronize(bgStream) );
   vmesh::GlobalID *allBlocks = unionOfBlocks->data();
   // This threshold value is used by slope limiters.
   Realv threshold = mpiGrid[DimensionPencils[dimension].ids[VLASOV_STENCIL_WIDTH]]->getVelocityBlockMinValue(popID);
   buildTimer2.stop();

   /***********************/
   setupTimer.stop();
   /***********************/
   int bufferId {phiprof::initializeTimer("prepare buffers")};
   int mappingId {phiprof::initializeTimer("trans-amr-mapping")};
   #pragma omp parallel
   {
      // Thread id used for persistent device memory pointers
      #ifdef _OPENMP
      const uint cpuThreadID = omp_get_thread_num();
      const uint maxThreads = omp_get_max_threads();
      #else
      const uint cpuThreadID = 0;
      const uint maxThreads = 1;
      #endif
      gpuStream_t stream = gpu_getStream();

      phiprof::Timer bufferTimer {bufferId};
      // Vector of pointers to cell block data, used for both reading and writing
      // GPUTODO: pre-allocate one per thread, here verify sufficient size
      cuint nPencils = DimensionPencils[dimension].N;
      cuint currentAllocation = gpu_vlasov_getAllocation(); // in blocks, per thread buffer
      Vec* pencilOrderedSource = gpu_blockDataOrdered[cpuThreadID]; // pre-allocated temp buffer
      // How many blocks can each thread manage in parallel with this existing temp buffer?
      cuint nBlocksPerThread = currentAllocation / sumOfLengths;
      uint nGpuBlocks  = nBlocksPerThread > GPUBLOCKS ? GPUBLOCKS : nBlocksPerThread;

      Realf** pencilBlockData; // Array of pointers into actual block data
      uint* pencilBlocksCount; // Array of counters if pencil needs to be propagated for this block or not

      stringstream ss;
      // ss<<" thread "<<cpuThreadID<<" malloc "<<sumOfLengths<<" * "<<nGpuBlocks<<" * sizeof(Realf*) + ";
      // ss<<nPencils<<" * "<<nGpuBlocks<<" * sizeof(uint) = "<<sumOfLengths*nGpuBlocks*sizeof(Realf*)+nPencils*nGpuBlocks*sizeof(uint)<<std::endl;
      // std::cerr<<ss.str();
#pragma omp barrier
      CHK_ERR( gpuMallocAsync((void**)&pencilBlockData, sumOfLengths*nGpuBlocks*sizeof(Realf*), stream) );
      CHK_ERR( gpuMallocAsync((void**)&pencilBlocksCount, nPencils*nGpuBlocks*sizeof(uint), stream) );
      CHK_ERR( gpuStreamSynchronize(stream) );
      bufferTimer.stop();

      // Loop over velocity space blocks (threaded, multi-stream, and multi-block parallel, but not using a for-loop)
      phiprof::Timer mappingTimer {mappingId}; // mapping (top-level)
      const uint startingBlockIndex = cpuThreadID*nGpuBlocks;
      const uint blockIndexIncrement = maxThreads*nGpuBlocks;
      // This thread, using its own stream, will launch nGpuBlocks instances of the below kernel, where each instance
      // propagates all pencils for the block in question.
      dim3 block(WID2,WID,1); // assumes VECL==WID2
#pragma omp barrier
      translation_kernel<<<nGpuBlocks, block, 0, stream>>> (
         dimension,
         gpu_vcell_transpose,
         dt,
         pencilLengths,
         pencilStarts,
         //blockGID, // which GID this thread is working on
         allBlocks, // List of all blocks
         nAllBlocks, // size of list of blocks which we won't exceed
         startingBlockIndex, // First block index for this kernel invocation
         blockIndexIncrement, // How much each kernel invocation should jump ahead
         nPencils, // Number of total pencils (constant)
         sumOfLengths, // sum of all pencil lengths (constant)
         threshold,
         allPencilsMeshes, // Pointers to velocity meshes
         allPencilsContainers, // pointers to BlockContainers
         pencilBlockData, // pointers into cell block data, both written and read
         pencilOrderedSource, // Vec-ordered block data values for pencils
         pencilDZ,
         pencilRatios, // Vector holding target ratios
         pencilBlocksCount // store how many non-empty blocks each pencil has for this GID
         );
      CHK_ERR( gpuPeekAtLastError() );
      CHK_ERR( gpuStreamSynchronize(stream) );
      mappingTimer.stop(); // mapping (top-level)
      CHK_ERR( gpuFree(pencilBlockData) );
      CHK_ERR( gpuFree(pencilBlocksCount) );

   } // closes pragma omp parallel
   return true;
}


/* Get an index that identifies which cell in the list of sibling cells this cell is.
 *
 * @param mpiGrid DCCRG grid object
 * @param cellid DCCRG id of this cell
 */
int get_sibling_index(dccrg::Dccrg<SpatialCell,dccrg::Cartesian_Geometry>& mpiGrid, const CellID& cellid) {

   const int NO_SIBLINGS = 0;
   if(mpiGrid.get_refinement_level(cellid) == 0) {
      return NO_SIBLINGS;
   }

   //CellID parent = mpiGrid.mapping.get_parent(cellid);
   CellID parent = mpiGrid.get_parent(cellid);

   if (parent == INVALID_CELLID) {
      std::cerr<<"Invalid parent id"<<std::endl;
      abort();
   }

   // get_all_children returns an array instead of a vector now, need to map it to a vector for find and distance
   // std::array<uint64_t, 8> siblingarr = mpiGrid.mapping.get_all_children(parent);
   // vector<CellID> siblings(siblingarr.begin(), siblingarr.end());
   vector<CellID> siblings = mpiGrid.get_all_children(parent);
   auto location = std::find(siblings.begin(),siblings.end(),cellid);
   auto index = std::distance(siblings.begin(), location);
   if (index>7) {
      std::cerr<<"Invalid parent id"<<std::endl;
      abort();
   }
   return index;

}

/** GPU kernel for incrementing one set of blocks with another
    used for accruing remote neighbor contributions
*/
__global__ static void __launch_bounds__(WID3,4) remote_increment_kernel (
   Realf* blockData,
   Realf* neighborData,
   vmesh::LocalID nBlocks
   ) {
   const int gpuBlocks = gridDim.x;
   const int blocki = blockIdx.x;
   const int i = threadIdx.x;
   const int j = threadIdx.y;
   const int k = threadIdx.z;
   const uint ti = k*WID2 + j*WID + i;
   // loop over whole velocity space
   for (uint blockLID=blocki; blockLID<nBlocks; blockLID += gpuBlocks) {
      // Increment value
      atomicAdd(&blockData[blockLID * WID3 + ti],neighborData[blockLID * WID3 + ti]);

      //blockData[blockLID * WID3 + ti] += neighborData[blockLID * WID3 + ti];
      // Note: this is not an atomic operation, so only one kernel per cell can be active at a time.
   }
}

/* This function communicates the mapping on process boundaries, and then updates the data to their correct values.
 * When sending data between neighbors of different refinement levels, special care has to be taken to ensure that
 * The sending and receiving ranks allocate the correct size arrays for neighbor_block_data.
 * This is partially due to DCCRG defining neighborhood size relative to the host cell. For details, see
 * https://github.com/fmihpc/dccrg/issues/12
 *
 * @param mpiGrid DCCRG grid object
 * @param dimension Spatial dimension
 * @param direction Direction of communication (+ or -)
 * @param popId Particle population ID
 */
void gpu_update_remote_mapping_contribution_amr(
   dccrg::Dccrg<SpatialCell,dccrg::Cartesian_Geometry>& mpiGrid,
   const uint dimension,
   int direction,
   const uint popID) {

   // GPUTODO: First attempts at using managed memory for remote neighbours
   // Should move to re-using managed memory buffers and ensuring size is suitable?
   // If that path is taken, it should also check for any local cells *not* on process
   // boundary and free the buffers from those cells.
   int device = gpu_getDevice();

   int neighborhood = 0;
   int both_neighborhood = 0;

   //normalize and set neighborhoods
   if(direction > 0) {
      direction = 1;
      switch (dimension) {
      case 0:
         neighborhood = SHIFT_P_X_NEIGHBORHOOD_ID;
         both_neighborhood = VLASOV_SOLVER_TARGET_X_NEIGHBORHOOD_ID;
         break;
      case 1:
         neighborhood = SHIFT_P_Y_NEIGHBORHOOD_ID;
         both_neighborhood = VLASOV_SOLVER_TARGET_Y_NEIGHBORHOOD_ID;
         break;
      case 2:
         neighborhood = SHIFT_P_Z_NEIGHBORHOOD_ID;
         both_neighborhood = VLASOV_SOLVER_TARGET_Z_NEIGHBORHOOD_ID;
         break;
      }
   }
   if(direction < 0) {
      direction = -1;
      switch (dimension) {
      case 0:
         neighborhood = SHIFT_M_X_NEIGHBORHOOD_ID;
         both_neighborhood = VLASOV_SOLVER_TARGET_X_NEIGHBORHOOD_ID;
         break;
      case 1:
         neighborhood = SHIFT_M_Y_NEIGHBORHOOD_ID;
         both_neighborhood = VLASOV_SOLVER_TARGET_Y_NEIGHBORHOOD_ID;
         break;
      case 2:
         neighborhood = SHIFT_M_Z_NEIGHBORHOOD_ID;
         both_neighborhood = VLASOV_SOLVER_TARGET_Z_NEIGHBORHOOD_ID;
         break;
      }
   }

   //const vector<CellID>& local_cells = getLocalCells();
   const vector<CellID>& local_cells = mpiGrid.get_local_cells_on_process_boundary(both_neighborhood);
   const vector<CellID> remote_cells = mpiGrid.get_remote_cells_on_process_boundary(both_neighborhood);

   // Fast return if no cells to process
   if (local_cells.size() == remote_cells.size() == 0) {
      return;
   }

   vector<CellID> receive_cells;
   set<CellID> send_cells;
   vector<CellID> receive_origin_cells;
   vector<uint> receive_origin_index;

   phiprof::Timer updateRemoteTimerPre {"trans-amr-remotes-setup-getcells"};
   // Initialize remote cells
   #pragma omp parallel for
   for (auto rc : remote_cells) {
      SpatialCell *ccell = mpiGrid[rc];
      // Initialize number of blocks to 0 and block data to a default value.
      // We need the default for 1 to 1 communications
      if(ccell) {
         for (uint i = 0; i < MAX_NEIGHBORS_PER_DIM; ++i) {
            ccell->neighbor_block_data[i] = ccell->get_data(popID);
            ccell->neighbor_number_of_blocks[i] = 0;
         }
      }
   }

   // Initialize local cells
   #pragma omp parallel for
   for (auto lc : local_cells) {
      SpatialCell *ccell = mpiGrid[lc];
      if(ccell) {
         // Initialize number of blocks to 0 and neighbor block data pointer to the local block data pointer
         for (uint i = 0; i < MAX_NEIGHBORS_PER_DIM; ++i) {
            ccell->neighbor_block_data[i] = ccell->get_data(popID);
            ccell->neighbor_number_of_blocks[i] = 0;
         }
      }
   }
   updateRemoteTimerPre.stop();

   vector<Realf*> receiveBuffers;
   vector<Realf*> sendBuffers;

   phiprof::Timer updateRemoteTimer0 {"trans-amr-remotes-setup-localcells"};
   for (auto c : local_cells) {
      SpatialCell *ccell = mpiGrid[c];
      if (!ccell) continue;
      vector<CellID> p_nbrs;
      vector<CellID> n_nbrs;
      for (const auto& nbr : mpiGrid.get_face_neighbors_of(c)) {
         if(nbr.second == ((int)dimension + 1) * direction) {
            p_nbrs.push_back(nbr.first);
         }
         if(nbr.second == -1 * ((int)dimension + 1) * direction) {
            n_nbrs.push_back(nbr.first);
         }
      }

      uint sendIndex = 0;
      uint recvIndex = 0;
      int mySiblingIndex = get_sibling_index(mpiGrid,c);
      // Set up sends if any neighbor cells in p_nbrs are non-local.
      if (!all_of(p_nbrs.begin(), p_nbrs.end(), [&mpiGrid](CellID i){return mpiGrid.is_local(i);})) {
         phiprof::Timer updateRemoteTimer1 {"trans-amr-remotes-setup-sends"};
         // ccell adds a neighbor_block_data block for each neighbor in the positive direction to its local data
         for (const auto nbr : p_nbrs) {
            //Send data in nbr target array that we just mapped to, if
            // 1) it is a valid target,
            // 2) the source cell in center was translated,
            // 3) Cell is remote.
            if(nbr != INVALID_CELLID && do_translate_cell(ccell) && !mpiGrid.is_local(nbr)) {
               /*
                 Select the index to the neighbor_block_data and neighbor_number_of_blocks arrays
                 1) Ref_c == Ref_nbr == 0, index = 0
                 2) Ref_c == Ref_nbr != 0, index = c sibling index
                 3) Ref_c >  Ref_nbr     , index = c sibling index
                 4) Ref_c <  Ref_nbr     , index = nbr sibling index
                */
               if(mpiGrid.get_refinement_level(c) >= mpiGrid.get_refinement_level(nbr)) {
                  sendIndex = mySiblingIndex;
               } else {
                  sendIndex = get_sibling_index(mpiGrid,nbr);
               }
               SpatialCell *pcell = mpiGrid[nbr];
               // 4) it exists and is not a boundary cell,
               if(pcell && pcell->sysBoundaryFlag == sysboundarytype::NOT_SYSBOUNDARY) {

                  ccell->neighbor_number_of_blocks.at(sendIndex) = pcell->get_number_of_velocity_blocks(popID);

                  if(send_cells.find(nbr) == send_cells.end()) {
                     // 5 We have not already sent data from this rank to this cell.
                     ccell->neighbor_block_data.at(sendIndex) = pcell->get_data(popID);
                     send_cells.insert(nbr);
                  } else {
                     // The receiving cell can't know which cell is sending the data from this rank.
                     // Therefore, we have to send 0's from other cells in the case where multiple cells
                     // from one rank are sending to the same remote cell so that all sent cells can be
                     // summed for the correct result.

                     if (ccell->neighbor_number_of_blocks.at(sendIndex) == 0) {
                        continue;
                     }
                     // GPUTODO: This is now unified memory. With GPU-aware MPI it could be on-device.
                     CHK_ERR( gpuMallocManaged((void**)&ccell->neighbor_block_data.at(sendIndex), ccell->neighbor_number_of_blocks.at(sendIndex) * WID3 * sizeof(Realf)) );
                     CHK_ERR( gpuMemPrefetchAsync(ccell->neighbor_block_data.at(sendIndex),ccell->neighbor_number_of_blocks.at(sendIndex) * WID3 * sizeof(Realf),device,0) );
                     CHK_ERR( gpuMemset(ccell->neighbor_block_data.at(sendIndex), 0, ccell->neighbor_number_of_blocks.at(sendIndex) * WID3 * sizeof(Realf)) );
                     sendBuffers.push_back(ccell->neighbor_block_data.at(sendIndex));
                  } // closes if(send_cells.find(nbr) == send_cells.end())
               } // closes if(pcell && pcell->sysBoundaryFlag == sysboundarytype::NOT_SYSBOUNDARY)
            } // closes if(nbr != INVALID_CELLID && do_translate_cell(ccell) && !mpiGrid.is_local(nbr))
         } // closes for(uint i_nbr = 0; i_nbr < nbrs_to.size(); ++i_nbr)
      } // closes if(!all_of(nbrs_to.begin(), nbrs_to.end(),[&mpiGrid](CellID i){return mpiGrid.is_local(i);}))

      // Set up receives if any neighbor cells in n_nbrs are non-local.
      if (!all_of(n_nbrs.begin(), n_nbrs.end(), [&mpiGrid](CellID i){return mpiGrid.is_local(i);})) {
         phiprof::Timer updateRemoteTimer2 {"trans-amr-remotes-setup-receives"};
         // ccell adds a neighbor_block_data block for each neighbor in the positive direction to its local data
         for (const auto nbr : n_nbrs) {
            if (nbr != INVALID_CELLID && !mpiGrid.is_local(nbr) &&
                ccell->sysBoundaryFlag == sysboundarytype::NOT_SYSBOUNDARY) {
               //Receive data that ncell mapped to this local cell data array,
               //if 1) ncell is a valid source cell, 2) center cell is to be updated (normal cell) 3) ncell is remote
               SpatialCell *ncell = mpiGrid[nbr];
               // Check for null pointer
               if(!ncell) {
                  continue;
               }
               /*
                 Select the index to the neighbor_block_data and neighbor_number_of_blocks arrays
                 1) Ref_nbr == Ref_c == 0, index = 0
                 2) Ref_nbr == Ref_c != 0, index = nbr sibling index
                 3) Ref_nbr >  Ref_c     , index = nbr sibling index
                 4) Ref_nbr <  Ref_c     , index = c   sibling index
                */
               if(mpiGrid.get_refinement_level(nbr) >= mpiGrid.get_refinement_level(c)) {
                  // Allocate memory for one sibling at recvIndex.
                  recvIndex = get_sibling_index(mpiGrid,nbr);
                  ncell->neighbor_number_of_blocks.at(recvIndex) = ccell->get_number_of_velocity_blocks(popID);
                  if (ncell->neighbor_number_of_blocks.at(recvIndex) == 0) {
                     continue;
                  }

                  // GPUTODO: This is now unified memory. With GPU-aware MPI it could be on-device.
                  CHK_ERR( gpuMallocManaged((void**)&ncell->neighbor_block_data.at(recvIndex), ncell->neighbor_number_of_blocks.at(recvIndex) * WID3 * sizeof(Realf)) );
                  CHK_ERR( gpuMemPrefetchAsync(ncell->neighbor_block_data.at(recvIndex), ncell->neighbor_number_of_blocks.at(recvIndex) * WID3 * sizeof(Realf), device,0) );
                  receiveBuffers.push_back(ncell->neighbor_block_data.at(recvIndex));
               } else {
                  recvIndex = mySiblingIndex;
                  // std::array<uint64_t, 8> siblingarr = mpiGrid.mapping.get_all_children(mpiGrid.mapping.get_parent(c));
                  // vector<CellID> mySiblings(siblingarr.begin(), siblingarr.end());
                  auto mySiblings = mpiGrid.get_all_children(mpiGrid.get_parent(c));
                  auto myIndices = mpiGrid.mapping.get_indices(c);

                  // Allocate memory for each sibling to receive all the data sent by coarser ncell.
                  // only allocate blocks for face neighbors.
                  for (uint i_sib = 0; i_sib < MAX_NEIGHBORS_PER_DIM; ++i_sib) {
                     auto sibling = mySiblings.at(i_sib);
                     auto sibIndices = mpiGrid.mapping.get_indices(sibling);
                     auto* scell = mpiGrid[sibling];
                     // Only allocate siblings that are remote face neighbors to ncell
                     // Also take care to have these consistent with the sending process neighbor checks!
                     if(sibling != INVALID_CELLID
                        && scell
                        && mpiGrid.get_process(sibling) != mpiGrid.get_process(nbr)
                        && myIndices.at(dimension) == sibIndices.at(dimension)
                        && ncell->neighbor_number_of_blocks.at(i_sib) != scell->get_number_of_velocity_blocks(popID)
                        && scell->sysBoundaryFlag == sysboundarytype::NOT_SYSBOUNDARY) {

                        ncell->neighbor_number_of_blocks.at(i_sib) = scell->get_number_of_velocity_blocks(popID);
                        if (ncell->neighbor_number_of_blocks.at(i_sib) == 0) {
                           continue;
                        }

                        // GPUTODO: This is now unified memory. With GPU-aware MPI it could be on-device.
                        CHK_ERR( gpuMallocManaged((void**)&ncell->neighbor_block_data.at(i_sib), ncell->neighbor_number_of_blocks.at(i_sib) * WID3 * sizeof(Realf)) );
                        CHK_ERR( gpuMemPrefetchAsync(ncell->neighbor_block_data.at(i_sib), ncell->neighbor_number_of_blocks.at(i_sib) * WID3 * sizeof(Realf), device,0) );
                        receiveBuffers.push_back(ncell->neighbor_block_data.at(i_sib));
                     }
                  }
               }
               receive_cells.push_back(c);
               receive_origin_cells.push_back(nbr);
               receive_origin_index.push_back(recvIndex);
            } // closes (nbr != INVALID_CELLID && !mpiGrid.is_local(nbr) && ...)
         } // closes for(uint i_nbr = 0; i_nbr < nbrs_of.size(); ++i_nbr)
      } // closes if(!all_of(nbrs_of.begin(), nbrs_of.end(),[&mpiGrid](CellID i){return mpiGrid.is_local(i);}))
   } // closes for (auto c : local_cells) {
   updateRemoteTimer0.stop();

   MPI_Barrier(MPI_COMM_WORLD);
   phiprof::Timer updateRemoteTimer3 {"trans-amr-remotes-MPI"};

   // Do communication
   SpatialCell::setCommunicatedSpecies(popID);
   SpatialCell::set_mpi_transfer_type(Transfer::NEIGHBOR_VEL_BLOCK_DATA);
   mpiGrid.update_copies_of_remote_neighbors(neighborhood);
   updateRemoteTimer3.stop();

   MPI_Barrier(MPI_COMM_WORLD);

   // Reduce data: sum received data in the data array to
   // the target grid in the temporary block container
   // #pragma omp parallel
   if (receive_cells.size() != 0) {
      phiprof::Timer updateRemoteTimerIncrement {"trans-amr-remotes-increment"};
      for (size_t c = 0; c < receive_cells.size(); ++c) {
         SpatialCell* receive_cell = mpiGrid[receive_cells[c]];
         SpatialCell* origin_cell = mpiGrid[receive_origin_cells[c]];
         if(!receive_cell || !origin_cell) {
            continue;
         }

         Realf *blockData = receive_cell->get_data(popID);
         Realf *neighborData = origin_cell->neighbor_block_data[receive_origin_index[c]];
         vmesh::LocalID nBlocks = receive_cell->get_number_of_velocity_blocks(popID);
         const uint nGpuBlocks = nBlocks > GPUBLOCKS ? GPUBLOCKS : nBlocks;
         #ifdef _OPENMP
         const uint maxThreads = omp_get_max_threads();
         #else
         const uint maxThreads = 1;
         #endif
         // Increment needs to be parallel-safe, so use modulo of cellid as stream number
         gpuStream_t cellStream = gpuStreamList[receive_cells[c] % maxThreads];
         if (nGpuBlocks>0) {
            dim3 block(WID,WID,WID);
            remote_increment_kernel<<<nGpuBlocks, block, 0, cellStream>>> (
               blockData,
               neighborData,
               nBlocks
               );
            CHK_ERR( gpuPeekAtLastError() );
            //CHK_ERR( gpuStreamSynchronize(cellStream) );
         }
      }
      // Since all increment kernel streams were launched from outside an openmp region, use device sync here.
      CHK_ERR( gpuDeviceSynchronize() );

      // send cell data is set to zero. This is to avoid double copy if
      // one cell is the neighbor on bot + and - side to the same process
      vector<CellID> send_cells_vector(send_cells.begin(), send_cells.end());
      #pragma omp parallel for
      for (uint c = 0; c < send_cells_vector.size(); c++) {
         SpatialCell* send_cell = mpiGrid[send_cells_vector[c]];
         gpuStream_t stream = gpu_getStream();
         Realf* blockData = send_cell->get_data(popID);
         CHK_ERR( gpuMemsetAsync(blockData, 0, WID3*send_cell->get_number_of_velocity_blocks(popID)*sizeof(Realf),stream) );
      }
   }

   phiprof::Timer updateRemoteTimerFree {"trans-amr-remotes-free"};
   for (auto p : receiveBuffers) {
      CHK_ERR( gpuFree(p) );
   }
   for (auto p : sendBuffers) {
      CHK_ERR( gpuFree(p) );
   }
   updateRemoteTimerFree.stop();
}<|MERGE_RESOLUTION|>--- conflicted
+++ resolved
@@ -243,22 +243,11 @@
                // NOTE: not using atomic operations causes huge diffs (as if self contribution was neglected)! 11.01.2024 MB
                if (areaRatio && block_data) {
                   const Realf selfContribution = (thisPencilOrderedSource[i_trans_ps_blockv_pencil(threadIdx.y, i, lengthOfPencil)][threadIdx.x] - ngbr_target_density) * areaRatio;
-                  atomicAdd(&block_data[vcell_transpose[ti]],selfContribution);
-                  //block_data[vcell_transpose[ti]] += selfContribution;
+                  //atomicAdd(&block_data[vcell_transpose[ti]],selfContribution);
+                  block_data[vcell_transpose[ti]] += selfContribution;
                }
                if (areaRatio_p1 && block_data_p1) {
                   const Realf p1Contribution = (positiveTranslationDirection ? ngbr_target_density
-<<<<<<< HEAD
-                                                * pencilDZ[i] / pencilDZ[i + 1] : 0.0) * areaRatio_p1;
-                  atomicAdd(&block_data_p1[vcell_transpose[ti]],p1Contribution);
-                  //block_data_p1[vcell_transpose[ti]] += p1Contribution;
-               }
-               if (areaRatio_m1 && block_data_m1) {
-                  const Realf m1Contribution = (!positiveTranslationDirection ? ngbr_target_density
-                                                * pencilDZ[i] / pencilDZ[i - 1] : 0.0) * areaRatio_m1;
-                  atomicAdd(&block_data_m1[vcell_transpose[ti]],m1Contribution);
-                  //block_data_m1[vcell_transpose[ti]] += m1Contribution;
-=======
                                                 * pencilDZ[start + i] / pencilDZ[start + i + 1] : 0.0) * areaRatio_p1;
                   //atomicAdd(&block_data_p1[vcell_transpose[ti]],p1Contribution);
                   block_data_p1[vcell_transpose[ti]] += p1Contribution;
@@ -268,7 +257,6 @@
                                                 * pencilDZ[start + i] / pencilDZ[start + i - 1] : 0.0) * areaRatio_m1;
                   //atomicAdd(&block_data_m1[vcell_transpose[ti]],m1Contribution);
                   block_data_m1[vcell_transpose[ti]] += m1Contribution;
->>>>>>> 6bfebb9e
                }
             } // Did not skip remapping
             __syncthreads();
