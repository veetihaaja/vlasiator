/*
 * This file is part of Vlasiator.
 * Copyright 2010-2016 Finnish Meteorological Institute
 *
 * For details of usage, see the COPYING file and read the "Rules of the Road"
 * at http://www.physics.helsinki.fi/vlasiator/
 *
 * This program is free software; you can redistribute it and/or modify
 * it under the terms of the GNU General Public License as published by
 * the Free Software Foundation; either version 2 of the License, or
 * (at your option) any later version.
 *
 * This program is distributed in the hope that it will be useful,
 * but WITHOUT ANY WARRANTY; without even the implied warranty of
 * MERCHANTABILITY or FITNESS FOR A PARTICULAR PURPOSE.  See the
 * GNU General Public License for more details.
 *
 * You should have received a copy of the GNU General Public License along
 * with this program; if not, write to the Free Software Foundation, Inc.,
 * 51 Franklin Street, Fifth Floor, Boston, MA 02110-1301 USA.
 */
#ifndef VECTORCLASS_PORTABLE_H
#define VECTORCLASS_PORTABLE_H
#include <math.h>

/*! \file vectorclass_fallback.h
  \brief Simple class for implementing a vector with 4 real values

*/

// Prefetching does nothing in the fallback vectorclass, if no system implementation
// is available
#ifndef _mm_prefetch
#define _mm_prefetch(...)
#endif


template <class T>
class Vec4Simple {
public:
   T val[4] __attribute__((aligned(32)));
   // donot initi v
   Vec4Simple() { }
   // Replicate scalar x across v.
   Vec4Simple(T x){
      for(unsigned int i=0;i<4;i++)
         val[i]=x;
   }
   
   // Replicate 4 values across v.   
   Vec4Simple(T a,T b,T c,T d){
      val[0]=a;
      val[1]=b;
      val[2]=c;
      val[3]=d;
      
   }
   // Copy vector v.
   Vec4Simple(Vec4Simple const &x){
      for(unsigned int i=0;i<4;i++)
         val[i]=x.val[i];
   }

   // Member function to load from array (unaligned)
   Vec4Simple & load(T const * p)  {
      for(unsigned int i=0;i<4;i++)
         val[i]=p[i];
      return *this;
   }
   // Member function to load from array, aligned by 32
   Vec4Simple & load_a(T const * p){
      return this->load(p);
   }
   
   Vec4Simple & insert(int i,T const &x) {
      val[i]=x;
      return *this;
   }


// Member function to store into array (unaligned)
   void store(T * p) const {
      for(unsigned int i=0;i<4;i++)
         p[i]=val[i];
   }
   // Member function to store into array, aligned by 32
   void store_a(T * p) const {
      this->store(p);
   }

   Vec4Simple & operator = (Vec4Simple const & r){
      for(unsigned int i=0;i<4;i++)
         val[i]=r.val[i];
      
      return *this;
   }

   T operator [](int i) const{
      return val[i];
   }

   Vec4Simple operator++ (int)
   {
      Vec4Simple<T> temp (*this);
      for(unsigned int i=0;i<4;i++)
         val[i]++;
      return temp;
   }
};

template <class T>
static inline Vec4Simple<T> abs(const Vec4Simple<T> &l){
   return Vec4Simple<T>(
      fabs(l.val[0]),
      fabs(l.val[1]),
      fabs(l.val[2]),
      fabs(l.val[3])
   );
}

template <class T>
static inline Vec4Simple<T> sqrt(const Vec4Simple<T> &l){
   return Vec4Simple<T>(
      sqrt(l.val[0]),
      sqrt(l.val[1]),
      sqrt(l.val[2]),
      sqrt(l.val[3])
   );
}



template <class T>
static inline Vec4Simple<T> operator + (const Vec4Simple<T> &l, const Vec4Simple<T> &r){
   return Vec4Simple<T>(
      l.val[0]+r.val[0],
      l.val[1]+r.val[1],
      l.val[2]+r.val[2],
      l.val[3]+r.val[3]
   );
}

template <class T, class S>
static inline Vec4Simple<T> operator + (const S &l, const Vec4Simple<T> &r){
   return Vec4Simple<T>(
      l+r.val[0],
      l+r.val[1],
      l+r.val[2],
      l+r.val[3]
   );
}

template <class T, class S>
static inline Vec4Simple<T> operator + (const Vec4Simple<T> &l, const S &r){
   return Vec4Simple<T>(
      l.val[0]+r,
      l.val[1]+r,
      l.val[2]+r,
      l.val[3]+r
   );
}
template <class T>
static inline Vec4Simple<T> operator - (const Vec4Simple<T> &r)
{
   return Vec4Simple<T>(
      -r.val[0],
      -r.val[1],
      -r.val[2],
      -r.val[3]
   );
}




template <class T>
static inline Vec4Simple<T> operator - (const Vec4Simple<T> &l, const Vec4Simple<T> &r)
{
   return Vec4Simple<T>(
      l.val[0]-r.val[0],
      l.val[1]-r.val[1],
      l.val[2]-r.val[2],
      l.val[3]-r.val[3]
   );
}

template <class T, class S>
static inline Vec4Simple<T> operator - (const S &l, const Vec4Simple<T> &r){
   return Vec4Simple<T>(
      l-r.val[0],
      l-r.val[1],
      l-r.val[2],
      l-r.val[3]
   );
}

template <class T, class S>
static inline Vec4Simple<T> operator - (const Vec4Simple<T> &l, const S &r){
   return Vec4Simple<T>(
      l.val[0]-r,
      l.val[1]-r,
      l.val[2]-r,
      l.val[3]-r
   );
}

template <class T>
static inline Vec4Simple<T> operator * (const Vec4Simple<T> &l, const Vec4Simple<T> &r)
{
   return Vec4Simple<T>(
      l.val[0]*r.val[0],
      l.val[1]*r.val[1],
      l.val[2]*r.val[2],
      l.val[3]*r.val[3]
   );
}

template <class T, class S>
static inline Vec4Simple<T> operator * (const Vec4Simple<T> &l, const S &r)
{
   return Vec4Simple<T>(
      l.val[0]*r,
      l.val[1]*r,
      l.val[2]*r,
      l.val[3]*r
   );
}

template <class T, class S>
static inline Vec4Simple<T> operator * (const S &l,const Vec4Simple<T> &r)
{
   return Vec4Simple<T>(
      l*r.val[0],
      l*r.val[1],
      l*r.val[2],
      l*r.val[3]
   );
}



template <class T>
static inline Vec4Simple<T> operator / (const Vec4Simple<T> &l, const Vec4Simple<T> &r)
{
   return Vec4Simple<T>(
      l.val[0]/r.val[0],
      l.val[1]/r.val[1],
      l.val[2]/r.val[2],
      l.val[3]/r.val[3]
   );
}

template <class T, class S>
static inline Vec4Simple<T> operator / (const Vec4Simple<T> &l, const S &r)
{
   return Vec4Simple<T>(
      l.val[0]/r,
      l.val[1]/r,
      l.val[2]/r,
      l.val[3]/r
   );
}

template <class T, class S>
static inline Vec4Simple<T> operator / (const S &l, const Vec4Simple<T> &r )
{
   return Vec4Simple<T>(
      l/r.val[0],
      l/r.val[1],
      l/r.val[2],
      l/r.val[3]
   );
}

template <class T>
static inline  Vec4Simple<T> & operator += (Vec4Simple<T> &l, const Vec4Simple<T> &r){
   l=l+r;
   return l;
}

template <class T, class S>
static inline  Vec4Simple<T> & operator += (Vec4Simple<T> &l, const S &r){
   l = l+r;
   return l;
}

template <class T>
static inline Vec4Simple<T> & operator -= (Vec4Simple<T> &l, const Vec4Simple<T> &r){
   l=l-r;
   return l;
}

template <class T, class S>   
static inline Vec4Simple<T> & operator -= (Vec4Simple<T> &l, const S &r){
   l = l - r;
   return l;
}

template <class T>
static inline Vec4Simple<bool> operator || (const Vec4Simple<T> &l, const Vec4Simple<T> &r)
{
   return Vec4Simple<bool>(
      l.val[0] || r.val[0],
      l.val[1] || r.val[1],
      l.val[2] || r.val[2],
      l.val[3] || r.val[3]
   );
}



template <class T>
static inline Vec4Simple<bool> operator && (const Vec4Simple<T> &l, const Vec4Simple<T> &r)
{
   return Vec4Simple<bool>(
      l.val[0] && r.val[0],
      l.val[1] && r.val[1],
      l.val[2] && r.val[2],
      l.val[3] && r.val[3]
   );
}

template <class T>
static inline Vec4Simple<bool> operator == (const Vec4Simple<T> &l, const Vec4Simple<T> &r)
{
   return Vec4Simple<bool>(
      l.val[0] == r.val[0],
      l.val[1] == r.val[1],
      l.val[2] == r.val[2],
      l.val[3] == r.val[3]
   );
}

template <class T, class S>
static inline Vec4Simple<bool> operator == (const Vec4Simple<T> &l, const S& r)
{
   return Vec4Simple<bool>(
      l.val[0] == r,
      l.val[1] == r,
      l.val[2] == r,
      l.val[3] == r
   );
}

template <class T, class S>
static inline Vec4Simple<bool> operator != (const Vec4Simple<T> &l, const S& r)
{
   return Vec4Simple<bool>(
      l.val[0] != r,
      l.val[1] != r,
      l.val[2] != r,
      l.val[3] != r
   );
}

template <class T>
static inline Vec4Simple<bool> operator ! (const Vec4Simple<T> &l)
{
   return Vec4Simple<bool>(
      !l.val[0],
      !l.val[1],
      !l.val[2],
      !l.val[3]
   );
}


template <class T>
static inline Vec4Simple<bool> operator > (const Vec4Simple<T> &l, const Vec4Simple<T> &r)
{
   return Vec4Simple<bool>(
      l.val[0] > r.val[0],
      l.val[1] > r.val[1],
      l.val[2] > r.val[2],
      l.val[3] > r.val[3]
   );
}


template <class T, class S>
static inline Vec4Simple<bool> operator > (const Vec4Simple<T> &l, const S r)
{
   return Vec4Simple<bool>(
      l.val[0] > r,
      l.val[1] > r,
      l.val[2] > r,
      l.val[3] > r
   );
}



template <class T, class S>
  static inline Vec4Simple<bool> operator > (const S l,const Vec4Simple<T> &r) 
{
   return Vec4Simple<bool>(
      l > r.val[0],
      l > r.val[1],
      l > r.val[2],
      l > r.val[3]
   );
}


template <class T>
static inline Vec4Simple<bool> operator >= (const Vec4Simple<T> &l, const Vec4Simple<T> &r)
{
   return Vec4Simple<bool>(
      l.val[0] >= r.val[0],
      l.val[1] >= r.val[1],
      l.val[2] >= r.val[2],
      l.val[3] >= r.val[3]
   );
}


template <class T, class S>
static inline Vec4Simple<bool> operator >= (const Vec4Simple<T> &l, const S r)
{
   return Vec4Simple<bool>(
      l.val[0] >= r,
      l.val[1] >= r,
      l.val[2] >= r,
      l.val[3] >= r
   );
}



template <class T, class S>
  static inline Vec4Simple<bool> operator >= (const S l,const Vec4Simple<T> &r) 
{
   return Vec4Simple<bool>(
      l >= r.val[0],
      l >= r.val[1],
      l >= r.val[2],
      l >= r.val[3]
   );
}



template <class T>
static inline Vec4Simple<bool> operator < (const Vec4Simple<T> &l, const Vec4Simple<T> &r)
{
   return Vec4Simple<bool>(
      l.val[0] < r.val[0],
      l.val[1] < r.val[1],
      l.val[2] < r.val[2],
      l.val[3] < r.val[3]
   );
}


template <class T, class S>
static inline Vec4Simple<bool> operator < (const Vec4Simple<T> &l,const S &r)
{
   return Vec4Simple<bool>(
      l.val[0] < r,
      l.val[1] < r,
      l.val[2] < r,
      l.val[3] < r
   );
}

template <class T, class S>
  static inline Vec4Simple<bool> operator < (const S l, const Vec4Simple<T> &r) 
{
   return Vec4Simple<bool>(
      l < r.val[0],
      l < r.val[1],
      l < r.val[2],
      l < r.val[3]
   );
}



template <class T>
static inline Vec4Simple<bool> operator <= (const Vec4Simple<T> &l, const Vec4Simple<T> &r)
{
   return Vec4Simple<bool>(
      l.val[0] <= r.val[0],
      l.val[1] <= r.val[1],
      l.val[2] <= r.val[2],
      l.val[3] <= r.val[3]
   );
}


template <class T, class S>
static inline Vec4Simple<bool> operator <= (const Vec4Simple<T> &l,const S &r)
{
   return Vec4Simple<bool>(
      l.val[0] <= r,
      l.val[1] <= r,
      l.val[2] <= r,
      l.val[3] <= r
   );
}

template <class T, class S>
  static inline Vec4Simple<bool> operator <= (const S l, const Vec4Simple<T> &r) 
{
   return Vec4Simple<bool>(
      l <= r.val[0],
      l <= r.val[1],
      l <= r.val[2],
      l <= r.val[3]
   );
}




template <class T>
static inline Vec4Simple<T> min(Vec4Simple<T> const & l, Vec4Simple<T> const & r){
   return Vec4Simple<T>(
      l.val[0]<r.val[0]?l.val[0]:r.val[0],
      l.val[1]<r.val[1]?l.val[1]:r.val[1],
      l.val[2]<r.val[2]?l.val[2]:r.val[2],
      l.val[3]<r.val[3]?l.val[3]:r.val[3]
   );
}

template <class T, class S>
static inline Vec4Simple<T> min(S const & l, Vec4Simple<T> const & r){
   return Vec4Simple<T>(
      l <r.val[0] ? l:r.val[0],
      l <r.val[1] ? l:r.val[1],
      l <r.val[2] ? l:r.val[2],
      l <r.val[3] ? l:r.val[3]
   );
}

template <class T>
static inline Vec4Simple<T> max(Vec4Simple<T> const & l, Vec4Simple<T> const & r){
   return Vec4Simple<T>(
      l.val[0]>r.val[0]?l.val[0]:r.val[0],
      l.val[1]>r.val[1]?l.val[1]:r.val[1],
      l.val[2]>r.val[2]?l.val[2]:r.val[2],
      l.val[3]>r.val[3]?l.val[3]:r.val[3]
   );
}


template <class T, class S>
static inline Vec4Simple<T> max(Vec4Simple<T> const & l, S const & r){
   return Vec4Simple<T>(
      l.val[0] > r ? l.val[0] : r,
      l.val[1] > r ? l.val[1] : r,
      l.val[2] > r ? l.val[2] : r,
      l.val[3] > r ? l.val[3] : r
   );
}


template <class T, class S>
  static inline Vec4Simple<T> max(S const & l, Vec4Simple<T> const & r){
  return Vec4Simple<T>(
     r.val[0] > l ? r.val[0] : l,
     r.val[1] > l ? r.val[1] : l,
     r.val[2] > l ? r.val[2] : l,
     r.val[3] > l ? r.val[3] : l
  );
}



template <class T>
static inline Vec4Simple<T> select(Vec4Simple<bool> const & a, Vec4Simple<T> const & b, Vec4Simple<T> const & c){ 
   return Vec4Simple<T>(
      a.val[0] ? b.val[0] : c.val[0],
      a.val[1] ? b.val[1] : c.val[1],
      a.val[2] ? b.val[2] : c.val[2],
      a.val[3] ? b.val[3] : c.val[3]
   );
}


template <class T, class S>
static inline Vec4Simple<T> select(Vec4Simple<bool> const & a, S const & b, Vec4Simple<T> const & c){ 
   return Vec4Simple<T>(
      a.val[0] ? b : c.val[0],
      a.val[1] ? b : c.val[1],
      a.val[2] ? b : c.val[2],
      a.val[3] ? b : c.val[3]
   );
}


template <class T, class S>
  static inline Vec4Simple<T> select(Vec4Simple<bool> const & a, Vec4Simple<T> const & b, S const & c){
   return Vec4Simple<T>(
      a.val[0] ? b.val[0] : c,
      a.val[1] ? b.val[1] : c,
      a.val[2] ? b.val[2] : c,
      a.val[3] ? b.val[3] : c
   );
}


template <class T>
  static inline Vec4Simple<T> select(Vec4Simple<bool> const & a, T const & b, T const & c){
   return Vec4Simple<T>(
      a.val[0] ? b : c,
      a.val[1] ? b : c,
      a.val[2] ? b : c,
      a.val[3] ? b : c
   );
}

template <class T>
static inline bool horizontal_or(Vec4Simple<T> const & a){ 
  return a.val[0] || a.val[1] || a.val[2] || a.val[3];
}


template <class T>
static inline bool horizontal_and(Vec4Simple<T> const & a){ 
  return a.val[0] && a.val[1] && a.val[2] && a.val[3];
}



template <class T>
static inline Vec4Simple<int> truncate_to_int(Vec4Simple<T> const & a){ 
  return Vec4Simple<int>(a.val[0], a.val[1], a.val[2], a.val[3]);
}

template <class T>
static inline Vec4Simple<double> to_double(Vec4Simple<T> const & a){ 
  return Vec4Simple<double>(a.val[0], a.val[1], a.val[2], a.val[3]);
}

template <class T>
static inline Vec4Simple<float> to_float(Vec4Simple<T> const & a){ 
  return Vec4Simple<float>(a.val[0], a.val[1], a.val[2], a.val[3]);
}

// Dummy functions that Agner vectorclass has.
// These are here to suppress compiler error messages only
static void no_subnormals() 
{
}




template <class T>
class Vec8Simple {
public:
   T val[8] __attribute__((aligned(32)));
   // donot initi v
   Vec8Simple() { }
   // Replicate scalar x across v.
   Vec8Simple(T x){
      for(unsigned int i=0; i<8; i++)
         val[i]=x;
   }
   
   // Replicate 4 values across v.   
   Vec8Simple(T a,T b,T c,T d, T e,T f,T g,T h ){
      val[0]=a;
      val[1]=b;
      val[2]=c;
      val[3]=d;
      val[4]=e;
      val[5]=f;
      val[6]=g;
      val[7]=h;
   }
   // Copy vector v.
   Vec8Simple(Vec8Simple const &x){
      for(unsigned int i=0;i<8;i++)
         val[i]=x.val[i];
   }

   // Member function to load from array (unaligned)
   Vec8Simple & load(T const * p)  {
      for(unsigned int i=0;i<8;i++)
         val[i]=p[i];
      return *this;
   }
   // Member function to load from array, aligned by 32
   Vec8Simple & load_a(T const * p){
      return this->load(p);
   }
   
   Vec8Simple & insert(int i,T const &x) {
      val[i]=x;
      return *this;
   }


// Member function to store into array (unaligned)
   void store(T * p) const {
      for(unsigned int i=0;i<8;i++)
         p[i]=val[i];
   }
   // Member function to store into array, aligned by 32
   void store_a(T * p) const {
      this->store(p);
   }

   Vec8Simple & operator = (Vec8Simple const & r){
      for(unsigned int i=0;i<8;i++)
         val[i]=r.val[i];
      
      return *this;
   }

   T operator [](int i) const{
      return val[i];
   }

   Vec8Simple operator++ (int)
   {
      Vec8Simple<T> temp (*this);
      for(unsigned int i=0;i<8;i++)
         val[i]++;
      return temp;
   }
};

template <class T>
static inline Vec8Simple<T> abs(const Vec8Simple<T> &l){
   return Vec8Simple<T>(
      fabs(l.val[0]),
      fabs(l.val[1]),
      fabs(l.val[2]),
      fabs(l.val[3]),
      fabs(l.val[4]),
      fabs(l.val[5]),
      fabs(l.val[6]),
      fabs(l.val[7])

   );
}

template <class T>
static inline Vec8Simple<T> sqrt(const Vec8Simple<T> &l){
   return Vec8Simple<T>(
      sqrt(l.val[0]),
      sqrt(l.val[1]),
      sqrt(l.val[2]),
      sqrt(l.val[3]),
      sqrt(l.val[4]),
      sqrt(l.val[5]),
      sqrt(l.val[6]),
      sqrt(l.val[7])
   );
}



template <class T>
static inline Vec8Simple<T> operator + (const Vec8Simple<T> &l, const Vec8Simple<T> &r){
   return Vec8Simple<T>(
      l.val[0]+r.val[0],
      l.val[1]+r.val[1],
      l.val[2]+r.val[2],
      l.val[3]+r.val[3],
      l.val[4]+r.val[4],
      l.val[5]+r.val[5],
      l.val[6]+r.val[6],
      l.val[7]+r.val[7]
   );
}

template <class T, class S>
static inline Vec8Simple<T> operator + (const S &l, const Vec8Simple<T> &r){
   return Vec8Simple<T>(
      l+r.val[0],
      l+r.val[1],
      l+r.val[2],
      l+r.val[3],
      l+r.val[4],
      l+r.val[5],
      l+r.val[6],
      l+r.val[7]

   );
}

template <class T, class S>
static inline Vec8Simple<T> operator + (const Vec8Simple<T> &l, const S &r){
   return Vec8Simple<T>(
      l.val[0]+r,
      l.val[1]+r,
      l.val[2]+r,
      l.val[3]+r,
      l.val[4]+r,
      l.val[5]+r,
      l.val[6]+r,
      l.val[7]+r

   );
}
template <class T>
static inline Vec8Simple<T> operator - (const Vec8Simple<T> &r)
{
   return Vec8Simple<T>(
      -r.val[0],
      -r.val[1],
      -r.val[2],
      -r.val[3],
      -r.val[4],
      -r.val[5],
      -r.val[6],
      -r.val[7]

   );
}




template <class T>
static inline Vec8Simple<T> operator - (const Vec8Simple<T> &l, const Vec8Simple<T> &r)
{
   return Vec8Simple<T>(
      l.val[0]-r.val[0],
      l.val[1]-r.val[1],
      l.val[2]-r.val[2],
      l.val[3]-r.val[3],
      l.val[4]-r.val[4],
      l.val[5]-r.val[5],
      l.val[6]-r.val[6],
      l.val[7]-r.val[7]

   );
}

template <class T, class S>
static inline Vec8Simple<T> operator - (const S &l, const Vec8Simple<T> &r){
   return Vec8Simple<T>(
      l-r.val[0],
      l-r.val[1],
      l-r.val[2],
      l-r.val[3],
      l-r.val[4],
      l-r.val[5],
      l-r.val[6],
      l-r.val[7]
      );
}

template <class T, class S>
static inline Vec8Simple<T> operator - (const Vec8Simple<T> &l, const S &r){
   return Vec8Simple<T>(
      l.val[0]-r,
      l.val[1]-r,
      l.val[2]-r,
      l.val[3]-r,
      l.val[4]-r,
      l.val[5]-r,
      l.val[6]-r,
      l.val[7]-r

   );
}

template <class T>
static inline Vec8Simple<T> operator * (const Vec8Simple<T> &l, const Vec8Simple<T> &r)
{
   return Vec8Simple<T>(
      l.val[0]*r.val[0],
      l.val[1]*r.val[1],
      l.val[2]*r.val[2],
      l.val[3]*r.val[3],
      l.val[4]*r.val[4],
      l.val[5]*r.val[5],
      l.val[6]*r.val[6],
      l.val[7]*r.val[7]

   );
}

template <class T, class S>
static inline Vec8Simple<T> operator * (const Vec8Simple<T> &l, const S &r)
{
   return Vec8Simple<T>(
      l.val[0]*r,
      l.val[1]*r,
      l.val[2]*r,
      l.val[3]*r,
      l.val[4]*r,
      l.val[5]*r,
      l.val[6]*r,
      l.val[7]*r
   );
}

template <class T, class S>
static inline Vec8Simple<T> operator * (const S &l,const Vec8Simple<T> &r)
{
   return Vec8Simple<T>(
      r.val[0]*l,
      r.val[1]*l,
      r.val[2]*l,
      r.val[3]*l,
      r.val[4]*l,
      r.val[5]*l,
      r.val[6]*l,
      r.val[7]*l

   );
}

template <class T>
static inline Vec8Simple<T> operator / (const Vec8Simple<T> &l, const Vec8Simple<T> &r)
{
   return Vec8Simple<T>(
      l.val[0]/r.val[0],
      l.val[1]/r.val[1],
      l.val[2]/r.val[2],
      l.val[3]/r.val[3],
      l.val[4]/r.val[4],
      l.val[5]/r.val[5],
      l.val[6]/r.val[6],
      l.val[7]/r.val[7]

   );
}

template <class T, class S>
static inline Vec8Simple<T> operator / (const Vec8Simple<T> &l, const S &r)
{
   return Vec8Simple<T>(
      l.val[0]/r,
      l.val[1]/r,
      l.val[2]/r,
      l.val[3]/r,
      l.val[4]/r,
      l.val[5]/r,
      l.val[6]/r,
      l.val[7]/r

   );
}

template <class T, class S>
static inline Vec8Simple<T> operator / (const S &l, const Vec8Simple<T> &r)
{
   return Vec8Simple<T>(
      l/r.val[0],
      l/r.val[1],
      l/r.val[2],
      l/r.val[3],
      l/r.val[4],
      l/r.val[5],
      l/r.val[6],
      l/r.val[7]
<<<<<<< HEAD
      
=======
>>>>>>> 9cdba834
   );
}

template <class T>
static inline  Vec8Simple<T> & operator += (Vec8Simple<T> &l, const Vec8Simple<T> &r){
   l=l+r;
   return l;
}

template <class T, class S>
static inline  Vec8Simple<T> & operator += (Vec8Simple<T> &l, const S &r){
   l = l+r;
   return l;
}

template <class T>
static inline Vec8Simple<T> & operator -= (Vec8Simple<T> &l, const Vec8Simple<T> &r){
   l=l-r;
   return l;
}

template <class T, class S>   
static inline Vec8Simple<T> & operator -= (Vec8Simple<T> &l, const S &r){
   l = l - r;
   return l;
}

template <class T>
static inline Vec8Simple<bool> operator || (const Vec8Simple<T> &l, const Vec8Simple<T> &r)
{
   return Vec8Simple<bool>(
      l.val[0] || r.val[0],
      l.val[1] || r.val[1],
      l.val[2] || r.val[2],
      l.val[3] || r.val[3],
      l.val[4] || r.val[4],
      l.val[5] || r.val[5],
      l.val[6] || r.val[6],
      l.val[7] || r.val[7]

   );
}



template <class T>
static inline Vec8Simple<bool> operator && (const Vec8Simple<T> &l, const Vec8Simple<T> &r)
{
   return Vec8Simple<bool>(
      l.val[0] && r.val[0],
      l.val[1] && r.val[1],
      l.val[2] && r.val[2],
      l.val[3] && r.val[3],
      l.val[4] && r.val[4],
      l.val[5] && r.val[5],
      l.val[6] && r.val[6],
      l.val[7] && r.val[7]

   );
}

template <class T>
static inline Vec8Simple<bool> operator == (const Vec8Simple<T> &l, const Vec8Simple<T> &r)
{
   return Vec8Simple<bool>(
      l.val[0] == r.val[0],
      l.val[1] == r.val[1],
      l.val[2] == r.val[2],
      l.val[3] == r.val[3],
      l.val[4] == r.val[4],
      l.val[5] == r.val[5],
      l.val[6] == r.val[6],
      l.val[7] == r.val[7]
   );
}

template <class T, class S>
static inline Vec8Simple<bool> operator == (const Vec8Simple<T> &l, const S &r)
{
   return Vec8Simple<bool>(
      l.val[0] == r,
      l.val[1] == r,
      l.val[2] == r,
      l.val[3] == r,
      l.val[4] == r,
      l.val[5] == r,
      l.val[6] == r,
      l.val[7] == r
<<<<<<< HEAD
   );
}


template <class T>
static inline Vec8Simple<bool> operator != (const Vec8Simple<T> &l, const Vec8Simple<T> &r)
{
   return Vec8Simple<bool>(
      l.val[0] != r.val[0],
      l.val[1] != r.val[1],
      l.val[2] != r.val[2],
      l.val[3] != r.val[3],
      l.val[4] != r.val[4],
      l.val[5] != r.val[5],
      l.val[6] != r.val[6],
      l.val[7] != r.val[7]
   );
}

template <class T, class S>
static inline Vec8Simple<bool> operator != (const Vec8Simple<T> &l, const S &r)
{
   return Vec8Simple<bool>(
      l.val[0] != r,
      l.val[1] != r,
      l.val[2] != r,
      l.val[3] != r,
      l.val[4] != r,
      l.val[5] != r,
      l.val[6] != r,
      l.val[7] != r
=======
>>>>>>> 9cdba834
   );
}

template <class T>
static inline Vec8Simple<bool> operator != (const Vec8Simple<T> &l, const Vec8Simple<T> &r)
{
   return Vec8Simple<bool>(
      l.val[0] != r.val[0],
      l.val[1] != r.val[1],
      l.val[2] != r.val[2],
      l.val[3] != r.val[3],
      l.val[4] != r.val[4],
      l.val[5] != r.val[5],
      l.val[6] != r.val[6],
      l.val[7] != r.val[7]
   );
}

template <class T, class S>
static inline Vec8Simple<bool> operator != (const Vec8Simple<T> &l, const S &r)
{
   return Vec8Simple<bool>(
      l.val[0] != r,
      l.val[1] != r,
      l.val[2] != r,
      l.val[3] != r,
      l.val[4] != r,
      l.val[5] != r,
      l.val[6] != r,
      l.val[7] != r
   );
}

template <class T>
static inline Vec8Simple<bool> operator ! (const Vec8Simple<T> &l)
{
   return Vec8Simple<bool>(
      !l.val[0],
      !l.val[1],
      !l.val[2],
      !l.val[3],
      !l.val[4],
      !l.val[5],
      !l.val[6],
      !l.val[7]
   );
}

template <class T>
static inline Vec8Simple<bool> operator > (const Vec8Simple<T> &l, const Vec8Simple<T> &r)
{
   return Vec8Simple<bool>(
      l.val[0] > r.val[0],
      l.val[1] > r.val[1],
      l.val[2] > r.val[2],
      l.val[3] > r.val[3],
      l.val[4] > r.val[4],
      l.val[5] > r.val[5],
      l.val[6] > r.val[6],
      l.val[7] > r.val[7]
   );
}


template <class T, class S>
static inline Vec8Simple<bool> operator > (const Vec8Simple<T> &l, const S r)
{
   return Vec8Simple<bool>(
      l.val[0] > r,
      l.val[1] > r,
      l.val[2] > r,
      l.val[3] > r,
      l.val[4] > r,
      l.val[5] > r,
      l.val[6] > r,
      l.val[7] > r

   );
}



template <class T, class S>
  static inline Vec8Simple<bool> operator > (const S l,const Vec8Simple<T> &r) 
{
   return Vec8Simple<bool>(
      l > r.val[0],
      l > r.val[1],
      l > r.val[2],
      l > r.val[3],
      l > r.val[4],
      l > r.val[5],
      l > r.val[6],
      l > r.val[7]

   );
}


template <class T>
static inline Vec8Simple<bool> operator >= (const Vec8Simple<T> &l, const Vec8Simple<T> &r)
{
   return Vec8Simple<bool>(
      l.val[0] >= r.val[0],
      l.val[1] >= r.val[1],
      l.val[2] >= r.val[2],
      l.val[3] >= r.val[3],
      l.val[4] >= r.val[4],
      l.val[5] >= r.val[5],
      l.val[6] >= r.val[6],
      l.val[7] >= r.val[7]

   );
}


template <class T, class S>
static inline Vec8Simple<bool> operator >= (const Vec8Simple<T> &l, const S r)
{
   return Vec8Simple<bool>(
      l.val[0] >= r,
      l.val[1] >= r,
      l.val[2] >= r,
      l.val[3] >= r,
      l.val[4] >= r,
      l.val[5] >= r,
      l.val[6] >= r,
      l.val[7] >= r

   );
}



template <class T, class S>
  static inline Vec8Simple<bool> operator >= (const S l,const Vec8Simple<T> &r) 
{
   return Vec8Simple<bool>(
      l >= r.val[0],
      l >= r.val[1],
      l >= r.val[2],
      l >= r.val[3],
      l >= r.val[4],
      l >= r.val[5],
      l >= r.val[6],
      l >= r.val[7]

   );
}



template <class T>
static inline Vec8Simple<bool> operator < (const Vec8Simple<T> &l, const Vec8Simple<T> &r)
{
   return Vec8Simple<bool>(
      l.val[0] < r.val[0],
      l.val[1] < r.val[1],
      l.val[2] < r.val[2],
      l.val[3] < r.val[3],
      l.val[4] < r.val[4],
      l.val[5] < r.val[5],
      l.val[6] < r.val[6],
      l.val[7] < r.val[7]

   );
}


template <class T, class S>
static inline Vec8Simple<bool> operator < (const Vec8Simple<T> &l,const S &r)
{
   return Vec8Simple<bool>(
      l.val[0] < r,
      l.val[1] < r,
      l.val[2] < r,
      l.val[3] < r,
      l.val[4] < r,
      l.val[5] < r,
      l.val[6] < r,
      l.val[7] < r

   );
}

template <class T, class S>
  static inline Vec8Simple<bool> operator < (const S l, const Vec8Simple<T> &r) 
{
   return Vec8Simple<bool>(
      l < r.val[0],
      l < r.val[1],
      l < r.val[2],
      l < r.val[3],
      l < r.val[4],
      l < r.val[5],
      l < r.val[6],
      l < r.val[7]

   );
}



template <class T>
static inline Vec8Simple<bool> operator <= (const Vec8Simple<T> &l, const Vec8Simple<T> &r)
{
   return Vec8Simple<bool>(
      l.val[0] <= r.val[0],
      l.val[1] <= r.val[1],
      l.val[2] <= r.val[2],
      l.val[3] <= r.val[3],
      l.val[4] <= r.val[4],
      l.val[5] <= r.val[5],
      l.val[6] <= r.val[6],
      l.val[7] <= r.val[7]

   );
}


template <class T, class S>
static inline Vec8Simple<bool> operator <= (const Vec8Simple<T> &l,const S &r)
{
   return Vec8Simple<bool>(
      l.val[0] <= r,
      l.val[1] <= r,
      l.val[2] <= r,
      l.val[3] <= r,
      l.val[4] <= r,
      l.val[5] <= r,
      l.val[6] <= r,
      l.val[7] <= r

   );
}

template <class T, class S>
  static inline Vec8Simple<bool> operator <= (const S l, const Vec8Simple<T> &r) 
{
   return Vec8Simple<bool>(
      l <= r.val[0],
      l <= r.val[1],
      l <= r.val[2],
      l <= r.val[3],
      l <= r.val[4],
      l <= r.val[5],
      l <= r.val[6],
      l <= r.val[7]

   );
}

<<<<<<< HEAD

template <class T>
static inline Vec8Simple<bool> operator ! (const Vec8Simple<T> &l) 
{
   return Vec8Simple<bool>(
      !l.val[0],
      !l.val[1],
      !l.val[2],
      !l.val[3],
      !l.val[4],
      !l.val[5],
      !l.val[6],
      !l.val[7]
      
   );
}


=======
>>>>>>> 9cdba834
template <class T>
static inline Vec8Simple<T> min(Vec8Simple<T> const & l, Vec8Simple<T> const & r){
   return Vec8Simple<T>(
      l.val[0]<r.val[0]?l.val[0]:r.val[0],
      l.val[1]<r.val[1]?l.val[1]:r.val[1],
      l.val[2]<r.val[2]?l.val[2]:r.val[2],
      l.val[3]<r.val[3]?l.val[3]:r.val[3],
      l.val[4]<r.val[4]?l.val[4]:r.val[4],
      l.val[5]<r.val[5]?l.val[5]:r.val[5],
      l.val[6]<r.val[6]?l.val[6]:r.val[6],
      l.val[7]<r.val[7]?l.val[7]:r.val[7]

   );
}


template <class T, class S>
static inline Vec8Simple<T> min(S const & l, Vec8Simple<T> const & r){
   return Vec8Simple<T>(
      l<r.val[0]?l:r.val[0],
      l<r.val[1]?l:r.val[1],
      l<r.val[2]?l:r.val[2],
      l<r.val[3]?l:r.val[3],
      l<r.val[4]?l:r.val[4],
      l<r.val[5]?l:r.val[5],
      l<r.val[6]?l:r.val[6],
      l<r.val[7]?l:r.val[7]
   );
}

template <class T>
static inline Vec8Simple<T> max(Vec8Simple<T> const & l, Vec8Simple<T> const & r){
   return Vec8Simple<T>(
      l.val[0]>r.val[0]?l.val[0]:r.val[0],
      l.val[1]>r.val[1]?l.val[1]:r.val[1],
      l.val[2]>r.val[2]?l.val[2]:r.val[2],
      l.val[3]>r.val[3]?l.val[3]:r.val[3],
      l.val[4]>r.val[4]?l.val[4]:r.val[4],
      l.val[5]>r.val[5]?l.val[5]:r.val[5],
      l.val[6]>r.val[6]?l.val[6]:r.val[6],
      l.val[7]>r.val[7]?l.val[7]:r.val[7]

   );
}


template <class T, class S>
static inline Vec8Simple<T> max(Vec8Simple<T> const & l, S const & r){
   return Vec8Simple<T>(
      l.val[0] > r ? l.val[0] : r,
      l.val[1] > r ? l.val[1] : r,
      l.val[2] > r ? l.val[2] : r,
      l.val[3] > r ? l.val[3] : r,
      l.val[4] > r ? l.val[4] : r,
      l.val[5] > r ? l.val[5] : r,
      l.val[6] > r ? l.val[6] : r,
      l.val[7] > r ? l.val[7] : r

   );
}


template <class T, class S>
  static inline Vec8Simple<T> max(S const & l, Vec8Simple<T> const & r){
  return Vec8Simple<T>(
     r.val[0] > l ? r.val[0] : l,
     r.val[1] > l ? r.val[1] : l,
     r.val[2] > l ? r.val[2] : l,
     r.val[3] > l ? r.val[3] : l,
     r.val[4] > l ? r.val[4] : l,
     r.val[5] > l ? r.val[5] : l,
     r.val[6] > l ? r.val[6] : l,
     r.val[7] > l ? r.val[7] : l

  );
}



template <class T>
static inline Vec8Simple<T> select(Vec8Simple<bool> const & a, Vec8Simple<T> const & b, Vec8Simple<T> const & c){ 
   return Vec8Simple<T>(
      a.val[0] ? b.val[0] : c.val[0],
      a.val[1] ? b.val[1] : c.val[1],
      a.val[2] ? b.val[2] : c.val[2],
      a.val[3] ? b.val[3] : c.val[3],
      a.val[4] ? b.val[4] : c.val[4],
      a.val[5] ? b.val[5] : c.val[5],
      a.val[6] ? b.val[6] : c.val[6],
      a.val[7] ? b.val[7] : c.val[7]
   );
}


template <class T, class S>
static inline Vec8Simple<T> select(Vec8Simple<bool> const & a, S const & b, Vec8Simple<T> const & c){ 
   return Vec8Simple<T>(
      a.val[0] ? b : c.val[0],
      a.val[1] ? b : c.val[1],
      a.val[2] ? b : c.val[2],
      a.val[3] ? b : c.val[3],
      a.val[4] ? b : c.val[4],
      a.val[5] ? b : c.val[5],
      a.val[6] ? b : c.val[6],
      a.val[7] ? b : c.val[7]
   );
}


template <class T, class S>
  static inline Vec8Simple<T> select(Vec8Simple<bool> const & a, Vec8Simple<T> const & b, S const & c){
   return Vec8Simple<T>(
      a.val[0] ? b.val[0] : c,
      a.val[1] ? b.val[1] : c,
      a.val[2] ? b.val[2] : c,
      a.val[3] ? b.val[3] : c,
      a.val[4] ? b.val[4] : c,
      a.val[5] ? b.val[5] : c,
      a.val[6] ? b.val[6] : c,
      a.val[7] ? b.val[7] : c

   );
}

template <class T>
  static inline Vec8Simple<T> select(Vec8Simple<bool> const & a, T const & b, T const & c){
   return Vec8Simple<T>(
      a.val[0] ? b : c,
      a.val[1] ? b : c,
      a.val[2] ? b : c,
      a.val[3] ? b : c,
      a.val[4] ? b : c,
      a.val[5] ? b : c,
      a.val[6] ? b : c,
      a.val[7] ? b : c
      );
}

template <class T>
static inline bool horizontal_or(Vec8Simple<T> const & a){ 
  return a.val[0] || a.val[1] || a.val[2] || a.val[3] ||
     a.val[4] || a.val[5] || a.val[6] || a.val[7];
}


template <class T>
static inline bool horizontal_and(Vec8Simple<T> const & a){ 
   return a.val[0] && a.val[1] && a.val[2] && a.val[3] && 
      a.val[4] && a.val[5] && a.val[6] && a.val[7];
}



template <class T>
static inline Vec8Simple<int> truncate_to_int(Vec8Simple<T> const & a){ 
   return Vec8Simple<int>(a.val[0], a.val[1], a.val[2], a.val[3],
                          a.val[4], a.val[5], a.val[6], a.val[7]);
   
}

template <class T>
static inline Vec8Simple<double> to_double(Vec8Simple<T> const & a){ 
   return Vec8Simple<double>(a.val[0], a.val[1], a.val[2], a.val[3],
                             a.val[4], a.val[5], a.val[6], a.val[7]);
}

template <class T>
static inline Vec8Simple<float> to_float(Vec8Simple<T> const & a){ 
   return Vec8Simple<float>(a.val[0], a.val[1], a.val[2], a.val[3],
                            a.val[4], a.val[5], a.val[6], a.val[7]);
}


#endif<|MERGE_RESOLUTION|>--- conflicted
+++ resolved
@@ -952,10 +952,6 @@
       l/r.val[5],
       l/r.val[6],
       l/r.val[7]
-<<<<<<< HEAD
-      
-=======
->>>>>>> 9cdba834
    );
 }
 
@@ -1044,10 +1040,8 @@
       l.val[5] == r,
       l.val[6] == r,
       l.val[7] == r
-<<<<<<< HEAD
-   );
-}
-
+   );
+}
 
 template <class T>
 static inline Vec8Simple<bool> operator != (const Vec8Simple<T> &l, const Vec8Simple<T> &r)
@@ -1076,38 +1070,6 @@
       l.val[5] != r,
       l.val[6] != r,
       l.val[7] != r
-=======
->>>>>>> 9cdba834
-   );
-}
-
-template <class T>
-static inline Vec8Simple<bool> operator != (const Vec8Simple<T> &l, const Vec8Simple<T> &r)
-{
-   return Vec8Simple<bool>(
-      l.val[0] != r.val[0],
-      l.val[1] != r.val[1],
-      l.val[2] != r.val[2],
-      l.val[3] != r.val[3],
-      l.val[4] != r.val[4],
-      l.val[5] != r.val[5],
-      l.val[6] != r.val[6],
-      l.val[7] != r.val[7]
-   );
-}
-
-template <class T, class S>
-static inline Vec8Simple<bool> operator != (const Vec8Simple<T> &l, const S &r)
-{
-   return Vec8Simple<bool>(
-      l.val[0] != r,
-      l.val[1] != r,
-      l.val[2] != r,
-      l.val[3] != r,
-      l.val[4] != r,
-      l.val[5] != r,
-      l.val[6] != r,
-      l.val[7] != r
    );
 }
 
@@ -1330,7 +1292,6 @@
    );
 }
 
-<<<<<<< HEAD
 
 template <class T>
 static inline Vec8Simple<bool> operator ! (const Vec8Simple<T> &l) 
@@ -1349,8 +1310,6 @@
 }
 
 
-=======
->>>>>>> 9cdba834
 template <class T>
 static inline Vec8Simple<T> min(Vec8Simple<T> const & l, Vec8Simple<T> const & r){
    return Vec8Simple<T>(
