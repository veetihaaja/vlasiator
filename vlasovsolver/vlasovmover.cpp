--- conflicted
+++ resolved
@@ -44,13 +44,9 @@
 #include "cpu_trans_map.hpp"
 #include "cpu_trans_pencils.hpp"
 #include "cpu_trans_map_amr.hpp"
-<<<<<<< HEAD
 #include "cpu_acc_transform.hpp"
 
 #include "spline.h"
-=======
-#include "cpu_trans_pencils.hpp"
->>>>>>> b8544ef6
 
 using namespace std;
 using namespace spatial_cell;
@@ -232,12 +228,8 @@
 }
 
 /** Propagates the distribution function in spatial space.
-<<<<<<< HEAD
-    Now does extra calculations locally without interim MPI communication.
-=======
     Now does all required calculations on ghost cells,
     coalescing all interim MPI communication into one call..
->>>>>>> b8544ef6
 
     Based on SLICE-3D algorithm: Zerroukat, M., and T. Allen. "A
     three-dimensional monotone and conservative semi-Lagrangian scheme
@@ -245,10 +237,9 @@
     Meteorological Society 138.667 (2012): 1640-1651.
 
  */
-<<<<<<< HEAD
-void calculateSpatialLocalTranslation(
+void calculateSpatialGhostTranslation(
    dccrg::Dccrg<SpatialCell,dccrg::Cartesian_Geometry>& mpiGrid,
-   const vector<CellID>& local_propagated_cells, // Used for loadbalancing, not selecting active cells
+   const vector<CellID>& local_propagated_cells,
    vector<uint>& nPencils,
    creal dt,
    const uint popID,
@@ -256,73 +247,6 @@
    int tc
    ) {
 
-   int trans_timer;
-   // Local translation, need all cell information, not just for a single direction
-   bool AMRtranslationActive = true;
-   vector<CellID> nullTargetCells;
-
-   trans_timer=phiprof::initializeTimer("transfer-stencil-data-all","MPI");
-   phiprof::start(trans_timer);
-   updateRemoteVelocityBlockLists(mpiGrid,popID,VLASOV_SOLVER_GHOST_NEIGHBORHOOD_ID); // Already done (even for this neighborhood) in ACC undexr adjustVelocityBlocks
-   SpatialCell::set_mpi_transfer_direction(0); // Local translation would use just the X flag
-   //SpatialCell::set_mpi_transfer_type(Transfer::VEL_BLOCK_DATA,false,AMRtranslationActive);
-   SpatialCell::set_mpi_transfer_type(Transfer::ALL_DATA,false,AMRtranslationActive); // all data to be safe
-   mpiGrid.update_copies_of_remote_neighbors(VLASOV_SOLVER_GHOST_NEIGHBORHOOD_ID);
-   phiprof::stop(trans_timer);
-   MPI_Barrier(MPI_COMM_WORLD);
-
-#warning TODO: Implement also 2D / non-AMR local translation
-   // ------------- SLICE - map dist function in Z --------------- //
-   if(P::zcells_ini > 1){
-      phiprof::start("compute-mapping-z");
-      if(P::amrMaxSpatialRefLevel == 0) {
-         //trans_map_1d(mpiGrid,local_propagated_cells, remoteTargetCellsz, 2, dt,popID); // map along z//
-      } else {
-         trans_map_1d_amr(mpiGrid,local_propagated_cells, nullTargetCells, nPencils, 2, dt, tc, popID); // map along z//
-      }
-      phiprof::stop("compute-mapping-z");
-   }
-
-   // ------------- SLICE - map dist function in X --------------- //
-   if(P::xcells_ini > 1){
-      phiprof::start("compute-mapping-x");
-      if(P::amrMaxSpatialRefLevel == 0) {
-         //trans_map_1d(mpiGrid,local_propagated_cells, remoteTargetCellsx, 0,dt,popID); // map along x//
-      } else {
-         trans_map_1d_amr(mpiGrid,local_propagated_cells, nullTargetCells, nPencils, 0, dt, tc, popID); // map along x//
-      }
-      phiprof::stop("compute-mapping-x");
-   }
-
-   // ------------- SLICE - map dist function in Y --------------- //
-   if(P::ycells_ini > 1) {
-      phiprof::start("compute-mapping-y");
-      if(P::amrMaxSpatialRefLevel == 0) {
-         //trans_map_1d(mpiGrid,local_propagated_cells, remoteTargetCellsy, 1,dt,popID); // map along y//
-      } else {
-         trans_map_1d_amr(mpiGrid,local_propagated_cells, nullTargetCells, nPencils, 1, dt, tc, popID); // map along y//
-      }
-      phiprof::stop("compute-mapping-y");
-   }
-
-   // Now let's update again just to be sure to get neighbour info correct for boundaries etc
-   // phiprof::start(trans_timer);
-   // updateRemoteVelocityBlockLists(mpiGrid,popID,FULL_NEIGHBORHOOD_ID); // already done in ACC under adjustVelocityBlocks
-   // SpatialCell::set_mpi_transfer_direction(0); // Local translation uses just the X flag
-   // SpatialCell::set_mpi_transfer_type(Transfer::VEL_BLOCK_DATA,false,AMRtranslationActive);
-   // mpiGrid.update_copies_of_remote_neighbors(FULL_NEIGHBORHOOD_ID);
-   // phiprof::stop(trans_timer);
-
-=======
-void calculateSpatialGhostTranslation(
-   dccrg::Dccrg<SpatialCell,dccrg::Cartesian_Geometry>& mpiGrid,
-   const vector<CellID>& local_propagated_cells,
-   vector<uint>& nPencils,
-   creal dt,
-   const uint popID,
-   Real &time
-   ) {
-
    // Ghost translation, need all cell information, not just for a single direction.
    // No need for remote target cells; pass a dummy list.
    const vector<CellID> dummy_cells;
@@ -347,23 +271,22 @@
    //#warning TODO: Implement also 2D / non-AMR ghost translation?
    // ------------- SLICE - map dist function in Z --------------- //
    phiprof::Timer mappingZTimer {"compute-mapping-z"};
-   trans_map_1d_amr(mpiGrid,local_propagated_cells, dummy_cells, nPencils, 2, dt,popID); // map along z//
+   trans_map_1d_amr(mpiGrid,local_propagated_cells, dummy_cells, nPencils, 2, dt, tc, popID); // map along z//
    mappingZTimer.stop();
 
    // ------------- SLICE - map dist function in X --------------- //
    phiprof::Timer mappingXTimer {"compute-mapping-x"};
-   trans_map_1d_amr(mpiGrid,local_propagated_cells, dummy_cells, nPencils, 0,dt,popID); // map along x//
+   trans_map_1d_amr(mpiGrid,local_propagated_cells, dummy_cells, nPencils, 0,dt, tc, popID); // map along x//
    mappingXTimer.stop();
 
    // ------------- SLICE - map dist function in Y --------------- //
    phiprof::Timer mappingYTimer {"compute-mapping-y"};
-   trans_map_1d_amr(mpiGrid,local_propagated_cells, dummy_cells, nPencils, 1,dt,popID); // map along y//
+   trans_map_1d_amr(mpiGrid,local_propagated_cells, dummy_cells, nPencils, 1,dt, tc, popID); // map along y//
    mappingYTimer.stop();
 
    phiprof::Timer postBarrierTimer {"MPI barrier-post-trans"};
    MPI_Barrier(MPI_COMM_WORLD);
    postBarrierTimer.stop();
->>>>>>> b8544ef6
    return;
 }
 
@@ -392,15 +315,12 @@
    vector<CellID> remoteTargetCellsy;
    vector<CellID> remoteTargetCellsz;
    vector<CellID> local_propagated_cells;
-<<<<<<< HEAD
    vector<vector<CellID>> tc_propagated_cells = vector<vector<CellID>>();
    vector<CellID> local_target_cells;
    vector<vector<CellID>> tc_target_cells = vector<vector<CellID>>();
    vector<set<CellID>> tc_propagated_cell_sets = vector<set<CellID>>();
    vector<set<CellID>> tc_target_cell_sets = vector<set<CellID>>();
 
-=======
->>>>>>> b8544ef6
    vector<uint> nPencils;
    Real time=0.0;
 
@@ -423,16 +343,11 @@
    }
    
    phiprof::Timer computeTimer {"compute_cell_lists"};
-<<<<<<< HEAD
-   if (!P::vlasovSolverLocalTranslate) {
-=======
    if (!P::vlasovSolverGhostTranslate) {
->>>>>>> b8544ef6
       remoteTargetCellsx = mpiGrid.get_remote_cells_on_process_boundary(VLASOV_SOLVER_TARGET_X_NEIGHBORHOOD_ID);
       remoteTargetCellsy = mpiGrid.get_remote_cells_on_process_boundary(VLASOV_SOLVER_TARGET_Y_NEIGHBORHOOD_ID);
       remoteTargetCellsz = mpiGrid.get_remote_cells_on_process_boundary(VLASOV_SOLVER_TARGET_Z_NEIGHBORHOOD_ID);
    }
-<<<<<<< HEAD
 
    // std::cout << "setting up tc cell vectors \n";
    for (size_t c=0; c<localCells.size(); ++c) {
@@ -453,8 +368,6 @@
             tc_propagated_cell_sets[i].insert(localCells[c]);
       }
    }
-=======
->>>>>>> b8544ef6
 
 
    // TC propagation lists, TODO move out of here somewhere sensible and less often called
@@ -472,28 +385,13 @@
    // }
    // Figure out which spatial cells are translated,
    // result independent of particle species.
-<<<<<<< HEAD
-   // If performing all-local translation, this is used for LB.
-=======
    // If performing ghost translation, this is used for LB.
->>>>>>> b8544ef6
    for (size_t c=0; c<localCells.size(); ++c) {
       if (do_translate_cell(mpiGrid[localCells[c]],1)) {
          local_propagated_cells.push_back(localCells[c]);
       }
    }
 
-<<<<<<< HEAD
-   // Figure out target spatial cells, result
-   // independent of particle species.
-   for (size_t c=0; c<localCells.size(); ++c) {
-      if (mpiGrid[localCells[c]]->sysBoundaryFlag == sysboundarytype::NOT_SYSBOUNDARY) {
-         if(do_translate_cell(mpiGrid[localCells[c]])) // TODO: this will bleed mass now
-         local_target_cells.push_back(localCells[c]);
-      }
-   }
-=======
->>>>>>> b8544ef6
    if (P::prepareForRebalance == true && P::amrMaxSpatialRefLevel != 0) {
       // One more element to count the sums
       nPencils.resize(local_propagated_cells.size()+1, 0);
@@ -550,7 +448,6 @@
       string profName = "translate "+getObjectWrapper().particleSpecies[popID].name;
       phiprof::Timer timer {profName};
       SpatialCell::setCommunicatedSpecies(popID);
-<<<<<<< HEAD
       for(int tc = 0; tc <= P::currentMaxTimeclass; tc++){
          
          int mod = 1 << (P::currentMaxTimeclass - tc);
@@ -560,7 +457,7 @@
               if (P::vlasovSolverLocalTranslate ) { //&& (P::amrMaxSpatialRefLevel > 0) ) {
                // Local translation without interim communication
                // Not yet implemented for non-AMR solver
-               calculateSpatialLocalTranslation(
+               calculateSpatialGhostTranslation(
                   mpiGrid,
                   tc_propagated_cells[tc], // Used for LB
                   nPencils,
@@ -583,57 +480,10 @@
                );
             }
          }
-=======
-      if (P::vlasovSolverGhostTranslate && (P::amrMaxSpatialRefLevel > 0) ) {
-         // All-local ghost translation with coalesced communication
-         // Not yet implemented for non-AMR solver
-         calculateSpatialGhostTranslation(
-            mpiGrid,
-            local_propagated_cells, // Used for LB
-            nPencils,
-            dt,
-            popID,
-            time
-            );
-      } else {
-         // Classic method with included remote contribution through MPI
-         calculateSpatialTranslation(
-            mpiGrid,
-            local_propagated_cells,
-            remoteTargetCellsx,
-            remoteTargetCellsy,
-            remoteTargetCellsz,
-            nPencils,
-            dt,
-            popID,
-            time
-            );
->>>>>>> b8544ef6
       }
    }
 
    if (Parameters::prepareForRebalance == true) {
-<<<<<<< HEAD
-      if(P::amrMaxSpatialRefLevel == 0) {
-         //const double deltat = (MPI_Wtime() - t1) / local_propagated_cells.size();
-         for (size_t c=0; c<localCells.size(); ++c) {
-            //mpiGrid[localCells[c]]->parameters[CellParams::LBWEIGHTCOUNTER] += time / localCells.size();
-            for (uint popID=0; popID<getObjectWrapper().particleSpecies.size(); ++popID) {
-               mpiGrid[localCells[c]]->parameters[CellParams::LBWEIGHTCOUNTER] += mpiGrid[localCells[c]]->get_number_of_velocity_blocks(popID);
-            }
-         }
-      } else {
-         //const double deltat = MPI_Wtime() - t1;
-         for (size_t c=0; c<local_propagated_cells.size(); ++c) {
-            int accelerationsteps = 0; // Account for time spent in acceleration as well
-            if (mpiGrid[local_propagated_cells[c]]->sysBoundaryFlag == sysboundarytype::NOT_SYSBOUNDARY) accelerationsteps = 3;
-            Real counter = 0;
-            for (uint popID=0; popID<getObjectWrapper().particleSpecies.size(); ++popID) {
-               counter += mpiGrid[local_propagated_cells[c]]->get_number_of_velocity_blocks(popID);
-            }
-            mpiGrid[local_propagated_cells[c]]->parameters[CellParams::LBWEIGHTCOUNTER] += (nPencils[c]+accelerationsteps) * counter;
-            //mpiGrid[localCells[c]]->parameters[CellParams::LBWEIGHTCOUNTER] += time / localCells.size();
-=======
       // clear weight on all local cells
       for (size_t c=0; c<localCells.size(); ++c) {
          SpatialCell* SC = mpiGrid[localCells[c]];
@@ -661,7 +511,6 @@
                // SC->parameters[CellParams::LBWEIGHTCOUNTER] += (nPencils[c]+accelerationsteps) * counter;
                // SC->parameters[CellParams::LBWEIGHTCOUNTER] += time / localCells.size();
             }
->>>>>>> b8544ef6
          }
       }
    }
@@ -732,13 +581,9 @@
    // calculate the transforms used in the accelerations.
    // Calculated moments are stored in the "_V" variables.
    calculateMoments_V(mpiGrid, propagatedCells, false);
-<<<<<<< HEAD
-   
-=======
 
    int timerId {phiprof::initializeTimer("cell-semilag-acc")};
 
->>>>>>> b8544ef6
    // Semi-Lagrangian acceleration for those cells which are subcycled
    #pragma omp parallel for schedule(dynamic,1)
    std::cout << "Propagating (ACC) cells ";
@@ -774,7 +619,6 @@
       // for all cells, but varies with timestep.
       rndState.seed(P::tstep + P::fractionalTimestep); // WARNING this formulation actually has some correlations (P::tstep + P::fractionalTimestep can do aliasing...)
 
-<<<<<<< HEAD
       #ifndef DEBUG_TIMECLASSES
          uint map_order=std::uniform_int_distribution<>(0,2)(rndState);
       #else
@@ -791,11 +635,6 @@
 
       mpiGrid[cellID]->parameters[CellParams::TIME_V] += subcycleDt;
 
-=======
-      uint map_order=std::uniform_int_distribution<>(0,2)(rndState);
-      phiprof::Timer semilagAccTimer {timerId};
-      cpu_accelerate_cell(mpiGrid[cellID],popID,map_order,subcycleDt);
->>>>>>> b8544ef6
       semilagAccTimer.stop();
    }
    //global adjust after each subcycle to keep number of blocks managable. Even the ones not
