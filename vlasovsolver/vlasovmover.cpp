--- conflicted
+++ resolved
@@ -79,10 +79,6 @@
     if (P::amrMaxSpatialRefLevel > 0) AMRtranslationActive = true;
 
     double t1;
-<<<<<<< HEAD
-   
-=======
->>>>>>> 8fa70f8a
     int myRank;
     MPI_Comm_rank(MPI_COMM_WORLD,&myRank);
    
@@ -196,19 +192,11 @@
 
       t1 = MPI_Wtime();
       phiprof::Timer computeTimer {"compute-mapping-y"};
-<<<<<<< HEAD
       //if(P::amrMaxSpatialRefLevel == 0) {
       //   trans_map_1d(mpiGrid,local_propagated_cells, remoteTargetCellsy, 1,dt,popID); // map along y//
       //} else {
       //   trans_map_1d_amr(mpiGrid,local_propagated_cells, remoteTargetCellsy, nPencils, 1,dt,popID); // map along y//      
       //}
-=======
-      if(P::amrMaxSpatialRefLevel == 0) {
-         trans_map_1d(mpiGrid,local_propagated_cells, remoteTargetCellsy, 1,dt,popID); // map along y//
-      } else {
-         trans_map_1d_amr(mpiGrid,local_propagated_cells, remoteTargetCellsy, nPencils, 1,dt,popID); // map along y//
-      }
->>>>>>> 8fa70f8a
       computeTimer.stop();
       time += MPI_Wtime() - t1;
       
@@ -342,13 +330,10 @@
    vector<CellID> remoteTargetCellsy;
    vector<CellID> remoteTargetCellsz;
    vector<CellID> local_propagated_cells;
-<<<<<<< HEAD
    vector<vector<CellID>> tc_propagated_cells = vector<vector<CellID>>();
    vector<CellID> local_target_cells;
    vector<vector<CellID>> tc_target_cells = vector<vector<CellID>>();
 
-=======
->>>>>>> 8fa70f8a
    vector<uint> nPencils;
    Real time=0.0;
 
@@ -358,7 +343,6 @@
       calculateMoments_R(mpiGrid,localCells,true);
       return;
    }
-<<<<<<< HEAD
    // TC propagation lists, TODO move out of here somewhere sensible and less often called
    for (int tc = 0; tc <= P::maxTimeclass; tc++)
    {
@@ -368,37 +352,29 @@
    }
    
    phiprof::Timer computeTimer {"compute_cell_lists"};
-   remoteTargetCellsx = mpiGrid.get_remote_cells_on_process_boundary(VLASOV_SOLVER_TARGET_X_NEIGHBORHOOD_ID);
-   remoteTargetCellsy = mpiGrid.get_remote_cells_on_process_boundary(VLASOV_SOLVER_TARGET_Y_NEIGHBORHOOD_ID);
-   remoteTargetCellsz = mpiGrid.get_remote_cells_on_process_boundary(VLASOV_SOLVER_TARGET_Z_NEIGHBORHOOD_ID);
-
-   // std::cout << "setting up tc cell vectors \n";
-   for (size_t c=0; c<localCells.size(); ++c) {
-      int cellTC = (int)mpiGrid[localCells[c]]->parameters[CellParams::TIMECLASS];
-      
-      if (do_translate_cell(mpiGrid[localCells[c]],false)) {
-         tc_propagated_cells[cellTC].push_back(localCells[c]);
-      }
-      if (do_translate_cell(mpiGrid[localCells[c]],false) &&
-          mpiGrid[localCells[c]]->sysBoundaryFlag == sysboundarytype::NOT_SYSBOUNDARY) {
-            tc_target_cells[cellTC].push_back(localCells[c]);
-      }
-   }
-   // for (int tc = 0; tc <= P::maxTimeclass; tc++)
-   // {
-   //    std::cout << "" << tc << " cellvector size "<< tc_propagated_cells[tc].size()<<" \n";
-      
-   // }
-=======
-
-   phiprof::Timer computeTimer {"compute_cell_lists"};
    if (!P::vlasovSolverLocalTranslate) {
       remoteTargetCellsx = mpiGrid.get_remote_cells_on_process_boundary(VLASOV_SOLVER_TARGET_X_NEIGHBORHOOD_ID);
       remoteTargetCellsy = mpiGrid.get_remote_cells_on_process_boundary(VLASOV_SOLVER_TARGET_Y_NEIGHBORHOOD_ID);
       remoteTargetCellsz = mpiGrid.get_remote_cells_on_process_boundary(VLASOV_SOLVER_TARGET_Z_NEIGHBORHOOD_ID);
    }
 
->>>>>>> 8fa70f8a
+   // std::cout << "setting up tc cell vectors \n";
+   for (size_t c=0; c<localCells.size(); ++c) {
+      int cellTC = (int)mpiGrid[localCells[c]]->parameters[CellParams::TIMECLASS];
+      
+      if (do_translate_cell(mpiGrid[localCells[c]],false)) {
+         tc_propagated_cells[cellTC].push_back(localCells[c]);
+      }
+      if (do_translate_cell(mpiGrid[localCells[c]],false) &&
+          mpiGrid[localCells[c]]->sysBoundaryFlag == sysboundarytype::NOT_SYSBOUNDARY) {
+            tc_target_cells[cellTC].push_back(localCells[c]);
+      }
+   }
+   // for (int tc = 0; tc <= P::maxTimeclass; tc++)
+   // {
+   //    std::cout << "" << tc << " cellvector size "<< tc_propagated_cells[tc].size()<<" \n";
+      
+   // }
    // Figure out which spatial cells are translated,
    // result independent of particle species.
    // If performing all-local translation, this is used for LB.
@@ -407,7 +383,6 @@
          local_propagated_cells.push_back(localCells[c]);
       }
    }
-<<<<<<< HEAD
    // Figure out target spatial cells, result
    // independent of particle species.
    for (size_t c=0; c<localCells.size(); ++c) {
@@ -416,9 +391,6 @@
          local_target_cells.push_back(localCells[c]);
       }
    }
-=======
-
->>>>>>> 8fa70f8a
    if (P::prepareForRebalance == true && P::amrMaxSpatialRefLevel != 0) {
       // One more element to count the sums
       for (size_t c=0; c<local_propagated_cells.size()+1; c++) {
@@ -432,56 +404,39 @@
       string profName = "translate "+getObjectWrapper().particleSpecies[popID].name;
       phiprof::Timer timer {profName};
       SpatialCell::setCommunicatedSpecies(popID);
-<<<<<<< HEAD
       for(int tc = 0; tc <= P::currentMaxTimeclass; tc++){
          int mod = 1 << (P::currentMaxTimeclass - tc);
          if((P::fractionalTimestep % mod) == 0){
             
             std::cout << tc_propagated_cells[tc].size() << " cells: calculateSpatialTranslation tc " << tc << " by dt " << P::timeclassDt[tc] <<"\n";
-            calculateSpatialTranslation(
-               mpiGrid,
-               localCells,
-               tc_propagated_cells[tc], //local_propagated_cells,
-               tc_target_cells[tc], //local_target_cells,
-               remoteTargetCellsx,
-               remoteTargetCellsy,
-               remoteTargetCellsz,
-               nPencils,
-               P::timeclassDt[tc],//dt,
-               popID,
-               time
-            );
+              if (P::vlasovSolverLocalTranslate && (P::amrMaxSpatialRefLevel > 0) ) {
+               // Local translation without interim communication
+               // Not yet implemented for non-AMR solver
+               calculateSpatialLocalTranslation(
+                  mpiGrid,
+                  local_propagated_cells[tc], // Used for LB
+                  nPencils,
+                  P::timeclassDt[tc],
+                  popID,
+                  time
+                  );
+            } else {
+               calculateSpatialTranslation(
+                  mpiGrid,
+                  localCells,
+                  tc_propagated_cells[tc], //local_propagated_cells,
+                  tc_target_cells[tc], //local_target_cells,
+                  remoteTargetCellsx,
+                  remoteTargetCellsy,
+                  remoteTargetCellsz,
+                  nPencils,
+                  P::timeclassDt[tc],//dt,
+                  popID,
+                  time
+               );
+            }
          }
       }
-=======
-      //      std::cout << "I am at line " << __LINE__ << " of " << __FILE__ << std::endl;
-      if (P::vlasovSolverLocalTranslate && (P::amrMaxSpatialRefLevel > 0) ) {
-         // Local translation without interim communication
-         // Not yet implemented for non-AMR solver
-         calculateSpatialLocalTranslation(
-            mpiGrid,
-            local_propagated_cells, // Used for LB
-            nPencils,
-            dt,
-            popID,
-            time
-            );
-      } else {
-         // Classic method with included remote contribution through MPI
-         calculateSpatialTranslation(
-            mpiGrid,
-            local_propagated_cells,
-            remoteTargetCellsx,
-            remoteTargetCellsy,
-            remoteTargetCellsz,
-            nPencils,
-            dt,
-            popID,
-            time
-            );
-      }
-      phiprof::stop(profName);
->>>>>>> 8fa70f8a
    }
 
    if (Parameters::prepareForRebalance == true) {
