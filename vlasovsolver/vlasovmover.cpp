--- conflicted
+++ resolved
@@ -79,11 +79,7 @@
       phiprof::start(trans_timer);
       /*start by doing all transfers in a blocking fashion (communication stage can be optimized separately) */
       SpatialCell::set_mpi_transfer_type(Transfer::VEL_BLOCK_DATA_TO_FLUXES);
-<<<<<<< HEAD
-      mpiGrid.update_remote_neighbor_data(VLASOV_SOLVER_Z_NEIGHBORHOOD_ID);
-=======
-      mpiGrid.update_copies_of_remote_neighbors(VLASOV_SOLVER_Z_NEIGHBORHOOD_ID);  
->>>>>>> 57c9654e
+      mpiGrid.update_copies_of_remote_neighbors(VLASOV_SOLVER_Z_NEIGHBORHOOD_ID);
       phiprof::stop(trans_timer);
 #pragma omp parallel
       {
@@ -315,7 +311,6 @@
       // Second iteration needed as rho has to be already computed when computing pressure
       for(unsigned int block_i=0; block_i< mpiGrid[cellID]->number_of_blocks;block_i++){
          unsigned int block = mpiGrid[cellID]->velocity_block_list[block_i];
-<<<<<<< HEAD
          cpu_calcVelocitySecondMoments(
             mpiGrid[cellID],
             block,
@@ -327,9 +322,6 @@
             CellParams::P_22_V,
             CellParams::P_33_V
          );   //set second moments after acceleration
-=======
-         cpu_calcVelocityMoments(mpiGrid[cellID],block,CellParams::RHO_V,CellParams::RHOVX_V,CellParams::RHOVY_V,CellParams::RHOVZ_V);   //set moments after acceleration
->>>>>>> 57c9654e
       }
    }
    phiprof::stop("Compute moments");
@@ -345,9 +337,8 @@
 
 
 
-<<<<<<< HEAD
 void calculateInterpolatedVelocityMoments(
-   dccrg::Dccrg<SpatialCell>& mpiGrid,
+   dccrg::Dccrg<SpatialCell,dccrg::Cartesian_Geometry>& mpiGrid,
    const int cp_rho,
    const int cp_rhovx,
    const int cp_rhovy,
@@ -356,10 +347,6 @@
    const int cp_p22,
    const int cp_p33
 ) {
-=======
-void calculateInterpolatedVelocityMoments(dccrg::Dccrg<SpatialCell,dccrg::Cartesian_Geometry>& mpiGrid,
-                                          const int cp_rho, const int cp_rhovx, const int cp_rhovy, const int cp_rhovz) {
->>>>>>> 57c9654e
    vector<CellID> cells;
    cells=mpiGrid.get_cells();
    
@@ -385,11 +372,7 @@
 
 void calculateCellVelocityMoments(
    SpatialCell* SC,
-<<<<<<< HEAD
-   bool doNotSkip
-=======
    bool doNotSkip // default: false
->>>>>>> 57c9654e
 ) {
    // if doNotSkip == true then the first clause is false and we will never return, i.e. always compute
    // otherwise we skip DO_NOT_COMPUTE cells
@@ -435,10 +418,6 @@
       );
    }
 }
-<<<<<<< HEAD
-
-=======
->>>>>>> 57c9654e
 
 
 void calculateInitialVelocityMoments(dccrg::Dccrg<SpatialCell,dccrg::Cartesian_Geometry>& mpiGrid) {
